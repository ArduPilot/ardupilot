// -*- tab-width: 4; Mode: C++; c-basic-offset: 4; indent-tabs-mode: nil -*-

#ifndef _DEFINES_H
#define _DEFINES_H

#include <AP_HAL_Boards.h>

// Just so that it's completely clear...
#define ENABLED                 1
#define DISABLED                0

// this avoids a very common config error
#define ENABLE ENABLED
#define DISABLE DISABLED

// Flight modes
// ------------
#define YAW_HOLD                        0       // heading hold at heading in nav_yaw but allow input from pilot
#define YAW_ACRO                        1       // pilot controlled yaw using rate controller
#define YAW_LOOK_AT_NEXT_WP             2       // point towards next waypoint (no pilot input accepted)
#define YAW_LOOK_AT_LOCATION            3       // point towards a location held in yaw_look_at_WP (no pilot input accepted)
#define YAW_CIRCLE                      4       // point towards a location held in yaw_look_at_WP (no pilot input accepted)
#define YAW_LOOK_AT_HOME    		    5       // point towards home (no pilot input accepted)
#define YAW_LOOK_AT_HEADING    		    6       // point towards a particular angle (not pilot input accepted)
#define YAW_LOOK_AHEAD					7		// WARNING!  CODE IN DEVELOPMENT NOT PROVEN
#define YAW_TOY                         8       // THOR This is the Yaw mode


#define ROLL_PITCH_STABLE           0       // pilot input roll, pitch angles
#define ROLL_PITCH_ACRO             1       // pilot inputs roll, pitch rotation rates
#define ROLL_PITCH_AUTO             2       // no pilot input.  autopilot roll, pitch is sent to stabilize controller inputs
#define ROLL_PITCH_STABLE_OF        3       // pilot inputs roll, pitch angles which are mixed with optical flow based position controller lean anbles
#define ROLL_PITCH_TOY              4       // THOR This is the Roll and Pitch mode
#define ROLL_PITCH_LOITER           5       // pilot inputs the desired horizontal velocities

#define THROTTLE_MANUAL                     0   // manual throttle mode - pilot input goes directly to motors
#define THROTTLE_MANUAL_TILT_COMPENSATED    1   // mostly manual throttle but with some tilt compensation
#define THROTTLE_HOLD                       2   // alt hold plus pilot input of climb rate
#define THROTTLE_AUTO                       3   // auto pilot altitude controller with target altitude held in next_WP.alt
#define THROTTLE_LAND                       4   // landing throttle controller


<<<<<<< HEAD
// active altitude sensor
// ----------------------
#define SONAR 0
#define BARO 1

#define SONAR_SOURCE_ADC 					1
#define SONAR_SOURCE_ANALOG_PIN 			2
=======
// sonar - for use with CONFIG_SONAR_SOURCE
#define SONAR_SOURCE_ADC 1
#define SONAR_SOURCE_ANALOG_PIN 2
>>>>>>> 6c081c3d

// CH 7 control
#define CH7_PWM_TRIGGER 1800    // pwm value above which the channel 7 option will be invoked
#define CH6_PWM_TRIGGER_HIGH 1800
#define CH6_PWM_TRIGGER_LOW 1200

#define CH7_DO_NOTHING      0
#define CH7_SET_HOVER       1       // deprecated
#define CH7_FLIP            2
#define CH7_SIMPLE_MODE     3
#define CH7_RTL             4
#define CH7_SAVE_TRIM       5
#define CH7_ADC_FILTER      6       // deprecated
#define CH7_SAVE_WP         7
#define CH7_MULTI_MODE      8
#define CH7_CAMERA_TRIGGER  9
#define CH7_SONAR           10      // allow enabling or disabling sonar in flight which helps avoid surface tracking when you are far above the ground
#define CH7_FENCE           11      // allow enabling or disabling fence in flight



// Frame types
#define QUAD_FRAME 0
#define TRI_FRAME 1
#define HEXA_FRAME 2
#define Y6_FRAME 3
#define OCTA_FRAME 4
#define HELI_FRAME 5
#define OCTA_QUAD_FRAME 6

#define PLUS_FRAME 0
#define X_FRAME 1
#define V_FRAME 2

// LED output
#define NORMAL_LEDS 0
#define SAVE_TRIM_LEDS 1


// Internal defines, don't edit and expect things to work
// -------------------------------------------------------

#define TRUE 1
#define FALSE 0
#define ToRad(x) radians(x)	// *pi/180
#define ToDeg(x) degrees(x)	// *180/pi

#define DEBUG 0
#define LOITER_RANGE 60 // for calculating power outside of loiter radius

#define T6 1000000
#define T7 10000000

// GPS type codes - use the names, not the numbers
#define GPS_PROTOCOL_NONE       -1
#define GPS_PROTOCOL_NMEA       0
#define GPS_PROTOCOL_SIRF       1
#define GPS_PROTOCOL_UBLOX      2
#define GPS_PROTOCOL_IMU        3
#define GPS_PROTOCOL_MTK        4
#define GPS_PROTOCOL_HIL        5
#define GPS_PROTOCOL_MTK19      6
#define GPS_PROTOCOL_AUTO       7

// HIL enumerations
#define HIL_MODE_DISABLED               0
#define HIL_MODE_ATTITUDE               1
#define HIL_MODE_SENSORS                2

// Altitude status definitions
#define REACHED_ALT                     0
#define DESCENDING                      1
#define ASCENDING                       2

// Auto Pilot modes
// ----------------
#define STABILIZE 0                     // hold level position
#define ACRO 1                          // rate control
#define ALT_HOLD 2                      // AUTO control
#define AUTO 3                          // AUTO control
#define GUIDED 4                        // AUTO control
#define LOITER 5                        // Hold a single location
#define RTL 6                           // AUTO control
#define CIRCLE 7                        // AUTO control
#define POSITION 8                      // AUTO control
#define LAND 9                          // AUTO control
#define OF_LOITER 10                    // Hold a single location using optical flow
                                        // sensor
#define TOY_A 11                        // THOR Enum for Toy mode
#define TOY_M 12                        // THOR Enum for Toy mode
#define NUM_MODES 13

// CH_6 Tuning
// -----------
#define CH6_NONE            0           // no tuning performed
#define CH6_STABILIZE_KP    1           // stabilize roll/pitch angle controller's P term
#define CH6_STABILIZE_KI    2           // stabilize roll/pitch angle controller's I term
#define CH6_STABILIZE_KD    29          // stabilize roll/pitch angle controller's D term
#define CH6_YAW_KP          3           // stabilize yaw heading controller's P term
#define CH6_YAW_KI          24          // stabilize yaw heading controller's P term
#define CH6_ACRO_KP         25          // acro controller's P term.  converts pilot input to a desired roll, pitch or yaw rate
#define CH6_RATE_KP         4           // body frame roll/pitch rate controller's P term
#define CH6_RATE_KI         5           // body frame roll/pitch rate controller's I term
#define CH6_RATE_KD         21          // body frame roll/pitch rate controller's D term
#define CH6_YAW_RATE_KP     6           // body frame yaw rate controller's P term
#define CH6_YAW_RATE_KD     26          // body frame yaw rate controller's D term
#define CH6_THR_HOLD_KP     14          // altitude hold controller's P term (alt error to desired rate)
#define CH6_THROTTLE_KP     7           // throttle rate controller's P term (desired rate to acceleration or motor output)
#define CH6_THROTTLE_KI     33          // throttle rate controller's I term (desired rate to acceleration or motor output)
#define CH6_THROTTLE_KD     37          // throttle rate controller's D term (desired rate to acceleration or motor output)
#define CH6_THR_ACCEL_KP    34          // accel based throttle controller's P term
#define CH6_THR_ACCEL_KI    35          // accel based throttle controller's I term
#define CH6_THR_ACCEL_KD    36          // accel based throttle controller's D term
#define CH6_TOP_BOTTOM_RATIO 8          // upper/lower motor ratio (not used)
#define CH6_RELAY           9           // switch relay on if ch6 high, off if low
#define CH6_WP_SPEED        10          // maximum speed to next way point (0 to 10m/s)
#define CH6_LOITER_KP       12          // loiter distance controller's P term (position error to speed)
#define CH6_LOITER_KI       27          // loiter distance controller's I term (position error to speed)
#define CH6_HELI_EXTERNAL_GYRO 13       // TradHeli specific external tail gyro gain
#define CH6_OPTFLOW_KP      17          // optical flow loiter controller's P term (position error to tilt angle)
#define CH6_OPTFLOW_KI      18          // optical flow loiter controller's I term (position error to tilt angle)
#define CH6_OPTFLOW_KD      19          // optical flow loiter controller's D term (position error to tilt angle)
#define CH6_LOITER_RATE_KP  22          // loiter rate controller's P term (speed error to tilt angle)
#define CH6_LOITER_RATE_KI  28          // loiter rate controller's I term (speed error to tilt angle)
#define CH6_LOITER_RATE_KD  23          // loiter rate controller's D term (speed error to tilt angle)
#define CH6_AHRS_YAW_KP     30          // ahrs's compass effect on yaw angle (0 = very low, 1 = very high)
#define CH6_AHRS_KP         31          // accelerometer effect on roll/pitch angle (0=low)
#define CH6_INAV_TC         32          // inertial navigation baro/accel and gps/accel time constant (1.5 = strong baro/gps correction on accel estimatehas very strong does not correct accel estimate, 7 = very weak correction)
<<<<<<< HEAD
#define CH6_AVOID_KP   		38          // collision avoid controller's P term (collision to velocity)
#define CH6_AVOID_KI   		39          // collision avoid controller's I term (collision to velocity)
#define CH6_AVOID_KD   		40          // collision avoid controller's D term (collision to velocity)
#define CH6_AVOID_RATE_KP   41          // collision avoid rate controller's P term (speed error to tilt angle)
#define CH6_AVOID_RATE_KI   42          // collision avoid rate controller's I term (speed error to tilt angle)
#define CH6_AVOID_RATE_KD   43          // collision avoid rate controller's D term (speed error to tilt angle)

// nav byte mask used with wp_verify_byte variable
// -----------------------------------------------
#define NAV_LOCATION 1
#define NAV_ALTITUDE 2
#define NAV_DELAY    4
=======
#define CH6_DECLINATION     38          // compass declination in radians
#define CH6_CIRCLE_RATE     39          // circle turn rate in degrees (hard coded to about 45 degrees in either direction)
>>>>>>> 6c081c3d


// Commands - Note that APM now uses a subset of the MAVLink protocol
// commands.  See enum MAV_CMD in the GCS_Mavlink library
#define CMD_BLANK 0 // there is no command stored in the mem location
                    // requested
#define NO_COMMAND 0


// Navigation modes held in nav_mode variable
#define NAV_NONE        0
#define NAV_CIRCLE      1
#define NAV_LOITER      2
#define NAV_WP          3
#define NAV_WP_INAV     5

// Yaw behaviours during missions - possible values for WP_YAW_BEHAVIOR parameter
#define WP_YAW_BEHAVIOR_NONE                          0   // auto pilot will never control yaw during missions or rtl (except for DO_CONDITIONAL_YAW command received)
#define WP_YAW_BEHAVIOR_LOOK_AT_NEXT_WP               1   // auto pilot will face next waypoint or home during rtl
#define WP_YAW_BEHAVIOR_LOOK_AT_NEXT_WP_EXCEPT_RTL    2   // auto pilot will face next waypoint except when doing RTL at which time it will stay in it's last 
#define WP_YAW_BEHAVIOR_LOOK_AHEAD                    3   // auto pilot will look ahead during missions and rtl (primarily meant for traditional helicotpers)

// TOY mixing options
#define TOY_LOOKUP_TABLE 0
#define TOY_LINEAR_MIXER 1
#define TOY_EXTERNAL_MIXER 2


// Waypoint options
#define MASK_OPTIONS_RELATIVE_ALT               1
#define WP_OPTION_ALT_CHANGE                    2
#define WP_OPTION_YAW                           4
#define WP_OPTION_ALT_REQUIRED                  8
#define WP_OPTION_RELATIVE                      16
//#define WP_OPTION_					32
//#define WP_OPTION_					64
#define WP_OPTION_NEXT_CMD                      128

// RTL state
#define RTL_STATE_START             0
#define RTL_STATE_INITIAL_CLIMB     1
#define RTL_STATE_RETURNING_HOME    2
#define RTL_STATE_LOITERING_AT_HOME 3
#define RTL_STATE_FINAL_DESCENT     4
#define RTL_STATE_LAND              5

//repeating events
#define RELAY_TOGGLE 5

//  GCS Message ID's
/// NOTE: to ensure we never block on sending MAVLink messages
/// please keep each MSG_ to a single MAVLink message. If need be
/// create new MSG_ IDs for additional messages on the same
/// stream
enum ap_message {
    MSG_HEARTBEAT,
    MSG_ATTITUDE,
    MSG_LOCATION,
    MSG_EXTENDED_STATUS1,
    MSG_EXTENDED_STATUS2,
    MSG_NAV_CONTROLLER_OUTPUT,
    MSG_CURRENT_WAYPOINT,
    MSG_VFR_HUD,
    MSG_RADIO_OUT,
    MSG_RADIO_IN,
    MSG_RAW_IMU1,
    MSG_RAW_IMU2,
    MSG_RAW_IMU3,
    MSG_GPS_RAW,
    MSG_SERVO_OUT,
    MSG_NEXT_WAYPOINT,
    MSG_NEXT_PARAM,
    MSG_STATUSTEXT,
    MSG_LIMITS_STATUS,
    MSG_AHRS,
    MSG_SIMSTATE,
    MSG_HWSTATUS,
    MSG_ALT_SENSOR_RAW,
    MSG_RAW_COLLISION,
    MSG_RETRY_DEFERRED // this must be last
};

enum gcs_severity {
    SEVERITY_LOW=1,
    SEVERITY_MEDIUM,
    SEVERITY_HIGH,
    SEVERITY_CRITICAL
};

//  Logging parameters
#define TYPE_AIRSTART_MSG               0x00
#define TYPE_GROUNDSTART_MSG            0x01
#define LOG_ATTITUDE_MSG                0x01
#define LOG_MODE_MSG                    0x03
#define LOG_CONTROL_TUNING_MSG          0x04
#define LOG_NAV_TUNING_MSG              0x05
#define LOG_PERFORMANCE_MSG             0x06
#define LOG_CMD_MSG                     0x08
#define LOG_CURRENT_MSG                 0x09
#define LOG_STARTUP_MSG                 0x0A
#define LOG_MOTORS_MSG                  0x0B
#define LOG_OPTFLOW_MSG                 0x0C
#define LOG_EVENT_MSG                   0x0D
#define LOG_PID_MSG                     0x0E
#define LOG_COMPASS_MSG                 0x0F
#define LOG_DMP_MSG                     0x10
#define LOG_INAV_MSG                    0x11
#define LOG_CAMERA_MSG                  0x12
#define LOG_ERROR_MSG                   0x13
#define LOG_DATA_INT16_MSG              0x14
#define LOG_DATA_UINT16_MSG             0x15
#define LOG_DATA_INT32_MSG              0x16
#define LOG_DATA_UINT32_MSG             0x17
#define LOG_DATA_FLOAT_MSG              0x18
#define LOG_WPNAV_MSG                   0x19
#define LOG_INDEX_MSG                   0xF0
#define MAX_NUM_LOGS                    50

#define MASK_LOG_ATTITUDE_FAST          (1<<0)
#define MASK_LOG_ATTITUDE_MED           (1<<1)
#define MASK_LOG_GPS                    (1<<2)
#define MASK_LOG_PM                     (1<<3)
#define MASK_LOG_CTUN                   (1<<4)
#define MASK_LOG_NTUN                   (1<<5)
#define MASK_LOG_MODE                   (1<<6)
#define MASK_LOG_IMU                    (1<<7)
#define MASK_LOG_CMD                    (1<<8)
#define MASK_LOG_CURRENT                (1<<9)
#define MASK_LOG_MOTORS                 (1<<10)
#define MASK_LOG_OPTFLOW                (1<<11)
#define MASK_LOG_PID                    (1<<12)
#define MASK_LOG_COMPASS                (1<<13)
#define MASK_LOG_INAV                   (1<<14)
#define MASK_LOG_CAMERA                 (1<<15)

// DATA - event logging
#define DATA_MAVLINK_FLOAT              1
#define DATA_MAVLINK_INT32              2
#define DATA_MAVLINK_INT16              3
#define DATA_MAVLINK_INT8               4
#define DATA_FAST_LOOP                  5
#define DATA_MED_LOOP                   6
#define DATA_AP_STATE                   7
#define DATA_SIMPLE_BEARING             8
#define DATA_INIT_SIMPLE_BEARING        9
#define DATA_ARMED                      10
#define DATA_DISARMED                   11
#define DATA_AUTO_ARMED                 15
#define DATA_TAKEOFF                    16
#define DATA_DID_REACH_ALT              17
#define DATA_LAND_COMPLETE              18
#define DATA_LOST_GPS                   19
#define DATA_LOST_COMPASS               20
#define DATA_BEGIN_FLIP                 21
#define DATA_END_FLIP                   22
#define DATA_EXIT_FLIP                  23
#define DATA_FLIP_ABORTED               24
#define DATA_SET_HOME                   25
#define DATA_SET_SIMPLE_ON              26
#define DATA_SET_SIMPLE_OFF             27
#define DATA_REACHED_ALT                28
#define DATA_ASCENDING                  29
#define DATA_DESCENDING                 30
#define DATA_RTL_REACHED_ALT            31

// battery monitoring macros
#define BATTERY_VOLTAGE(x) (x->voltage_average()*g.volt_div_ratio)
#define CURRENT_AMPS(x) (x->voltage_average()-CURR_AMPS_OFFSET)*g.curr_amp_per_volt

#define BATT_MONITOR_DISABLED               0
#define BATT_MONITOR_VOLTAGE_ONLY           3
#define BATT_MONITOR_VOLTAGE_AND_CURRENT    4

/* ************************************************************** */
/* Expansion PIN's that people can use for various things. */

// AN0 - 7 are located at edge of IMU PCB "above" pressure sensor and
// Expansion port
// AN0 - 5 are also located next to voltage dividers and sliding SW2 switch
// AN0 - 3 has 10kOhm resistor in serial, include 3.9kOhm to make it as
// voltage divider
// AN4 - 5 are direct GPIO pins from atmega1280 and they are the latest pins
// next to SW2 switch
// Look more ArduCopter Wiki for voltage dividers and other ports
#define AN0  54  // resistor, vdiv use, divider 1 closest to relay
#define AN1  55  // resistor, vdiv use, divider 2
#define AN2  56  // resistor, vdiv use, divider 3
#define AN3  57  // resistor, vdiv use, divider 4 closest to SW2
#define AN4  58  // direct GPIO pin, default as analog input, next to SW2
                 // switch
#define AN5  59  // direct GPIO pin, default as analog input, next to SW2
                 // switch
#define AN6  60  // direct GPIO pin, default as analog input, close to
                 // Pressure sensor, Expansion Ports
#define AN7  61  // direct GPIO pin, default as analog input, close to
                 // Pressure sensor, Expansion Ports

// AN8 - 15 are located at edge of IMU PCB "above" pressure sensor and
// Expansion port
// AN8 - 15 PINs are not connected anywhere, they are located as last 8 pins
// on edge of the board above Expansion Ports
// even pins (8,10,12,14) are at edge of board, Odd pins (9,11,13,15) are on
// inner row
#define AN8  62  // NC
#define AN9  63  // NC
#define AN10  64 // NC
#define AN11  65 // NC
#define AN12  66 // NC
#define AN13  67 // NC
#define AN14  68 // NC
#define AN15  69 // NC

#define RELAY_APM1_PIN 47
#define RELAY_APM2_PIN 13

#define PIEZO_PIN AN5           //Last pin on the back ADC connector

// RADIANS
#define RADX100 0.000174532925f
#define DEGX100 5729.57795f


// EEPROM addresses
#define EEPROM_MAX_ADDR         4096
// parameters get the first 1536 bytes of EEPROM, remainder is for waypoints
#define WP_START_BYTE 0x600 // where in memory home WP is stored + all other
                            // WP
#define WP_SIZE 15

// fence points are stored at the end of the EEPROM
#define MAX_FENCEPOINTS 6
#define FENCE_WP_SIZE sizeof(Vector2l)
#define FENCE_START_BYTE (EEPROM_MAX_ADDR-(MAX_FENCEPOINTS*FENCE_WP_SIZE))

#define MAX_WAYPOINTS  ((FENCE_START_BYTE - WP_START_BYTE) / WP_SIZE) - 1 // -
                                                                          // 1
                                                                          // to
                                                                          // be
                                                                          // safe

// mark a function as not to be inlined
#define NOINLINE __attribute__((noinline))

// IMU selection
#define CONFIG_IMU_OILPAN  1
#define CONFIG_IMU_MPU6000 2
#define CONFIG_IMU_SITL    3
#define CONFIG_IMU_PX4     4

#define AP_BARO_BMP085    1
#define AP_BARO_MS5611    2
#define AP_BARO_PX4       3

#define AP_BARO_MS5611_SPI 1
#define AP_BARO_MS5611_I2C 2

// Error message sub systems and error codes
#define ERROR_SUBSYSTEM_MAIN                1
#define ERROR_SUBSYSTEM_RADIO               2
#define ERROR_SUBSYSTEM_COMPASS             3
#define ERROR_SUBSYSTEM_OPTFLOW             4
#define ERROR_SUBSYSTEM_FAILSAFE_RADIO      5
#define ERROR_SUBSYSTEM_FAILSAFE_BATT       6
#define ERROR_SUBSYSTEM_FAILSAFE_GPS        7
#define ERROR_SUBSYSTEM_FAILSAFE_GCS        8
#define ERROR_SUBSYSTEM_FAILSAFE_FENCE      9
// general error codes
#define ERROR_CODE_ERROR_RESOLVED           0
#define ERROR_CODE_FAILED_TO_INITIALISE     1
// subsystem specific error codes -- radio
#define ERROR_CODE_RADIO_LATE_FRAME         2
// subsystem specific error codes -- failsafe_thr, batt, gps
#define ERROR_CODE_FAILSAFE_RESOLVED        0
#define ERROR_CODE_FAILSAFE_OCCURRED        1



#endif // _DEFINES_H<|MERGE_RESOLUTION|>--- conflicted
+++ resolved
@@ -39,20 +39,14 @@
 #define THROTTLE_AUTO                       3   // auto pilot altitude controller with target altitude held in next_WP.alt
 #define THROTTLE_LAND                       4   // landing throttle controller
 
-
-<<<<<<< HEAD
 // active altitude sensor
 // ----------------------
 #define SONAR 0
 #define BARO 1
 
+// sonar - for use with CONFIG_SONAR_SOURCE
 #define SONAR_SOURCE_ADC 					1
 #define SONAR_SOURCE_ANALOG_PIN 			2
-=======
-// sonar - for use with CONFIG_SONAR_SOURCE
-#define SONAR_SOURCE_ADC 1
-#define SONAR_SOURCE_ANALOG_PIN 2
->>>>>>> 6c081c3d
 
 // CH 7 control
 #define CH7_PWM_TRIGGER 1800    // pwm value above which the channel 7 option will be invoked
@@ -181,23 +175,20 @@
 #define CH6_AHRS_YAW_KP     30          // ahrs's compass effect on yaw angle (0 = very low, 1 = very high)
 #define CH6_AHRS_KP         31          // accelerometer effect on roll/pitch angle (0=low)
 #define CH6_INAV_TC         32          // inertial navigation baro/accel and gps/accel time constant (1.5 = strong baro/gps correction on accel estimatehas very strong does not correct accel estimate, 7 = very weak correction)
-<<<<<<< HEAD
-#define CH6_AVOID_KP   		38          // collision avoid controller's P term (collision to velocity)
-#define CH6_AVOID_KI   		39          // collision avoid controller's I term (collision to velocity)
-#define CH6_AVOID_KD   		40          // collision avoid controller's D term (collision to velocity)
-#define CH6_AVOID_RATE_KP   41          // collision avoid rate controller's P term (speed error to tilt angle)
-#define CH6_AVOID_RATE_KI   42          // collision avoid rate controller's I term (speed error to tilt angle)
-#define CH6_AVOID_RATE_KD   43          // collision avoid rate controller's D term (speed error to tilt angle)
+#define CH6_DECLINATION     38          // compass declination in radians
+#define CH6_CIRCLE_RATE     39          // circle turn rate in degrees (hard coded to about 45 degrees in either direction)
+#define CH6_AVOID_KP   		40          // collision avoid controller's P term (collision to velocity)
+#define CH6_AVOID_KI   		41          // collision avoid controller's I term (collision to velocity)
+#define CH6_AVOID_KD   		42          // collision avoid controller's D term (collision to velocity)
+#define CH6_AVOID_RATE_KP   43          // collision avoid rate controller's P term (speed error to tilt angle)
+#define CH6_AVOID_RATE_KI   44          // collision avoid rate controller's I term (speed error to tilt angle)
+#define CH6_AVOID_RATE_KD   45          // collision avoid rate controller's D term (speed error to tilt angle)
 
 // nav byte mask used with wp_verify_byte variable
 // -----------------------------------------------
 #define NAV_LOCATION 1
 #define NAV_ALTITUDE 2
 #define NAV_DELAY    4
-=======
-#define CH6_DECLINATION     38          // compass declination in radians
-#define CH6_CIRCLE_RATE     39          // circle turn rate in degrees (hard coded to about 45 degrees in either direction)
->>>>>>> 6c081c3d
 
 
 // Commands - Note that APM now uses a subset of the MAVLink protocol
