#include "Copter.h"

/*
 * Init and run calls for brake flight mode
 */

// brake_init - initialise brake controller
bool Copter::brake_init(bool ignore_checks)
{
    if (position_ok() || ignore_checks) {

        // set desired acceleration to zero
        wp_nav->clear_pilot_desired_acceleration();

        // set target to current position
        wp_nav->init_brake_target(BRAKE_MODE_DECEL_RATE);

        // initialize vertical speed and acceleration
        pos_control->set_speed_z(BRAKE_MODE_SPEED_Z, BRAKE_MODE_SPEED_Z);
        pos_control->set_accel_z(BRAKE_MODE_DECEL_RATE);

        // initialise position and desired velocity
        if (!pos_control->is_active_z()) {
            pos_control->set_alt_target_to_current_alt();
            pos_control->set_desired_velocity_z(inertial_nav.get_velocity_z());
        }

        brake_timeout_ms = 0;

        return true;
    }else{
        return false;
    }
}

// brake_run - runs the brake controller
// should be called at 100hz or more
void Copter::brake_run()
{
    // if not auto armed set throttle to zero and exit immediately
    if (!motors->armed() || !ap.auto_armed || !motors->get_interlock()) {
        wp_nav->init_brake_target(BRAKE_MODE_DECEL_RATE);
#if FRAME_CONFIG == HELI_FRAME  // Helicopters always stabilize roll/pitch/yaw
        // call attitude controller
        attitude_control->input_euler_angle_roll_pitch_euler_rate_yaw(0, 0, 0, get_smoothing_gain());
        attitude_control->set_throttle_out(0,false,g.throttle_filt);
#else
        motors->set_desired_spool_state(AP_Motors::DESIRED_SPIN_WHEN_ARMED);
        // multicopters do not stabilize roll/pitch/yaw when disarmed
        attitude_control->set_throttle_out_unstabilized(0,true,g.throttle_filt);
#endif
        pos_control->relax_alt_hold_controllers(0.0f);
        return;
    }

<<<<<<< HEAD
//    // relax stop target if we might be landed
//    if (ap.land_complete_maybe) {
//        wp_nav.loiter_soften_for_landing();
//    }
//
//    // if landed immediately disarm
//    if (ap.land_complete) {
//        init_disarm_motors();
//    }
=======
    // relax stop target if we might be landed
    if (ap.land_complete_maybe) {
        wp_nav->loiter_soften_for_landing();
    }

    // if landed immediately disarm
    if (ap.land_complete) {
        init_disarm_motors();
    }
>>>>>>> 99ba8bdc

    // set motors to full range
    motors->set_desired_spool_state(AP_Motors::DESIRED_THROTTLE_UNLIMITED);

    // run brake controller
    wp_nav->update_brake(ekfGndSpdLimit, ekfNavVelGainScaler);

    // call attitude controller
    attitude_control->input_euler_angle_roll_pitch_euler_rate_yaw(wp_nav->get_roll(), wp_nav->get_pitch(), 0.0f, get_smoothing_gain());

    // body-frame rate controller is run directly from 100hz loop

    // update altitude target and call position controller
    pos_control->set_alt_target_from_climb_rate_ff(0.0f, G_Dt, false);
    pos_control->update_z_controller();

    if (brake_timeout_ms != 0 && millis()-brake_timeout_start >= brake_timeout_ms) {
        if (!set_mode(LOITER, MODE_REASON_BRAKE_TIMEOUT)) {
            set_mode(ALT_HOLD, MODE_REASON_BRAKE_TIMEOUT);
        }
    }
}

void Copter::brake_timeout_to_loiter_ms(uint32_t timeout_ms)
{
    brake_timeout_start = millis();
    brake_timeout_ms = timeout_ms;
}<|MERGE_RESOLUTION|>--- conflicted
+++ resolved
@@ -53,17 +53,6 @@
         return;
     }
 
-<<<<<<< HEAD
-//    // relax stop target if we might be landed
-//    if (ap.land_complete_maybe) {
-//        wp_nav.loiter_soften_for_landing();
-//    }
-//
-//    // if landed immediately disarm
-//    if (ap.land_complete) {
-//        init_disarm_motors();
-//    }
-=======
     // relax stop target if we might be landed
     if (ap.land_complete_maybe) {
         wp_nav->loiter_soften_for_landing();
@@ -73,7 +62,6 @@
     if (ap.land_complete) {
         init_disarm_motors();
     }
->>>>>>> 99ba8bdc
 
     // set motors to full range
     motors->set_desired_spool_state(AP_Motors::DESIRED_THROTTLE_UNLIMITED);
