--- conflicted
+++ resolved
@@ -318,11 +318,9 @@
     // advanced failsafe library
     AP_AdvancedFailsafe_Rover afs;
 #endif
-<<<<<<< HEAD
 
     AP_Beacon beacon;
-=======
->>>>>>> 83bf1fdc
+
 };
 
 extern const AP_Param::Info var_info[];