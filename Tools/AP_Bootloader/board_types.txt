--- conflicted
+++ resolved
@@ -316,13 +316,7 @@
 AP_HW_SPEDIXH743                     1196
 AP_HW_SPEDIXF405                     1197
 AP_HW_AEDROXH7                       1198
-<<<<<<< HEAD
-
-AP_HW_BCUBEF745V2                    1199
-
-=======
 AP_HW_NarinX3                        1199
->>>>>>> c40bd1e8
 AP_HW_JFB200                         1200
 AP_HW_SKYSTARSF405V2                 1201
 AP_HW_MicoAir743-Lite                1202
@@ -333,6 +327,8 @@
 AP_HW_NUCLEO_H753ZI                  1207
 AP_HW_DAKEFPVH743_SLIM               1208
 AP_HW_AIRBRAIN_H743                  1209
+AP_HW_BCUBEF745V2                    1210
+
 
 AP_HW_CSKY-PMU                       1212
 
