'''
Fly ArduPlane in SITL

AP_FLAKE8_CLEAN
'''

from __future__ import print_function
import math
import os
import signal
import time

from pymavlink import quaternion
from pymavlink import mavutil

from pymavlink.rotmat import Vector3

import vehicle_test_suite

from vehicle_test_suite import AutoTestTimeoutException
from vehicle_test_suite import NotAchievedException
from vehicle_test_suite import OldpymavlinkException
from vehicle_test_suite import PreconditionFailedException
from vehicle_test_suite import Test
from vehicle_test_suite import WaitModeTimeout

from pysim import vehicleinfo
from pysim import util

import operator

# get location of scripts
testdir = os.path.dirname(os.path.realpath(__file__))
SITL_START_LOCATION = mavutil.location(-35.362938, 149.165085, 585, 354)
WIND = "0,180,0.2"  # speed,direction,variance


class AutoTestPlane(vehicle_test_suite.TestSuite):
    @staticmethod
    def get_not_armable_mode_list():
        return []

    @staticmethod
    def get_not_disarmed_settable_modes_list():
        return ["FOLLOW"]

    @staticmethod
    def get_no_position_not_settable_modes_list():
        return []

    @staticmethod
    def get_position_armable_modes_list():
        return ["GUIDED", "AUTO"]

    @staticmethod
    def get_normal_armable_modes_list():
        return ["MANUAL", "STABILIZE", "ACRO"]

    def log_name(self):
        return "ArduPlane"

    def default_speedup(self):
        return 100

    def test_filepath(self):
        return os.path.realpath(__file__)

    def sitl_start_location(self):
        return SITL_START_LOCATION

    def defaults_filepath(self):
        return os.path.join(testdir, 'default_params/plane-jsbsim.parm')

    def set_current_test_name(self, name):
        self.current_test_name_directory = "ArduPlane_Tests/" + name + "/"

    def default_frame(self):
        return "plane-elevrev"

    def apply_defaultfile_parameters(self):
        # plane passes in a defaults_filepath in place of applying
        # parameters afterwards.
        pass

    def is_plane(self):
        return True

    def get_stick_arming_channel(self):
        return int(self.get_parameter("RCMAP_YAW"))

    def get_disarm_delay(self):
        return int(self.get_parameter("LAND_DISARMDELAY"))

    def set_autodisarm_delay(self, delay):
        self.set_parameter("LAND_DISARMDELAY", delay)

    def takeoff(self, alt=150, alt_max=None, relative=True, mode=None, timeout=None):
        """Takeoff to altitude."""

        if mode == "TAKEOFF":
            return self.takeoff_in_TAKEOFF(alt=alt, relative=relative, timeout=timeout)

        return self.takeoff_in_FBWA(alt=alt, alt_max=alt_max, relative=relative, timeout=timeout)

    def takeoff_in_TAKEOFF(self, alt=150, relative=True, mode=None, alt_epsilon=2, timeout=None):
        if relative is not True:
            raise ValueError("Only relative alt supported ATM")
        self.change_mode("TAKEOFF")
        self.context_push()
        self.set_parameter('TKOFF_ALT', alt)
        self.wait_ready_to_arm()
        self.arm_vehicle()
        self.wait_altitude(alt-alt_epsilon, alt+alt_epsilon, relative=True, timeout=timeout)
        self.context_pop()

    def takeoff_in_FBWA(self, alt=150, alt_max=None, relative=True, mode=None, timeout=30):
        if alt_max is None:
            alt_max = alt + 30

        self.change_mode("FBWA")

        self.wait_ready_to_arm()
        self.arm_vehicle()

        # some rudder to counteract the prop torque
        self.set_rc(4, 1700)

        # some up elevator to keep the tail down
        self.set_rc(2, 1200)

        # get it moving a bit first
        self.set_rc(3, 1300)
        self.wait_groundspeed(6, 100)

        # a bit faster again, straighten rudder
        self.set_rc_from_map({
            3: 1600,
            4: 1500,
        })
        self.wait_groundspeed(12, 100)

        # hit the gas harder now, and give it some more elevator
        self.set_rc_from_map({
            2: 1100,
            3: 2000,
        })

        # gain a bit of altitude
        self.wait_altitude(alt, alt_max, timeout=timeout, relative=relative)

        # level off
        self.set_rc(2, 1500)

        self.progress("TAKEOFF COMPLETE")

    def fly_left_circuit(self):
        """Fly a left circuit, 200m on a side."""
        self.change_mode('FBWA')
        self.set_rc(3, 2000)
        self.wait_level_flight()

        self.progress("Flying left circuit")
        # do 4 turns
        for i in range(0, 4):
            # hard left
            self.progress("Starting turn %u" % i)
            self.set_rc(1, 1000)
            self.wait_heading(270 - (90*i), accuracy=10)
            self.set_rc(1, 1500)
            self.progress("Starting leg %u" % i)
            self.wait_distance(100, accuracy=20)
        self.progress("Circuit complete")

    def fly_RTL(self):
        """Fly to home."""
        self.progress("Flying home in RTL")
        target_loc = self.homeloc
        target_loc.alt += 100
        self.change_mode('RTL')
        self.wait_location(target_loc,
                           accuracy=120,
                           height_accuracy=20,
                           timeout=180)
        self.progress("RTL Complete")

    def NeedEKFToArm(self):
        """Ensure the EKF must be healthy for the vehicle to arm."""
        self.progress("Ensuring we need EKF to be healthy to arm")
        self.set_parameter("SIM_GPS_DISABLE", 1)
        self.context_collect("STATUSTEXT")
        tstart = self.get_sim_time()
        success = False
        for run_cmd in self.run_cmd, self.run_cmd_int:
            while not success:
                if self.get_sim_time_cached() - tstart > 60:
                    raise NotAchievedException("Did not get correct failure reason")
                run_cmd(mavutil.mavlink.MAV_CMD_RUN_PREARM_CHECKS)
                try:
                    self.wait_statustext(".*AHRS: not using configured AHRS type.*", timeout=1, check_context=True, regex=True)
                    success = True
                    continue
                except AutoTestTimeoutException:
                    pass

        self.set_parameter("SIM_GPS_DISABLE", 0)
        self.wait_ready_to_arm()

    def fly_LOITER(self, num_circles=4):
        """Loiter where we are."""
        self.progress("Testing LOITER for %u turns" % num_circles)
        self.change_mode('LOITER')

        m = self.mav.recv_match(type='VFR_HUD', blocking=True)
        initial_alt = m.alt
        self.progress("Initial altitude %u\n" % initial_alt)

        while num_circles > 0:
            self.wait_heading(0, accuracy=10, timeout=60)
            self.wait_heading(180, accuracy=10, timeout=60)
            num_circles -= 1
            self.progress("Loiter %u circles left" % num_circles)

        m = self.mav.recv_match(type='VFR_HUD', blocking=True)
        final_alt = m.alt
        self.progress("Final altitude %u initial %u\n" %
                      (final_alt, initial_alt))

        self.change_mode('FBWA')

        if abs(final_alt - initial_alt) > 20:
            raise NotAchievedException("Failed to maintain altitude")

        self.progress("Completed Loiter OK")

    def fly_CIRCLE(self, num_circles=1):
        """Circle where we are."""
        self.progress("Testing CIRCLE for %u turns" % num_circles)
        self.change_mode('CIRCLE')

        m = self.mav.recv_match(type='VFR_HUD', blocking=True)
        initial_alt = m.alt
        self.progress("Initial altitude %u\n" % initial_alt)

        while num_circles > 0:
            self.wait_heading(0, accuracy=10, timeout=60)
            self.wait_heading(180, accuracy=10, timeout=60)
            num_circles -= 1
            self.progress("CIRCLE %u circles left" % num_circles)

        m = self.mav.recv_match(type='VFR_HUD', blocking=True)
        final_alt = m.alt
        self.progress("Final altitude %u initial %u\n" %
                      (final_alt, initial_alt))

        self.change_mode('FBWA')

        if abs(final_alt - initial_alt) > 20:
            raise NotAchievedException("Failed to maintain altitude")

        self.progress("Completed CIRCLE OK")

    def wait_level_flight(self, accuracy=5, timeout=30):
        """Wait for level flight."""
        tstart = self.get_sim_time()
        self.progress("Waiting for level flight")
        self.set_rc(1, 1500)
        self.set_rc(2, 1500)
        self.set_rc(4, 1500)
        while self.get_sim_time_cached() < tstart + timeout:
            m = self.mav.recv_match(type='ATTITUDE', blocking=True)
            roll = math.degrees(m.roll)
            pitch = math.degrees(m.pitch)
            self.progress("Roll=%.1f Pitch=%.1f" % (roll, pitch))
            if math.fabs(roll) <= accuracy and math.fabs(pitch) <= accuracy:
                self.progress("Attained level flight")
                return
        raise NotAchievedException("Failed to attain level flight")

    def change_altitude(self, altitude, accuracy=30):
        """Get to a given altitude."""
        self.change_mode('FBWA')
        alt_error = self.mav.messages['VFR_HUD'].alt - altitude
        if alt_error > 0:
            self.set_rc(2, 2000)
        else:
            self.set_rc(2, 1000)
        self.wait_altitude(altitude-accuracy/2, altitude+accuracy/2)
        self.set_rc(2, 1500)
        self.progress("Reached target altitude at %u" %
                      self.mav.messages['VFR_HUD'].alt)
        return self.wait_level_flight()

    def axial_left_roll(self, count=1):
        """Fly a left axial roll."""
        # full throttle!
        self.set_rc(3, 2000)
        self.change_altitude(self.homeloc.alt+300)

        # fly the roll in manual
        self.change_mode('MANUAL')

        while count > 0:
            self.progress("Starting roll")
            self.set_rc(1, 1000)
            try:
                self.wait_roll(-150, accuracy=90)
                self.wait_roll(150, accuracy=90)
                self.wait_roll(0, accuracy=90)
            except Exception as e:
                self.set_rc(1, 1500)
                raise e
            count -= 1

        # back to FBWA
        self.set_rc(1, 1500)
        self.change_mode('FBWA')
        self.set_rc(3, 1700)
        return self.wait_level_flight()

    def inside_loop(self, count=1):
        """Fly a inside loop."""
        # full throttle!
        self.set_rc(3, 2000)
        self.change_altitude(self.homeloc.alt+300)
        # fly the loop in manual
        self.change_mode('MANUAL')

        while count > 0:
            self.progress("Starting loop")
            self.set_rc(2, 1000)
            self.wait_pitch(-60, accuracy=20)
            self.wait_pitch(0, accuracy=20)
            count -= 1

        # back to FBWA
        self.set_rc(2, 1500)
        self.change_mode('FBWA')
        self.set_rc(3, 1700)
        return self.wait_level_flight()

    def set_attitude_target(self, tolerance=10):
        """Test setting of attitude target in guided mode."""
        self.change_mode("GUIDED")

        steps = [{"name": "roll-over",         "roll": 60, "pitch": 0,  "yaw": 0, "throttle": 0, "type_mask": 0b10000001},
                 {"name": "roll-back",         "roll": 0,  "pitch": 0,  "yaw": 0, "throttle": 0, "type_mask": 0b10000001},
                 {"name": "pitch-up+throttle", "roll": 0,  "pitch": 20, "yaw": 0, "throttle": 1, "type_mask": 0b11000010},
                 {"name": "pitch-back",        "roll": 0,  "pitch": 0,  "yaw": 0, "throttle": 0, "type_mask": 0b10000010}]

        state_wait = "wait"
        state_hold = "hold"
        try:
            for step in steps:
                step_start = self.get_sim_time_cached()
                state = state_wait
                state_start = self.get_sim_time_cached()
                while True:
                    m = self.mav.recv_match(type='ATTITUDE',
                                            blocking=True,
                                            timeout=0.1)
                    now = self.get_sim_time_cached()
                    if now - step_start > 30:
                        raise AutoTestTimeoutException("Manuevers not completed")
                    if m is None:
                        continue

                    angle_error = 0
                    if (step["type_mask"] & 0b00000001) or (step["type_mask"] == 0b10000000):
                        angle_error += abs(math.degrees(m.roll) - step["roll"])

                    if (step["type_mask"] & 0b00000010) or (step["type_mask"] == 0b10000000):
                        angle_error += abs(math.degrees(m.pitch) - step["pitch"])

                    if (step["type_mask"] & 0b00000100) or (step["type_mask"] == 0b10000000):
                        # Strictly we should angle wrap, by plane doesn't support yaw correctly anyway so its not tested here
                        angle_error += abs(math.degrees(m.yaw) - step["yaw"])

                    # Note were not checking throttle, however the SITL plane needs full throttle to meet the
                    # target pitch attitude, Pitch test will fail without throttle override

                    if state == state_wait:
                        # Reduced tolerance for initial trigger
                        if angle_error < (tolerance * 0.25):
                            state = state_hold
                            state_start = now

                        # Allow 10 seconds to reach attitude
                        if (now - state_start) > 10:
                            raise NotAchievedException(step["name"] + ": Failed to get to set attitude")

                    elif state == state_hold:
                        # Give 2 seconds to stabilize
                        if (now - state_start) > 2 and not (angle_error < tolerance):
                            raise NotAchievedException(step["name"] + ": Failed to hold set attitude")

                        # Hold for 10 seconds
                        if (now - state_start) > 12:
                            # move onto next step
                            self.progress("%s Done" % (step["name"]))
                            break

                    self.progress("%s %s error: %f" % (step["name"], state, angle_error))

                    time_boot_millis = 0 # FIXME
                    target_system = 1 # FIXME
                    target_component = 1 # FIXME
                    type_mask = step["type_mask"] ^ 0xFF # FIXME
                    # attitude in radians:
                    q = quaternion.Quaternion([math.radians(step["roll"]),
                                               math.radians(step["pitch"]),
                                               math.radians(step["yaw"])])
                    self.mav.mav.set_attitude_target_send(time_boot_millis,
                                                          target_system,
                                                          target_component,
                                                          type_mask,
                                                          q,
                                                          0, # roll rate, not used in AP
                                                          0, # pitch rate, not used in AP
                                                          0, # yaw rate, not used in AP
                                                          step["throttle"])
        except Exception as e:
            self.change_mode('FBWA')
            self.set_rc(3, 1700)
            raise e

        # back to FBWA
        self.change_mode('FBWA')
        self.set_rc(3, 1700)
        self.wait_level_flight()

    def test_stabilize(self, count=1):
        """Fly stabilize mode."""
        # full throttle!
        self.set_rc(3, 2000)
        self.set_rc(2, 1300)
        self.change_altitude(self.homeloc.alt+300)
        self.set_rc(2, 1500)

        self.change_mode('STABILIZE')

        while count > 0:
            self.progress("Starting roll")
            self.set_rc(1, 2000)
            self.wait_roll(-150, accuracy=90)
            self.wait_roll(150, accuracy=90)
            self.wait_roll(0, accuracy=90)
            count -= 1

        self.set_rc(1, 1500)
        self.wait_roll(0, accuracy=5)

        # back to FBWA
        self.change_mode('FBWA')
        self.set_rc(3, 1700)
        return self.wait_level_flight()

    def test_acro(self, count=1):
        """Fly ACRO mode."""
        # full throttle!
        self.set_rc(3, 2000)
        self.set_rc(2, 1300)
        self.change_altitude(self.homeloc.alt+300)
        self.set_rc(2, 1500)

        self.change_mode('ACRO')

        while count > 0:
            self.progress("Starting roll")
            self.set_rc(1, 1000)
            self.wait_roll(-150, accuracy=90)
            self.wait_roll(150, accuracy=90)
            self.wait_roll(0, accuracy=90)
            count -= 1
        self.set_rc(1, 1500)

        # back to FBWA
        self.change_mode('FBWA')

        self.wait_level_flight()

        self.change_mode('ACRO')

        count = 2
        while count > 0:
            self.progress("Starting loop")
            self.set_rc(2, 1000)
            self.wait_pitch(-60, accuracy=20)
            self.wait_pitch(0, accuracy=20)
            count -= 1

        self.set_rc(2, 1500)

        # back to FBWA
        self.change_mode('FBWA')
        self.set_rc(3, 1700)
        return self.wait_level_flight()

    def test_FBWB(self, mode='FBWB'):
        """Fly FBWB or CRUISE mode."""
        self.change_mode(mode)
        self.set_rc(3, 1700)
        self.set_rc(2, 1500)

        # lock in the altitude by asking for an altitude change then releasing
        self.set_rc(2, 1000)
        self.wait_distance(50, accuracy=20)
        self.set_rc(2, 1500)
        self.wait_distance(50, accuracy=20)

        m = self.mav.recv_match(type='VFR_HUD', blocking=True)
        initial_alt = m.alt
        self.progress("Initial altitude %u\n" % initial_alt)

        self.progress("Flying right circuit")
        # do 4 turns
        for i in range(0, 4):
            # hard left
            self.progress("Starting turn %u" % i)
            self.set_rc(1, 1800)
            try:
                self.wait_heading(0 + (90*i), accuracy=20, timeout=60)
            except Exception as e:
                self.set_rc(1, 1500)
                raise e
            self.set_rc(1, 1500)
            self.progress("Starting leg %u" % i)
            self.wait_distance(100, accuracy=20)
        self.progress("Circuit complete")

        self.progress("Flying rudder left circuit")
        # do 4 turns
        for i in range(0, 4):
            # hard left
            self.progress("Starting turn %u" % i)
            self.set_rc(4, 1900)
            try:
                self.wait_heading(360 - (90*i), accuracy=20, timeout=60)
            except Exception as e:
                self.set_rc(4, 1500)
                raise e
            self.set_rc(4, 1500)
            self.progress("Starting leg %u" % i)
            self.wait_distance(100, accuracy=20)
        self.progress("Circuit complete")

        m = self.mav.recv_match(type='VFR_HUD', blocking=True)
        final_alt = m.alt
        self.progress("Final altitude %u initial %u\n" %
                      (final_alt, initial_alt))

        # back to FBWA
        self.change_mode('FBWA')

        if abs(final_alt - initial_alt) > 20:
            raise NotAchievedException("Failed to maintain altitude")

        return self.wait_level_flight()

    def fly_mission(self, filename, mission_timeout=60.0, strict=True, quadplane=False):
        """Fly a mission from a file."""
        self.progress("Flying mission %s" % filename)
        num_wp = self.load_mission(filename, strict=strict)-1
        self.fly_mission_waypoints(num_wp, mission_timeout=mission_timeout, quadplane=quadplane)

    def fly_mission_waypoints(self, num_wp, mission_timeout=60.0, quadplane=False):
        self.set_current_waypoint(0, check_afterwards=False)
        self.context_push()
        self.context_collect('STATUSTEXT')
        self.change_mode('AUTO')
        self.wait_waypoint(1, num_wp, max_dist=60, timeout=mission_timeout)
        self.wait_groundspeed(0, 0.5, timeout=mission_timeout)
        if quadplane:
            self.wait_statustext("Throttle disarmed", timeout=200, check_context=True)
        else:
            self.wait_statustext("Auto disarmed", timeout=60, check_context=True)
        self.context_pop()
        self.progress("Mission OK")

    def DO_REPOSITION(self):
        '''Test mavlink DO_REPOSITION command'''
        self.progress("Takeoff")
        self.takeoff(alt=50)
        self.set_rc(3, 1500)
        self.progress("Entering guided and flying somewhere constant")
        self.change_mode("GUIDED")
        loc = self.mav.location()
        self.location_offset_ne(loc, 500, 500)

        new_alt = 100
        self.run_cmd_int(
            mavutil.mavlink.MAV_CMD_DO_REPOSITION,
            p5=int(loc.lat * 1e7),
            p6=int(loc.lng * 1e7),
            p7=new_alt,    # alt
            frame=mavutil.mavlink.MAV_FRAME_GLOBAL_RELATIVE_ALT,
        )
        self.wait_altitude(new_alt-10, new_alt, timeout=30, relative=True)

        self.install_terrain_handlers_context()

        self.location_offset_ne(loc, 500, 500)
        terrain_height_wanted = 150
        self.run_cmd_int(
            mavutil.mavlink.MAV_CMD_DO_REPOSITION,
            0,
            0,
            0,
            0,
            int(loc.lat*1e7),
            int(loc.lng*1e7),
            terrain_height_wanted,    # alt
            frame=mavutil.mavlink.MAV_FRAME_GLOBAL_TERRAIN_ALT,
        )

        # move to specific terrain-relative altitude and hold for <n> seconds
        tstart = self.get_sim_time_cached()
        achieve_start = None
        tr = None
        while True:
            if self.get_sim_time_cached() - tstart > 120:
                raise NotAchievedException("Did not move to correct terrain alt")

            m = self.mav.recv_match(type='TERRAIN_REPORT',
                                    blocking=True,
                                    timeout=1)
            tr = m
            terrain_height_achieved = m.current_height
            self.progress("terrain_alt=%f want=%f" %
                          (terrain_height_achieved, terrain_height_wanted))
            if m is None:
                continue
            if abs(terrain_height_wanted - terrain_height_achieved) > 5:
                if achieve_start is not None:
                    self.progress("Achieve stop")
                    achieve_start = None
            elif achieve_start is None:
                self.progress("Achieve start")
                achieve_start = self.get_sim_time_cached()
            if achieve_start is not None:
                if self.get_sim_time_cached() - achieve_start > 10:
                    break
        m = self.mav.recv_match(type='GLOBAL_POSITION_INT',
                                blocking=True,
                                timeout=1)
        self.progress("TR: %s" % tr)
        self.progress("GPI: %s" % m)
        min_delta = 4
        delta = abs(m.relative_alt/1000.0 - tr.current_height)
        if abs(delta < min_delta):
            raise NotAchievedException("Expected altitude delta (want=%f got=%f)" %
                                       (min_delta, delta))

        self.fly_home_land_and_disarm(timeout=180)

    def ExternalPositionEstimate(self):
        '''Test mavlink EXTERNAL_POSITION_ESTIMATE command'''
        if not hasattr(mavutil.mavlink, 'MAV_CMD_EXTERNAL_POSITION_ESTIMATE'):
            raise OldpymavlinkException("pymavlink too old; upgrade pymavlink to get MAV_CMD_EXTERNAL_POSITION_ESTIMATE")  # noqa
        self.change_mode("TAKEOFF")
        self.wait_ready_to_arm()
        self.arm_vehicle()
        self.wait_altitude(48, 52, relative=True)

        loc = self.mav.location()
        self.location_offset_ne(loc, 2000, 2000)

        # setting external position fail while we have GPS lock
        self.progress("set new position with GPS")
        self.run_cmd_int(
            mavutil.mavlink.MAV_CMD_EXTERNAL_POSITION_ESTIMATE,
            p1=self.get_sim_time()-1, # transmit time
            p2=0.5, # processing delay
            p3=50, # accuracy
            p5=int(loc.lat * 1e7),
            p6=int(loc.lng * 1e7),
            p7=float("NaN"),    # alt
            frame=mavutil.mavlink.MAV_FRAME_GLOBAL,
            want_result=mavutil.mavlink.MAV_RESULT_FAILED,
        )

        self.progress("disable the GPS")
        self.run_auxfunc(
            65,
            2,
            want_result=mavutil.mavlink.MAV_RESULT_ACCEPTED
        )

        # fly for a bit to get into non-aiding state
        self.progress("waiting 20 seconds")
        tstart = self.get_sim_time()
        while self.get_sim_time() < tstart + 20:
            self.wait_heartbeat()

        self.progress("getting base position")
        gpi = self.mav.recv_match(
            type='GLOBAL_POSITION_INT',
            blocking=True,
            timeout=5
        )
        loc = mavutil.location(gpi.lat*1e-7, gpi.lon*1e-7, 0, 0)

        self.progress("set new position with no GPS")
        self.run_cmd_int(
            mavutil.mavlink.MAV_CMD_EXTERNAL_POSITION_ESTIMATE,
            p1=self.get_sim_time()-1, # transmit time
            p2=0.5, # processing delay
            p3=50, # accuracy
            p5=gpi.lat+1,
            p6=gpi.lon+1,
            p7=float("NaN"),    # alt
            frame=mavutil.mavlink.MAV_FRAME_GLOBAL,
            want_result=mavutil.mavlink.MAV_RESULT_ACCEPTED
        )

        self.progress("waiting 3 seconds")
        tstart = self.get_sim_time()
        while self.get_sim_time() < tstart + 3:
            self.wait_heartbeat()

        gpi2 = self.mav.recv_match(
            type='GLOBAL_POSITION_INT',
            blocking=True,
            timeout=5
        )
        loc2 = mavutil.location(gpi2.lat*1e-7, gpi2.lon*1e-7, 0, 0)
        dist = self.get_distance(loc, loc2)

        self.progress("dist is %.1f" % dist)
        if dist > 200:
            raise NotAchievedException("Position error dist=%.1f" % dist)

        self.progress("re-enable the GPS")
        self.run_auxfunc(
            65,
            0,
            want_result=mavutil.mavlink.MAV_RESULT_ACCEPTED
        )

        self.progress("flying home")
        self.fly_home_land_and_disarm()

    def DeepStall(self):
        '''Test DeepStall Landing'''
        # self.fly_deepstall_absolute()
        self.fly_deepstall_relative()

    def fly_deepstall_absolute(self):
        self.start_subtest("DeepStall Relative Absolute")
        deepstall_elevator_pwm = 1661
        self.set_parameters({
            "LAND_TYPE": 1,
            "LAND_DS_ELEV_PWM": deepstall_elevator_pwm,
            "RTL_AUTOLAND": 1,
        })
        self.load_mission("plane-deepstall-mission.txt")
        self.change_mode("AUTO")
        self.wait_ready_to_arm()
        self.arm_vehicle()
        self.progress("Waiting for deepstall messages")

        # note that the following two don't necessarily happen in this
        # order, but at very high speedups we may miss the elevator
        # PWM if we first look for the text (due to the get_sim_time()
        # in wait_servo_channel_value)

        self.context_collect('STATUSTEXT')

        # assume elevator is on channel 2:
        self.wait_servo_channel_value(2, deepstall_elevator_pwm, timeout=240)

        self.wait_text("Deepstall: Entry: ", check_context=True)

        self.disarm_wait(timeout=120)

        self.progress("Flying home")
        self.set_current_waypoint(0, check_afterwards=False)
        self.takeoff(10)
        self.set_parameter("LAND_TYPE", 0)
        self.fly_home_land_and_disarm()

    def fly_deepstall_relative(self):
        self.start_subtest("DeepStall Relative")
        deepstall_elevator_pwm = 1661
        self.set_parameters({
            "LAND_TYPE": 1,
            "LAND_DS_ELEV_PWM": deepstall_elevator_pwm,
            "RTL_AUTOLAND": 1,
        })
        self.load_mission("plane-deepstall-relative-mission.txt")
        self.change_mode("AUTO")
        self.wait_ready_to_arm()
        self.arm_vehicle()
        self.wait_current_waypoint(4)

        # assume elevator is on channel 2:
        self.wait_servo_channel_value(2, deepstall_elevator_pwm, timeout=240)

        self.progress("Waiting for stage DEEPSTALL_STAGE_LAND")
        self.assert_receive_message(
            'DEEPSTALL',
            condition='DEEPSTALL.stage==6',
            timeout=240,
        )
        self.progress("Reached stage DEEPSTALL_STAGE_LAND")

        self.disarm_wait(timeout=120)
        self.set_current_waypoint(0, check_afterwards=False)

        self.progress("Flying home")
        self.set_current_waypoint(0, check_afterwards=False)
        self.takeoff(100)
        self.set_parameter("LAND_TYPE", 0)
        self.fly_home_land_and_disarm(timeout=240)

    def SmartBattery(self):
        '''Test smart battery logging etc'''
        self.set_parameters({
            "BATT_MONITOR": 16, # Maxell battery monitor
        })

        # Must reboot sitl after setting montior type for SMBus parameters to be set due to dynamic group
        self.reboot_sitl()
        self.set_parameters({
            "BATT_I2C_BUS": 2,      # specified in SIM_I2C.cpp
            "BATT_I2C_ADDR": 11,    # specified in SIM_I2C.cpp
        })
        self.reboot_sitl()

        self.wait_ready_to_arm()
        m = self.assert_receive_message('BATTERY_STATUS', timeout=10)
        if m.voltages_ext[0] == 65536:
            raise NotAchievedException("Flag value rather than voltage")
        if abs(m.voltages_ext[0] - 1000) > 300:
            raise NotAchievedException("Did not get good ext voltage (got=%f)" %
                                       (m.voltages_ext[0],))
        self.arm_vehicle()
        self.delay_sim_time(5)
        self.disarm_vehicle()
        if not self.current_onboard_log_contains_message("BCL2"):
            raise NotAchievedException("Expected BCL2 message")

    def context_push_do_change_speed(self):
        # the following lines ensure we revert these parameter values
        # - DO_CHANGE_AIRSPEED is a permanent vehicle change!
        self.context_push()
        self.set_parameters({
            "AIRSPEED_CRUISE": self.get_parameter("AIRSPEED_CRUISE"),
            "MIN_GROUNDSPEED": self.get_parameter("MIN_GROUNDSPEED"),
            "TRIM_THROTTLE": self.get_parameter("TRIM_THROTTLE"),
        })

    def DO_CHANGE_SPEED(self):
        '''Test DO_CHANGE_SPEED command/item'''
        self.set_parameters({
            "RTL_AUTOLAND": 1,
        })

        self.context_push_do_change_speed()
        self.DO_CHANGE_SPEED_mavlink_long()
        self.context_pop()

        self.set_current_waypoint(1)
        self.zero_throttle()

        self.context_push_do_change_speed()
        self.DO_CHANGE_SPEED_mavlink_int()
        self.context_pop()

        self.context_push_do_change_speed()
        self.DO_CHANGE_SPEED_mission()
        self.context_pop()

    def DO_CHANGE_SPEED_mission(self):
        '''test DO_CHANGE_SPEED as a mission item'''
        self.start_subtest("DO_CHANGE_SPEED_mission")
        self.load_mission("mission.txt")
        self.set_current_waypoint(1)

        self.progress("Takeoff")
        self.set_rc(3, 1000)
        self.takeoff(alt=10)
        self.set_rc(3, 1500)

        self.start_subtest("Check initial speed")

        self.change_mode('AUTO')

        checks = [
            (1, self.get_parameter("AIRSPEED_CRUISE")),
            (3, 10),
            (5, 20),
            (7, 15),
        ]

        for (current_waypoint, want_airspeed) in checks:
            self.wait_current_waypoint(current_waypoint, timeout=150)
            self.wait_airspeed(want_airspeed-1, want_airspeed+1, minimum_duration=5, timeout=120)

        self.fly_home_land_and_disarm()

    def DO_CHANGE_SPEED_mavlink_int(self):
        self.DO_CHANGE_SPEED_mavlink(self.run_cmd_int)

    def DO_CHANGE_SPEED_mavlink_long(self):
        self.DO_CHANGE_SPEED_mavlink(self.run_cmd)

    def DO_CHANGE_SPEED_mavlink(self, run_cmd_method):
        '''test DO_CHANGE_SPEED as a mavlink command'''
        self.progress("Takeoff")
        self.takeoff(alt=100, mode="TAKEOFF", timeout=120)
        self.set_rc(3, 1500)
        # ensure we know what the airspeed is:
        self.progress("Entering guided and flying somewhere constant")
        self.change_mode("GUIDED")
        self.run_cmd_int(
            mavutil.mavlink.MAV_CMD_DO_REPOSITION,
            p5=12345, # lat* 1e7
            p6=12345, # lon* 1e7
            p7=100    # alt
        )
        self.delay_sim_time(10)
        self.progress("Ensuring initial speed is known and relatively constant")
        initial_speed = 22.0
        timeout = 15
        self.wait_airspeed(initial_speed-1, initial_speed+1, minimum_duration=5, timeout=timeout)

        self.start_subtest("Setting groundspeed")
        for new_target_groundspeed in initial_speed + 5, initial_speed + 2:
            run_cmd_method(
                mavutil.mavlink.MAV_CMD_DO_CHANGE_SPEED,
                p1=1, # groundspeed
                p2=new_target_groundspeed,
                p3=-1, # throttle / no change
                p4=0, # absolute values
            )
            self.wait_groundspeed(new_target_groundspeed-2, new_target_groundspeed+2, timeout=80, minimum_duration=5)
            self.progress("Adding some wind, ensuring groundspeed holds")
            self.set_parameter("SIM_WIND_SPD", 5)
            self.delay_sim_time(5)
            self.wait_groundspeed(new_target_groundspeed-2, new_target_groundspeed+2, timeout=40, minimum_duration=5)
            self.set_parameter("SIM_WIND_SPD", 0)

        # clear target groundspeed
        run_cmd_method(
            mavutil.mavlink.MAV_CMD_DO_CHANGE_SPEED,
            p1=1, # groundspeed
            p2=0,
            p3=-1, # throttle / no change
            p4=0, # absolute values
        )

        self.start_subtest("Setting airspeed")
        for new_target_airspeed in initial_speed - 5, initial_speed + 5:
            run_cmd_method(
                mavutil.mavlink.MAV_CMD_DO_CHANGE_SPEED,
                p1=0, # airspeed
                p2=new_target_airspeed,
                p3=-1, # throttle / no change
                p4=0, # absolute values
            )
            self.wait_airspeed(new_target_airspeed-2, new_target_airspeed+2, minimum_duration=5)

        self.context_push()
        self.progress("Adding some wind, hoping groundspeed increases/decreases")
        self.set_parameters({
            "SIM_WIND_SPD": 7,
            "SIM_WIND_DIR": 270,
        })
        self.delay_sim_time(5)
        timeout = 10
        tstart = self.get_sim_time()
        while True:
            if self.get_sim_time_cached() - tstart > timeout:
                raise NotAchievedException("Did not achieve groundspeed delta")
            m = self.mav.recv_match(type='VFR_HUD', blocking=True)
            delta = abs(m.airspeed - m.groundspeed)
            want_delta = 5
            self.progress("groundspeed and airspeed should be different (have=%f want=%f)" % (delta, want_delta))
            if delta > want_delta:
                break
        self.context_pop()

        # cancel minimum groundspeed:
        run_cmd_method(
            mavutil.mavlink.MAV_CMD_DO_CHANGE_SPEED,
            p1=0, # groundspeed
            p2=-2,  # return to default
            p3=0, # throttle / no change
            p4=0, # absolute values
        )
        # cancel airspeed:
        run_cmd_method(
            mavutil.mavlink.MAV_CMD_DO_CHANGE_SPEED,
            p1=1, # airspeed
            p2=-2,  # return to default
            p3=0, # throttle / no change
            p4=0, # absolute values
        )

        self.start_subtest("Setting throttle")
        self.set_parameter('ARSPD_USE', 0)  # setting throttle only effective without airspeed
        for (set_throttle, expected_throttle) in (97, 79), (60, 51), (95, 77):
            run_cmd_method(
                mavutil.mavlink.MAV_CMD_DO_CHANGE_SPEED,
                p1=3, # throttle
                p2=0,
                p3=set_throttle, # throttle / no change
                p4=0, # absolute values
            )
            self.wait_message_field_values('VFR_HUD', {
                "throttle": expected_throttle,
            }, minimum_duration=5, epsilon=2)

        self.fly_home_land_and_disarm(timeout=240)

    def fly_home_land_and_disarm(self, timeout=120):
        filename = "flaps.txt"
        self.progress("Using %s to fly home" % filename)
        self.load_generic_mission(filename)
        self.change_mode("AUTO")
        # don't set current waypoint to 8 unless we're distant from it
        # or we arrive instantly and never see it as our current
        # waypoint:
        self.wait_distance_to_waypoint(8, 100, 10000000)
        self.set_current_waypoint(8)
        # TODO: reflect on file to find this magic waypoint number?
        #        self.wait_waypoint(7, num_wp-1, timeout=500) # we
        #        tend to miss the final waypoint by a fair bit, and
        #        this is probably too noisy anyway?
        self.wait_disarmed(timeout=timeout)

    def TestFlaps(self):
        """Test flaps functionality."""
        filename = "flaps.txt"
        self.context_push()
        ex = None
        try:

            flaps_ch = 5
            flaps_ch_min = 1000
            flaps_ch_trim = 1500
            flaps_ch_max = 2000

            servo_ch = 5
            servo_ch_min = 1200
            servo_ch_trim = 1300
            servo_ch_max = 1800

            self.set_parameters({
                "SERVO%u_FUNCTION" % servo_ch: 3, # flapsauto
                "RC%u_OPTION" % flaps_ch: 208, # Flaps RCx_OPTION
                "LAND_FLAP_PERCNT": 50,
                "LOG_DISARMED": 1,
                "RTL_AUTOLAND": 1,

                "RC%u_MIN" % flaps_ch: flaps_ch_min,
                "RC%u_MAX" % flaps_ch: flaps_ch_max,
                "RC%u_TRIM" % flaps_ch: flaps_ch_trim,

                "SERVO%u_MIN" % servo_ch: servo_ch_min,
                "SERVO%u_MAX" % servo_ch: servo_ch_max,
                "SERVO%u_TRIM" % servo_ch: servo_ch_trim,
            })

            self.progress("check flaps are not deployed")
            self.set_rc(flaps_ch, flaps_ch_min)
            self.wait_servo_channel_value(servo_ch, servo_ch_min, timeout=3)
            self.progress("deploy the flaps")
            self.set_rc(flaps_ch, flaps_ch_max)
            tstart = self.get_sim_time()
            self.wait_servo_channel_value(servo_ch, servo_ch_max)
            tstop = self.get_sim_time_cached()
            delta_time = tstop - tstart
            delta_time_min = 0.5
            delta_time_max = 1.5
            if delta_time < delta_time_min or delta_time > delta_time_max:
                raise NotAchievedException((
                    "Flaps Slew not working (%f seconds)" % (delta_time,)))
            self.progress("undeploy flaps")
            self.set_rc(flaps_ch, flaps_ch_min)
            self.wait_servo_channel_value(servo_ch, servo_ch_min)

            self.progress("Flying mission %s" % filename)
            self.load_mission(filename)
            self.set_current_waypoint(1)
            self.change_mode('AUTO')
            self.wait_ready_to_arm()
            self.arm_vehicle()
            last_mission_current_msg = 0
            last_seq = None
            while self.armed():
                m = self.mav.recv_match(type='MISSION_CURRENT', blocking=True)
                time_delta = (self.get_sim_time_cached() -
                              last_mission_current_msg)
                if (time_delta > 1 or m.seq != last_seq):
                    dist = None
                    x = self.mav.messages.get("NAV_CONTROLLER_OUTPUT", None)
                    if x is not None:
                        dist = x.wp_dist
                    self.progress("MISSION_CURRENT.seq=%u (dist=%s)" %
                                  (m.seq, str(dist)))
                    last_mission_current_msg = self.get_sim_time_cached()
                    last_seq = m.seq
            # flaps should undeploy at the end
            self.wait_servo_channel_value(servo_ch, servo_ch_min, timeout=30)

            # do a short flight in FBWA, watching for flaps
            # self.mavproxy.send('switch 4\n')
            # self.wait_mode('FBWA')
            # self.delay_sim_time(10)
            # self.mavproxy.send('switch 6\n')
            # self.wait_mode('MANUAL')
            # self.delay_sim_time(10)

            self.progress("Flaps OK")
        except Exception as e:
            self.print_exception_caught(e)
            ex = e
        self.context_pop()
        if ex:
            if self.armed():
                self.disarm_vehicle()
            raise ex

    def TestRCRelay(self):
        '''Test Relay RC Channel Option'''
        self.set_parameters({
            "RELAY1_FUNCTION": 1, # Enable relay as a standard relay pin
            "RC12_OPTION": 28 # Relay On/Off
        })
        self.set_rc(12, 1000)
        self.reboot_sitl() # needed for RC12_OPTION and RELAY1_FUNCTION to take effect

        off = self.get_parameter("SIM_PIN_MASK")
        if off:
            raise PreconditionFailedException("SIM_MASK_PIN off")

        # allow time for the RC library to register initial value:
        self.delay_sim_time(1)

        self.set_rc(12, 2000)
        self.wait_heartbeat()
        self.wait_heartbeat()

        on = self.get_parameter("SIM_PIN_MASK")
        if not on:
            raise NotAchievedException("SIM_PIN_MASK doesn't reflect ON")
        self.set_rc(12, 1000)
        self.wait_heartbeat()
        self.wait_heartbeat()
        off = self.get_parameter("SIM_PIN_MASK")
        if off:
            raise NotAchievedException("SIM_PIN_MASK doesn't reflect OFF")

    def TestRCCamera(self):
        '''Test RC Option - Camera Trigger'''
        self.set_parameter("RC12_OPTION", 9) # CameraTrigger
        self.set_parameter("CAM1_TYPE", 1)   # Camera with servo trigger
        self.reboot_sitl() # needed for RC12_OPTION to take effect

        x = self.mav.messages.get("CAMERA_FEEDBACK", None)
        if x is not None:
            raise PreconditionFailedException("Receiving CAMERA_FEEDBACK?!")
        self.set_rc(12, 2000)
        tstart = self.get_sim_time()
        while self.get_sim_time_cached() - tstart < 10:
            x = self.mav.messages.get("CAMERA_FEEDBACK", None)
            if x is not None:
                break
            self.wait_heartbeat()
        self.set_rc(12, 1000)
        if x is None:
            raise NotAchievedException("No CAMERA_FEEDBACK message received")

        self.wait_ready_to_arm()

        original_alt = self.get_altitude()

        takeoff_alt = 30
        self.takeoff(takeoff_alt)
        self.set_rc(12, 2000)
        self.delay_sim_time(1)
        self.set_rc(12, 1000)
        x = self.mav.messages.get("CAMERA_FEEDBACK", None)
        if abs(x.alt_rel - takeoff_alt) > 10:
            raise NotAchievedException("Bad relalt (want=%f vs got=%f)" % (takeoff_alt, x.alt_rel))
        if abs(x.alt_msl - (original_alt+30)) > 10:
            raise NotAchievedException("Bad absalt (want=%f vs got=%f)" % (original_alt+30, x.alt_msl))
        self.fly_home_land_and_disarm()

    def ThrottleFailsafe(self):
        '''Fly throttle failsafe'''
        self.change_mode('MANUAL')
        m = self.mav.recv_match(type='SYS_STATUS', blocking=True)
        receiver_bit = mavutil.mavlink.MAV_SYS_STATUS_SENSOR_RC_RECEIVER
        self.progress("Testing receiver enabled")
        if (not (m.onboard_control_sensors_enabled & receiver_bit)):
            raise PreconditionFailedException()
        self.progress("Testing receiver present")
        if (not (m.onboard_control_sensors_present & receiver_bit)):
            raise PreconditionFailedException()
        self.progress("Testing receiver health")
        if (not (m.onboard_control_sensors_health & receiver_bit)):
            raise PreconditionFailedException()

        self.progress("Ensure we know original throttle value")
        self.wait_rc_channel_value(3, 1000)

        self.set_parameter("THR_FS_VALUE", 960)
        self.progress("Failing receiver (throttle-to-950)")
        self.context_collect("HEARTBEAT")
        self.set_parameter("SIM_RC_FAIL", 2) # throttle-to-950
        self.wait_mode('RTL') # long failsafe
        if (self.get_mode_from_mode_mapping("CIRCLE") not in
                [x.custom_mode for x in self.context_stop_collecting("HEARTBEAT")]):
            raise NotAchievedException("Did not go via circle mode")
        self.progress("Ensure we've had our throttle squashed to 950")
        self.wait_rc_channel_value(3, 950)
        self.do_timesync_roundtrip()
        m = self.assert_receive_message('SYS_STATUS')
        self.progress("Got (%s)" % str(m))
        self.progress("Testing receiver enabled")
        if (not (m.onboard_control_sensors_enabled & receiver_bit)):
            raise NotAchievedException("Receiver not enabled")
        self.progress("Testing receiver present")
        if (not (m.onboard_control_sensors_present & receiver_bit)):
            raise NotAchievedException("Receiver not present")
        # skip this until RC is fixed
#        self.progress("Testing receiver health")
#        if (m.onboard_control_sensors_health & receiver_bit):
#            raise NotAchievedException("Sensor healthy when it shouldn't be")
        self.set_parameter("SIM_RC_FAIL", 0)
        # have to allow time for RC to be fetched from SITL
        self.delay_sim_time(0.5)
        self.do_timesync_roundtrip()
        m = self.assert_receive_message('SYS_STATUS')
        self.progress("Testing receiver enabled")
        if (not (m.onboard_control_sensors_enabled & receiver_bit)):
            raise NotAchievedException("Receiver not enabled")
        self.progress("Testing receiver present")
        if (not (m.onboard_control_sensors_present & receiver_bit)):
            raise NotAchievedException("Receiver not present")
        self.progress("Testing receiver health")
        if (not (m.onboard_control_sensors_health & receiver_bit)):
            raise NotAchievedException("Receiver not healthy2")
        self.change_mode('MANUAL')

        self.progress("Failing receiver (no-pulses)")
        self.context_collect("HEARTBEAT")
        self.set_parameter("SIM_RC_FAIL", 1) # no-pulses
        self.wait_mode('RTL') # long failsafe
        if (self.get_mode_from_mode_mapping("CIRCLE") not in
                [x.custom_mode for x in self.context_stop_collecting("HEARTBEAT")]):
            raise NotAchievedException("Did not go via circle mode")
        self.do_timesync_roundtrip()
        m = self.assert_receive_message('SYS_STATUS')
        self.progress("Got (%s)" % str(m))
        self.progress("Testing receiver enabled")
        if (not (m.onboard_control_sensors_enabled & receiver_bit)):
            raise NotAchievedException("Receiver not enabled")
        self.progress("Testing receiver present")
        if (not (m.onboard_control_sensors_present & receiver_bit)):
            raise NotAchievedException("Receiver not present")
        self.progress("Testing receiver health")
        if (m.onboard_control_sensors_health & receiver_bit):
            raise NotAchievedException("Sensor healthy when it shouldn't be")
        self.progress("Making RC work again")
        self.set_parameter("SIM_RC_FAIL", 0)
        # have to allow time for RC to be fetched from SITL
        self.progress("Giving receiver time to recover")
        self.delay_sim_time(0.5)
        self.do_timesync_roundtrip()
        m = self.assert_receive_message('SYS_STATUS')
        self.progress("Testing receiver enabled")
        if (not (m.onboard_control_sensors_enabled & receiver_bit)):
            raise NotAchievedException("Receiver not enabled")
        self.progress("Testing receiver present")
        if (not (m.onboard_control_sensors_present & receiver_bit)):
            raise NotAchievedException("Receiver not present")
        self.progress("Testing receiver health")
        if (not (m.onboard_control_sensors_health & receiver_bit)):
            raise NotAchievedException("Receiver not healthy")
        self.change_mode('MANUAL')

        self.progress("Ensure long failsafe can trigger when short failsafe disabled")
        self.context_push()
        self.context_collect("STATUSTEXT")
        ex = None
        try:
            self.set_parameters({
                "FS_SHORT_ACTN": 3, # 3 means disabled
                "SIM_RC_FAIL": 1,
            })
            self.wait_statustext("Long failsafe on", check_context=True)
            self.wait_mode("RTL")
#            self.context_clear_collection("STATUSTEXT")
            self.set_parameter("SIM_RC_FAIL", 0)
            self.wait_text("Long Failsafe Cleared", check_context=True)
            self.change_mode("MANUAL")

            self.progress("Trying again with THR_FS_VALUE")
            self.set_parameters({
                "THR_FS_VALUE": 960,
                "SIM_RC_FAIL": 2,
            })
            self.wait_statustext("Long Failsafe on", check_context=True)
            self.wait_mode("RTL")
        except Exception as e:
            self.print_exception_caught(e)
            ex = e
        self.context_pop()
        if ex is not None:
            raise ex

        self.start_subtest("Not use RC throttle input when THR_FAILSAFE==2")
        self.takeoff(100)
        self.set_rc(3, 1800)
        self.set_rc(1, 2000)
        self.wait_attitude(desroll=45, timeout=1)
        self.context_push()
        self.set_parameters({
            "THR_FAILSAFE": 2,
            "SIM_RC_FAIL": 1,  # no pulses
        })
        self.delay_sim_time(1)
        self.wait_attitude(desroll=0, timeout=5)
        self.assert_servo_channel_value(3, self.get_parameter("RC3_MIN"))
        self.set_parameters({
            "SIM_RC_FAIL": 0,  # fix receiver
        })
        self.zero_throttle()
        self.disarm_vehicle(force=True)
        self.context_pop()
        self.reboot_sitl()

    def ThrottleFailsafeFence(self):
        '''Fly fence survives throttle failsafe'''
        fence_bit = mavutil.mavlink.MAV_SYS_STATUS_GEOFENCE

        self.progress("Checking fence is not present before being configured")
        m = self.mav.recv_match(type='SYS_STATUS', blocking=True)
        self.progress("Got (%s)" % str(m))
        if (m.onboard_control_sensors_enabled & fence_bit):
            raise NotAchievedException("Fence enabled before being configured")

        self.change_mode('MANUAL')
        self.wait_ready_to_arm()

        self.load_fence("CMAC-fence.txt")

        self.set_parameter("RC7_OPTION", 11) # AC_Fence uses Aux switch functionality
        self.set_parameter("FENCE_ACTION", 4) # Fence action Brake
        self.set_rc_from_map({
            3: 1000,
            7: 2000,
        }) # Turn fence on with aux function

        m = self.mav.recv_match(type='FENCE_STATUS', blocking=True, timeout=2)
        self.progress("Got (%s)" % str(m))
        if m is None:
            raise NotAchievedException("Got FENCE_STATUS unexpectedly")

        self.progress("Checking fence is initially OK")
        self.wait_sensor_state(mavutil.mavlink.MAV_SYS_STATUS_GEOFENCE,
                               present=True,
                               enabled=True,
                               healthy=True,
                               verbose=True,
                               timeout=30)

        self.set_parameter("THR_FS_VALUE", 960)
        self.progress("Failing receiver (throttle-to-950)")
        self.set_parameter("SIM_RC_FAIL", 2) # throttle-to-950
        self.wait_mode("CIRCLE")
        self.delay_sim_time(1) # give
        self.do_timesync_roundtrip()

        self.progress("Checking fence is OK after receiver failure (bind-values)")
        fence_bit = mavutil.mavlink.MAV_SYS_STATUS_GEOFENCE
        m = self.assert_receive_message('SYS_STATUS')
        if (not (m.onboard_control_sensors_enabled & fence_bit)):
            raise NotAchievedException("Fence not enabled after RC fail")
        self.do_fence_disable() # Ensure the fence is disabled after test

    def GCSFailsafe(self):
        '''Ensure Long-Failsafe works on GCS loss'''
        self.start_subtest("Test Failsafe: RTL")
        self.load_sample_mission()
        self.set_parameters({
            "FS_GCS_ENABL": 1,
            "FS_LONG_ACTN": 1,
            "RTL_AUTOLAND": 1,
            "SYSID_MYGCS": self.mav.source_system,
        })
        self.takeoff()
        self.change_mode('LOITER')
        self.progress("Disconnecting GCS")
        self.set_heartbeat_rate(0)
        self.wait_mode("RTL", timeout=10)
        self.set_heartbeat_rate(self.speedup)
        self.end_subtest("Completed RTL Failsafe test")

        self.start_subtest("Test Failsafe: FBWA Glide")
        self.set_parameters({
            "FS_LONG_ACTN": 2,
        })
        self.change_mode('AUTO')
        self.progress("Disconnecting GCS")
        self.set_heartbeat_rate(0)
        self.wait_mode("FBWA", timeout=10)
        self.set_heartbeat_rate(self.speedup)
        self.end_subtest("Completed FBWA Failsafe test")

        self.start_subtest("Test Failsafe: Deploy Parachute")
        self.load_mission("plane-parachute-mission.txt")
        self.set_current_waypoint(1)
        self.set_parameters({
            "CHUTE_ENABLED": 1,
            "CHUTE_TYPE": 10,
            "SERVO9_FUNCTION": 27,
            "SIM_PARA_ENABLE": 1,
            "SIM_PARA_PIN": 9,
            "FS_LONG_ACTN": 3,
        })
        self.change_mode("AUTO")
        self.progress("Disconnecting GCS")
        self.set_heartbeat_rate(0)
        self.wait_statustext("BANG", timeout=60)
        self.set_heartbeat_rate(self.speedup)
        self.disarm_vehicle(force=True)
        self.reboot_sitl()
        self.end_subtest("Completed Parachute Failsafe test")

    def TestGripperMission(self):
        '''Test Gripper mission items'''
        self.context_push()
        ex = None
        try:
            self.set_parameter("RTL_AUTOLAND", 1)
            self.load_mission("plane-gripper-mission.txt")
            self.set_current_waypoint(1)
            self.change_mode('AUTO')
            self.wait_ready_to_arm()
            self.arm_vehicle()
            self.wait_statustext("Gripper Grabbed", timeout=60)
            self.wait_statustext("Gripper Released", timeout=60)
            self.wait_statustext("Auto disarmed", timeout=60)
        except Exception as e:
            self.print_exception_caught(e)
            ex = e
        self.context_pop()
        if ex is not None:
            raise ex

    def assert_fence_sys_status(self, present, enabled, health):
        self.delay_sim_time(1)
        self.do_timesync_roundtrip()
        m = self.assert_receive_message('SYS_STATUS', timeout=1)
        tests = [
            ("present", present, m.onboard_control_sensors_present),
            ("enabled", enabled, m.onboard_control_sensors_enabled),
            ("health", health, m.onboard_control_sensors_health),
        ]
        bit = mavutil.mavlink.MAV_SYS_STATUS_GEOFENCE
        for test in tests:
            (name, want, field) = test
            got = (field & bit) != 0
            if want != got:
                raise NotAchievedException("fence status incorrect; %s want=%u got=%u" %
                                           (name, want, got))

    def wait_circling_point_with_radius(self, loc, want_radius, epsilon=5.0, min_circle_time=5, timeout=120):
        on_radius_start_heading = None
        average_radius = 0.0
        circle_time_start = 0
        done_time = False
        done_angle = False
        tstart = self.get_sim_time()
        while True:
            if self.get_sim_time() - tstart > timeout:
                raise AutoTestTimeoutException("Did not get onto circle")
            here = self.mav.location()
            got_radius = self.get_distance(loc, here)
            average_radius = 0.95*average_radius + 0.05*got_radius
            on_radius = abs(got_radius - want_radius) < epsilon
            m = self.mav.recv_match(type='VFR_HUD', blocking=True)
            heading = m.heading
            on_string = "off"
            got_angle = ""
            if on_radius_start_heading is not None:
                got_angle = "%0.2f" % abs(on_radius_start_heading - heading) # FIXME
                on_string = "on"

            want_angle = 180 # we don't actually get this (angle-substraction issue.  But we get enough...
            self.progress("wait-circling: got-r=%0.2f want-r=%f avg-r=%f %s want-a=%0.1f got-a=%s" %
                          (got_radius, want_radius, average_radius, on_string, want_angle, got_angle))
            if on_radius:
                if on_radius_start_heading is None:
                    on_radius_start_heading = heading
                    average_radius = got_radius
                    circle_time_start = self.get_sim_time()
                    continue
                if abs(on_radius_start_heading - heading) > want_angle: # FIXME
                    done_angle = True
                if self.get_sim_time() - circle_time_start > min_circle_time:
                    done_time = True
                if done_time and done_angle:
                    return
                continue
            if on_radius_start_heading is not None:
                average_radius = 0.0
            on_radius_start_heading = None
            circle_time_start = 0

    def MODE_SWITCH_RESET(self):
        '''test the MODE_SWITCH_RESET auxiliary function'''
        self.set_parameters({
            "RC9_OPTION": 96,
        })

        self.progress("Using RC to change modes")
        self.set_rc(8, 1500)
        self.wait_mode('FBWA')

        self.progress("Killing RC to engage RC failsafe")
        self.set_parameter('SIM_RC_FAIL', 1)
        self.wait_mode('RTL')

        self.progress("Reinstating RC")
        self.set_parameter('SIM_RC_FAIL', 0)

        self.progress("Ensuring we don't automatically revert mode")
        self.delay_sim_time(2)
        self.assert_mode_is('RTL')

        self.progress("Ensuring MODE_SWITCH_RESET switch resets to pre-failsafe mode")
        self.set_rc(9, 2000)
        self.wait_mode('FBWA')

    def FenceStatic(self):
        '''Test Basic Fence Functionality'''
        ex = None
        try:
            self.progress("Checking for bizarre healthy-when-not-present-or-enabled")
            self.set_parameter("FENCE_TYPE", 4) # Start by only setting polygon fences, otherwise fence will report present
            self.assert_fence_sys_status(False, False, True)
            self.load_fence("CMAC-fence.txt")
            m = self.mav.recv_match(type='FENCE_STATUS', blocking=True, timeout=2)
            if m is not None:
                raise NotAchievedException("Got FENCE_STATUS unexpectedly")
            self.set_parameter("FENCE_ACTION", 0) # report only
            self.assert_fence_sys_status(True, False, True)
            self.set_parameter("FENCE_ACTION", 1) # RTL
            self.assert_fence_sys_status(True, False, True)
            self.do_fence_enable()
            self.assert_fence_sys_status(True, True, True)
            m = self.assert_receive_message('FENCE_STATUS', timeout=2)
            if m.breach_status:
                raise NotAchievedException("Breached fence unexpectedly (%u)" %
                                           (m.breach_status))
            self.do_fence_disable()
            self.assert_fence_sys_status(True, False, True)
            self.set_parameter("FENCE_ACTION", 1)
            self.assert_fence_sys_status(True, False, True)
            self.set_parameter("FENCE_ACTION", 0)
            self.assert_fence_sys_status(True, False, True)
            self.clear_fence()
            if self.get_parameter("FENCE_TOTAL") != 0:
                raise NotAchievedException("Expected zero points remaining")
            self.assert_fence_sys_status(False, False, True)
            self.progress("Trying to enable fence with no points")
            self.do_fence_enable(want_result=mavutil.mavlink.MAV_RESULT_FAILED)

            # test a rather unfortunate behaviour:
            self.progress("Killing a live fence with fence-clear")
            self.load_fence("CMAC-fence.txt")
            self.set_parameter("FENCE_ACTION", 1) # AC_FENCE_ACTION_RTL_AND_LAND == 1. mavutil.mavlink.FENCE_ACTION_RTL == 4
            self.do_fence_enable()
            self.assert_fence_sys_status(True, True, True)
            self.clear_fence()
            self.wait_sensor_state(mavutil.mavlink.MAV_SYS_STATUS_GEOFENCE, False, False, True)
            if self.get_parameter("FENCE_TOTAL") != 0:
                raise NotAchievedException("Expected zero points remaining")
            self.assert_fence_sys_status(False, False, True)
            self.do_fence_disable()

            # ensure that a fence is present if it is tin can, min alt or max alt
            self.progress("Test other fence types (tin-can, min alt, max alt")
            self.set_parameter("FENCE_TYPE", 1) # max alt
            self.assert_fence_sys_status(True, False, True)
            self.set_parameter("FENCE_TYPE", 8) # min alt
            self.assert_fence_sys_status(True, False, True)
            self.set_parameter("FENCE_TYPE", 2) # tin can
            self.assert_fence_sys_status(True, False, True)

            # Test cannot arm if outside of fence and fence is enabled
            self.progress("Test Arming while vehicle below FENCE_ALT_MIN")
            default_fence_alt_min = self.get_parameter("FENCE_ALT_MIN")
            self.set_parameter("FENCE_ALT_MIN", 50)
            self.set_parameter("FENCE_TYPE", 8) # Enables minimum altitude breaches
            self.do_fence_enable()
            self.delay_sim_time(2) # Allow breach to propagate
            self.assert_fence_enabled()

            self.try_arm(False, "vehicle outside fence")
            self.do_fence_disable()
            self.set_parameter("FENCE_ALT_MIN", default_fence_alt_min)

            # Test arming outside inclusion zone
            self.progress("Test arming while vehicle outside of inclusion zone")
            self.set_parameter("FENCE_TYPE", 4) # Enables polygon fence types
            locs = [
                mavutil.location(1.000, 1.000, 0, 0),
                mavutil.location(1.000, 1.001, 0, 0),
                mavutil.location(1.001, 1.001, 0, 0),
                mavutil.location(1.001, 1.000, 0, 0)
            ]
            self.upload_fences_from_locations(
                mavutil.mavlink.MAV_CMD_NAV_FENCE_POLYGON_VERTEX_INCLUSION,
                [
                    locs
                ]
            )
            self.delay_sim_time(10) # let fence check run so it loads-from-eeprom
            self.do_fence_enable()
            self.assert_fence_enabled()
            self.delay_sim_time(2) # Allow breach to propagate
            self.try_arm(False, "vehicle outside fence")
            self.do_fence_disable()
            self.clear_fence()

            self.progress("Test arming while vehicle inside exclusion zone")
            self.set_parameter("FENCE_TYPE", 4) # Enables polygon fence types
            home_loc = self.mav.location()
            locs = [
                mavutil.location(home_loc.lat - 0.001, home_loc.lng - 0.001, 0, 0),
                mavutil.location(home_loc.lat - 0.001, home_loc.lng + 0.001, 0, 0),
                mavutil.location(home_loc.lat + 0.001, home_loc.lng + 0.001, 0, 0),
                mavutil.location(home_loc.lat + 0.001, home_loc.lng - 0.001, 0, 0),
            ]
            self.upload_fences_from_locations(
                mavutil.mavlink.MAV_CMD_NAV_FENCE_POLYGON_VERTEX_EXCLUSION,
                [
                    locs
                ]
            )
            self.delay_sim_time(10) # let fence check run so it loads-from-eeprom
            self.do_fence_enable()
            self.assert_fence_enabled()
            self.delay_sim_time(2) # Allow breach to propagate
            self.try_arm(False, "vehicle outside fence")
            self.do_fence_disable()
            self.clear_fence()

        except Exception as e:
            self.print_exception_caught(e)
            ex = e
        self.clear_fence()
        if ex is not None:
            raise ex

    def test_fence_breach_circle_at(self, loc, disable_on_breach=False):
        ex = None
        try:
            self.load_fence("CMAC-fence.txt")
            want_radius = 100
            # when ArduPlane is fixed, remove this fudge factor
            REALLY_BAD_FUDGE_FACTOR = 1.16
            expected_radius = REALLY_BAD_FUDGE_FACTOR * want_radius
            self.set_parameters({
                "RTL_RADIUS": want_radius,
                "NAVL1_LIM_BANK": 60,
                "FENCE_ACTION": 1, # AC_FENCE_ACTION_RTL_AND_LAND == 1. mavutil.mavlink.FENCE_ACTION_RTL == 4
            })

            self.wait_ready_to_arm()  # need an origin to load fence

            self.do_fence_enable()
            self.assert_fence_sys_status(True, True, True)

            self.takeoff(alt=45, alt_max=300)

            tstart = self.get_sim_time()
            while True:
                if self.get_sim_time() - tstart > 30:
                    raise NotAchievedException("Did not breach fence")
                m = self.assert_receive_message('FENCE_STATUS', timeout=2)
                if m.breach_status == 0:
                    continue

                # we've breached; check our state;
                if m.breach_type != mavutil.mavlink.FENCE_BREACH_BOUNDARY:
                    raise NotAchievedException("Unexpected breach type %u" %
                                               (m.breach_type,))
                if m.breach_count == 0:
                    raise NotAchievedException("Unexpected breach count %u" %
                                               (m.breach_count,))
                self.assert_fence_sys_status(True, True, False)
                break

            if disable_on_breach:
                self.do_fence_disable()

            self.wait_circling_point_with_radius(loc, expected_radius)

            self.disarm_vehicle(force=True)
            self.reboot_sitl()

        except Exception as e:
            self.print_exception_caught(e)
            ex = e
        self.clear_fence()
        if ex is not None:
            raise ex

    def FenceRTL(self):
        '''Test Fence RTL'''
        self.progress("Testing FENCE_ACTION_RTL no rally point")
        # have to disable the fence once we've breached or we breach
        # it as part of the loiter-at-home!
        self.test_fence_breach_circle_at(self.home_position_as_mav_location(),
                                         disable_on_breach=True)

    def FenceRTLRally(self):
        '''Test Fence RTL Rally'''
        ex = None
        target_system = 1
        target_component = 1
        try:
            self.progress("Testing FENCE_ACTION_RTL with rally point")

            self.wait_ready_to_arm()
            loc = self.home_relative_loc_ne(50, -50)

            self.set_parameter("RALLY_TOTAL", 1)
            self.mav.mav.rally_point_send(target_system,
                                          target_component,
                                          0, # sequence number
                                          1, # total count
                                          int(loc.lat * 1e7),
                                          int(loc.lng * 1e7),
                                          15,
                                          0, # "break" alt?!
                                          0, # "land dir"
                                          0) # flags
            self.delay_sim_time(1)
            if self.mavproxy is not None:
                self.mavproxy.send("rally list\n")
            self.test_fence_breach_circle_at(loc)
        except Exception as e:
            self.print_exception_caught(e)
            ex = e
        self.clear_mission(mavutil.mavlink.MAV_MISSION_TYPE_RALLY)
        if ex is not None:
            raise ex

    def FenceRetRally(self):
        """ Tests the FENCE_RET_RALLY flag, either returning to fence return point,
            or rally point """
        target_system = 1
        target_component = 1
        self.progress("Testing FENCE_ACTION_RTL with fence rally point")

        self.wait_ready_to_arm()
        self.homeloc = self.mav.location()

        # Grab a location for fence return point, and upload it.
        fence_loc = self.home_position_as_mav_location()
        self.location_offset_ne(fence_loc, 50, 50)
        fence_return_mission_items = [
            self.mav.mav.mission_item_int_encode(
                target_system,
                target_component,
                0, # seq
                mavutil.mavlink.MAV_FRAME_GLOBAL_INT,
                mavutil.mavlink.MAV_CMD_NAV_FENCE_RETURN_POINT,
                0, # current
                0, # autocontinue
                0, # p1
                0, # p2
                0, # p3
                0, # p4
                int(fence_loc.lat * 1e7), # latitude
                int(fence_loc.lng * 1e7), # longitude
                0, # altitude
                mavutil.mavlink.MAV_MISSION_TYPE_FENCE
            )
        ]
        self.upload_using_mission_protocol(mavutil.mavlink.MAV_MISSION_TYPE_FENCE,
                                           fence_return_mission_items)
        self.delay_sim_time(1)

        # Grab a location for rally point, and upload it.
        rally_loc = self.home_relative_loc_ne(-50, 50)
        self.set_parameter("RALLY_TOTAL", 1)
        self.mav.mav.rally_point_send(target_system,
                                      target_component,
                                      0, # sequence number
                                      1, # total count
                                      int(rally_loc.lat * 1e7),
                                      int(rally_loc.lng * 1e7),
                                      15,
                                      0, # "break" alt?!
                                      0, # "land dir"
                                      0) # flags
        self.delay_sim_time(1)

        return_radius = 100
        return_alt = 80
        self.set_parameters({
            "RTL_RADIUS": return_radius,
            "FENCE_ACTION": 6, # Set Fence Action to Guided
            "FENCE_TYPE": 8,   # Only use fence floor
            "FENCE_RET_ALT": return_alt,
        })
        self.do_fence_enable()
        self.assert_fence_enabled()

        self.takeoff(alt=50, alt_max=300)
        # Trigger fence breach, fly to rally location
        self.set_parameters({
            "FENCE_RET_RALLY": 1,
            "FENCE_ALT_MIN": 60,
        })
        self.wait_circling_point_with_radius(rally_loc, return_radius)
        self.set_parameter("FENCE_ALT_MIN", 0) # Clear fence breach

        # 10 second fence min retrigger time
        self.delay_sim_time(15)

        # Fly up before re-triggering fence breach. Fly to fence return point
        self.change_altitude(self.homeloc.alt+30)
        self.set_parameters({
            "FENCE_RET_RALLY": 0,
            "FENCE_ALT_MIN": 60,
        })
        self.wait_altitude(altitude_min=return_alt-3,
                           altitude_max=return_alt+3,
                           relative=True)
        self.wait_circling_point_with_radius(fence_loc, return_radius)
        self.do_fence_disable() # Disable fence so we can land
        self.fly_home_land_and_disarm() # Pack it up, we're going home.

    def TerrainRally(self):
        """ Tests terrain follow with a rally point """
        self.context_push()
        self.install_terrain_handlers_context()

        def terrain_following_above_80m(mav, m):
            if m.get_type() == 'TERRAIN_REPORT':
                if m.current_height < 50:
                    raise NotAchievedException(
                        "TERRAIN_REPORT.current_height below 50m %fm" % m.current_height)
            if m.get_type() == 'VFR_HUD':
                if m.groundspeed < 2:
                    raise NotAchievedException("hit ground")

        def terrain_wait_path(loc1, loc2, steps):
            '''wait till we have terrain for N steps from loc1 to loc2'''
            tstart = self.get_sim_time_cached()
            self.progress("Waiting for terrain data")
            while True:
                now = self.get_sim_time_cached()
                if now - tstart > 60:
                    raise NotAchievedException("Did not get correct required terrain")
                for i in range(steps):
                    lat = loc1.lat + i * (loc2.lat-loc1.lat)/steps
                    lon = loc1.lng + i * (loc2.lng-loc1.lng)/steps
                    self.mav.mav.terrain_check_send(int(lat*1.0e7), int(lon*1.0e7))

                report = self.assert_receive_message('TERRAIN_REPORT', timeout=60)
                self.progress("Terrain pending=%u" % report.pending)
                if report.pending == 0:
                    break
            self.progress("Got required terrain")

        self.wait_ready_to_arm()
        self.homeloc = self.mav.location()

        guided_loc = mavutil.location(-35.39723762, 149.07284612, self.homeloc.alt+99.0, 0)
        rally_loc = mavutil.location(-35.3654952000, 149.1558698000, self.homeloc.alt+100, 0)

        terrain_wait_path(self.homeloc, rally_loc, 10)

        # set a rally point to the west of home
        self.upload_rally_points_from_locations([rally_loc])

        self.set_parameter("TKOFF_ALT", 100)
        self.change_mode("TAKEOFF")
        self.wait_ready_to_arm()
        self.arm_vehicle()
        self.set_parameter("TERRAIN_FOLLOW", 1)
        self.wait_altitude(90, 120, timeout=30, relative=True)
        self.progress("Done takeoff")

        self.install_message_hook_context(terrain_following_above_80m)

        self.change_mode("GUIDED")
        self.do_reposition(guided_loc, frame=mavutil.mavlink.MAV_FRAME_GLOBAL_TERRAIN_ALT)
        self.progress("Flying to guided location")
        self.wait_location(
            guided_loc,
            accuracy=200,
            timeout=600,
            height_accuracy=10,
        )

        self.progress("Reached guided location")
        self.set_parameter("RALLY_LIMIT_KM", 50)
        self.change_mode("RTL")
        self.progress("Flying to rally point")
        self.wait_location(
            rally_loc,
            accuracy=200,
            timeout=600,
            height_accuracy=10,
        )
        self.progress("Reached rally point with TERRAIN_FOLLOW")

        # Fly back to guided location
        self.change_mode("GUIDED")
        self.do_reposition(guided_loc, frame=mavutil.mavlink.MAV_FRAME_GLOBAL_TERRAIN_ALT)
        self.progress("Flying to back to guided location")

        # Disable terrain following and re-load rally point with relative to terrain altitude
        self.set_parameter("TERRAIN_FOLLOW", 0)

        rally_item = [self.create_MISSION_ITEM_INT(
            mavutil.mavlink.MAV_CMD_NAV_RALLY_POINT,
            x=int(rally_loc.lat*1e7),
            y=int(rally_loc.lng*1e7),
            z=rally_loc.alt,
            frame=mavutil.mavlink.MAV_FRAME_GLOBAL_TERRAIN_ALT,
            mission_type=mavutil.mavlink.MAV_MISSION_TYPE_RALLY
        )]
        self.correct_wp_seq_numbers(rally_item)
        self.check_rally_upload_download(rally_item)

        # Once back at guided location re-trigger RTL
        self.wait_location(
            guided_loc,
            accuracy=200,
            timeout=600,
            height_accuracy=10,
        )

        self.change_mode("RTL")
        self.progress("Flying to rally point")
        self.wait_location(
            rally_loc,
            accuracy=200,
            timeout=600,
            height_accuracy=10,
        )
        self.progress("Reached rally point with terrain alt frame")

        self.context_pop()
        self.disarm_vehicle(force=True)
        self.reboot_sitl()

    def Parachute(self):
        '''Test Parachute'''
        self.set_rc(9, 1000)
        self.set_parameters({
            "CHUTE_ENABLED": 1,
            "CHUTE_TYPE": 10,
            "SERVO9_FUNCTION": 27,
            "SIM_PARA_ENABLE": 1,
            "SIM_PARA_PIN": 9,
        })

        self.load_mission("plane-parachute-mission.txt")
        self.set_current_waypoint(1)
        self.change_mode('AUTO')
        self.wait_ready_to_arm()
        self.arm_vehicle()
        self.wait_statustext("BANG", timeout=60)
        self.disarm_vehicle(force=True)
        self.reboot_sitl()

    def ParachuteSinkRate(self):
        '''Test Parachute (SinkRate triggering)'''
        self.set_rc(9, 1000)
        self.set_parameters({
            "CHUTE_ENABLED": 1,
            "CHUTE_TYPE": 10,
            "SERVO9_FUNCTION": 27,
            "SIM_PARA_ENABLE": 1,
            "SIM_PARA_PIN": 9,
            "CHUTE_CRT_SINK": 9,
        })

        self.progress("Takeoff")
        self.takeoff(alt=300)

        self.progress("Diving")
        self.set_rc(2, 2000)
        self.wait_statustext("BANG", timeout=60)

        self.disarm_vehicle(force=True)
        self.reboot_sitl()

    def run_subtest(self, desc, func):
        self.start_subtest(desc)
        func()

    def fly_ahrs2_test(self):
        '''check secondary estimator is looking OK'''

        ahrs2 = self.mav.recv_match(type='AHRS2', blocking=True, timeout=1)
        if ahrs2 is None:
            raise NotAchievedException("Did not receive AHRS2 message")
        self.progress("AHRS2: %s" % str(ahrs2))

        # check location
        gpi = self.mav.recv_match(
            type='GLOBAL_POSITION_INT',
            blocking=True,
            timeout=5
        )
        if gpi is None:
            raise NotAchievedException("Did not receive GLOBAL_POSITION_INT message")
        self.progress("GPI: %s" % str(gpi))
        if self.get_distance_int(gpi, ahrs2) > 10:
            raise NotAchievedException("Secondary location looks bad")

        self.check_attitudes_match()

    def MainFlight(self):
        '''Lots of things in one flight'''
        self.change_mode('MANUAL')

        self.progress("Asserting we do support transfer of fence via mission item protocol")
        self.assert_capability(mavutil.mavlink.MAV_PROTOCOL_CAPABILITY_MISSION_FENCE)

        # grab home position:
        self.mav.recv_match(type='HOME_POSITION', blocking=True)
        self.homeloc = self.mav.location()

        self.run_subtest("Takeoff", self.takeoff)

        self.run_subtest("Set Attitude Target", self.set_attitude_target)

        self.run_subtest("Fly left circuit", self.fly_left_circuit)

        self.run_subtest("Left roll", lambda: self.axial_left_roll(1))

        self.run_subtest("Inside loop", self.inside_loop)

        self.run_subtest("Stablize test", self.test_stabilize)

        self.run_subtest("ACRO test", self.test_acro)

        self.run_subtest("FBWB test", self.test_FBWB)

        self.run_subtest("CRUISE test", lambda: self.test_FBWB(mode='CRUISE'))

        self.run_subtest("RTL test", self.fly_RTL)

        self.run_subtest("LOITER test", self.fly_LOITER)

        self.run_subtest("CIRCLE test", self.fly_CIRCLE)

        self.run_subtest("AHRS2 test", self.fly_ahrs2_test)

        self.run_subtest("Mission test",
                         lambda: self.fly_mission("ap1.txt", strict=False))

    def PitotBlockage(self):
        '''Test detection and isolation of a blocked pitot tube'''
        self.set_parameters({
            "ARSPD_OPTIONS": 15,
            "ARSPD_USE": 1,
            "SIM_WIND_SPD": 7,
            "SIM_WIND_DIR": 0,
            "ARSPD_WIND_MAX": 15,
        })
        self.takeoff(alt=50, mode='TAKEOFF')
        # simulate the effect of a blocked pitot tube
        self.set_parameter("ARSPD_RATIO", 0.1)
        self.delay_sim_time(10)
        if (self.get_parameter("ARSPD_USE") == 0):
            self.progress("Faulty Sensor Disabled")
        else:
            raise NotAchievedException("Airspeed Sensor Not Disabled")
        self.delay_sim_time(20)
        # simulate the effect of blockage partially clearing
        self.set_parameter("ARSPD_RATIO", 1.0)
        self.delay_sim_time(60)
        if (self.get_parameter("ARSPD_USE") == 0):
            self.progress("Faulty Sensor Remains Disabled")
        else:
            raise NotAchievedException("Fault Sensor Re-Enabled")
        # simulate the effect of blockage fully clearing
        self.set_parameter("ARSPD_RATIO", 2.0)
        self.delay_sim_time(60)
        if (self.get_parameter("ARSPD_USE") == 1):
            self.progress("Sensor Re-Enabled")
        else:
            raise NotAchievedException("Airspeed Sensor Not Re-Enabled")
        self.fly_home_land_and_disarm()

    def AIRSPEED_AUTOCAL(self):
        '''Test AIRSPEED_AUTOCAL'''
        self.progress("Ensure no AIRSPEED_AUTOCAL on ground")
        self.set_parameters({
            "ARSPD_AUTOCAL": 1,
            "ARSPD_PIN": 2,
            "ARSPD_RATIO": 0,
            "ARSPD2_RATIO": 4,
            "ARSPD2_TYPE": 3,  # MS5525
            "ARSPD2_BUS": 1,
            "ARSPD2_AUTOCAL": 1,
            "SIM_ARSPD2_OFS": 1900,  # default is 2013

            "RTL_AUTOLAND": 1,
        })
        self.context_collect('STATUSTEXT')
        self.reboot_sitl()

        self.assert_not_receive_message('AIRSPEED_AUTOCAL', timeout=5)

        # these are boot-time calibration messages:
        self.wait_statustext('Airspeed 1 calibrated', check_context=True, timeout=30)
        self.wait_statustext('Airspeed 2 calibrated', check_context=True)

        mission_filepath = "flaps.txt"
        self.load_mission(mission_filepath)
        self.wait_ready_to_arm()
        self.arm_vehicle()
        self.change_mode("AUTO")
        self.progress("Ensure AIRSPEED_AUTOCAL in air")
        self.assert_receive_message('AIRSPEED_AUTOCAL')
        self.wait_statustext("Airspeed 0 ratio reset", check_context=True, timeout=70)
        self.wait_statustext("Airspeed 1 ratio reset", check_context=True, timeout=70)
        self.fly_home_land_and_disarm()

    def deadreckoning_main(self, disable_airspeed_sensor=False):
        self.set_parameter("EK3_OPTIONS", 1)
        self.set_parameter("AHRS_OPTIONS", 3)
        self.set_parameter("LOG_REPLAY", 1)
        self.reboot_sitl()
        self.wait_ready_to_arm()
        self.gpi = None
        self.simstate = None
        self.last_print = 0
        self.max_divergence = 0

        def validate_global_position_int_against_simstate(mav, m):
            if m.get_type() == 'GLOBAL_POSITION_INT':
                self.gpi = m
            elif m.get_type() == 'SIMSTATE':
                self.simstate = m
            if self.gpi is None:
                return
            if self.simstate is None:
                return
            divergence = self.get_distance_int(self.gpi, self.simstate)
            if disable_airspeed_sensor:
                max_allowed_divergence = 300
            else:
                max_allowed_divergence = 150
            if (time.time() - self.last_print > 1 or
                    divergence > self.max_divergence):
                self.progress("position-estimate-divergence=%fm" % (divergence,))
                self.last_print = time.time()
            if divergence > self.max_divergence:
                self.max_divergence = divergence
            if divergence > max_allowed_divergence:
                raise NotAchievedException(
                    "global-position-int diverged from simstate by %fm (max=%fm" %
                    (divergence, max_allowed_divergence,))

        self.install_message_hook(validate_global_position_int_against_simstate)

        try:
            # wind is from the West:
            self.set_parameter("SIM_WIND_DIR", 270)
            # light winds:
            self.set_parameter("SIM_WIND_SPD", 10)
            if disable_airspeed_sensor:
                self.set_parameter("ARSPD_USE", 0)

            self.takeoff(50)
            loc = self.mav.location()
            self.location_offset_ne(loc, 500, 500)
            self.run_cmd_int(
                mavutil.mavlink.MAV_CMD_DO_REPOSITION,
                p1=0,
                p2=mavutil.mavlink.MAV_DO_REPOSITION_FLAGS_CHANGE_MODE,
                p5=int(loc.lat * 1e7),
                p6=int(loc.lng * 1e7),
                p7=100,    # alt
                frame=mavutil.mavlink.MAV_FRAME_GLOBAL_RELATIVE_ALT_INT,
            )
            self.wait_location(loc, accuracy=100)
            self.progress("Orbit with GPS and learn wind")
            # allow longer to learn wind if there is no airspeed sensor
            if disable_airspeed_sensor:
                self.delay_sim_time(60)
            else:
                self.delay_sim_time(20)
            self.set_parameter("SIM_GPS_DISABLE", 1)
            self.progress("Continue orbit without GPS")
            self.delay_sim_time(20)
            self.change_mode("RTL")
            self.wait_distance_to_home(100, 200, timeout=200)
            # go into LOITER to create additonal time for a GPS re-enable test
            self.change_mode("LOITER")
            self.set_parameter("SIM_GPS_DISABLE", 0)
            t_enabled = self.get_sim_time()
            # The EKF should wait for GPS checks to pass when we are still able to navigate using dead reckoning
            # to prevent bad GPS being used when coming back after loss of lock due to interence.
            self.wait_ekf_flags(mavutil.mavlink.ESTIMATOR_POS_HORIZ_ABS, 0, timeout=15)
            if self.get_sim_time() < (t_enabled+9):
                raise NotAchievedException("GPS use re-started too quickly")
            # wait for EKF and vehicle position to stabilise, then test response to jamming
            self.delay_sim_time(20)

            self.set_parameter("AHRS_OPTIONS", 1)
            self.set_parameter("SIM_GPS_JAM", 1)
            self.delay_sim_time(10)
            self.set_parameter("SIM_GPS_JAM", 0)
            t_enabled = self.get_sim_time()
            # The EKF should wait for GPS checks to pass when we are still able to navigate using dead reckoning
            # to prevent bad GPS being used when coming back after loss of lock due to interence.
            # The EKF_STATUS_REPORT does not tell us when the good to align check passes, so the minimum time
            # value of 3.0 seconds is an arbitrary value set on inspection of dataflash logs from this test
            self.wait_ekf_flags(mavutil.mavlink.ESTIMATOR_POS_HORIZ_ABS, 0, timeout=15)
            time_since_jamming_stopped = self.get_sim_time() - t_enabled
            if time_since_jamming_stopped < 3:
                raise NotAchievedException("GPS use re-started %f sec after jamming stopped" % time_since_jamming_stopped)
            self.set_rc(3, 1000)
            self.fly_home_land_and_disarm()
            self.progress("max-divergence: %fm" % (self.max_divergence,))
        finally:
            self.remove_message_hook(validate_global_position_int_against_simstate)

    def Deadreckoning(self):
        '''Test deadreckoning support'''
        self.deadreckoning_main()

    def DeadreckoningNoAirSpeed(self):
        '''Test deadreckoning support with no airspeed sensor'''
        self.deadreckoning_main(disable_airspeed_sensor=True)

    def ClimbBeforeTurn(self):
        '''Test climb-before-turn'''
        self.wait_ready_to_arm()
        self.set_parameters({
            "FLIGHT_OPTIONS": 0,
            "RTL_ALTITUDE": 80,
            "RTL_AUTOLAND": 1,
        })
        takeoff_alt = 10
        self.takeoff(alt=takeoff_alt)
        self.change_mode("CRUISE")
        self.wait_distance_to_home(500, 1000, timeout=60)
        self.change_mode("RTL")
        expected_alt = self.get_parameter("RTL_ALTITUDE")

        home = self.home_position_as_mav_location()
        distance = self.get_distance(home, self.mav.location())

        self.wait_altitude(expected_alt - 10, expected_alt + 10, relative=True, timeout=80)

        new_distance = self.get_distance(home, self.mav.location())
        # We should be closer to home.
        if new_distance > distance:
            raise NotAchievedException(
                "Expected to be closer to  home (was %fm, now %fm)."
                % (distance, new_distance)
            )

        self.fly_home_land_and_disarm()
        self.set_current_waypoint(0, check_afterwards=False)

        self.change_mode("MANUAL")
        self.set_rc(3, 1000)

        self.wait_ready_to_arm()
        self.set_parameters({
            "FLIGHT_OPTIONS": 16,
            "RTL_ALTITUDE": 100,
        })
        self.takeoff(alt=takeoff_alt)
        self.change_mode("CRUISE")
        self.wait_distance_to_home(500, 1000, timeout=60)
        self.change_mode("RTL")

        home = self.home_position_as_mav_location()
        distance = self.get_distance(home, self.mav.location())

        self.wait_altitude(expected_alt - 10, expected_alt + 10, relative=True, timeout=80)

        new_distance = self.get_distance(home, self.mav.location())
        # We should be farther from to home.
        if new_distance < distance:
            raise NotAchievedException(
                "Expected to be farther from home (was %fm, now %fm)."
                % (distance, new_distance)
            )

        self.fly_home_land_and_disarm(timeout=240)

    def RTL_CLIMB_MIN(self):
        '''Test RTL_CLIMB_MIN'''
        self.wait_ready_to_arm()
        rtl_climb_min = 100
        self.set_parameter("RTL_CLIMB_MIN", rtl_climb_min)
        takeoff_alt = 50
        self.takeoff(alt=takeoff_alt)
        self.change_mode('CRUISE')
        self.wait_distance_to_home(1000, 1500, timeout=60)
        post_cruise_alt = self.get_altitude(relative=True)
        self.change_mode('RTL')
        expected_alt = self.get_parameter("RTL_ALTITUDE")
        if expected_alt == -1:
            expected_alt = self.get_altitude(relative=True)

        # ensure we're about half-way-down at the half-way-home stage:
        self.wait_distance_to_nav_target(
            0,
            500,
            timeout=240,
        )
        alt = self.get_altitude(relative=True)
        expected_halfway_alt = expected_alt + (post_cruise_alt + rtl_climb_min - expected_alt)/2.0
        if abs(alt - expected_halfway_alt) > 30:
            raise NotAchievedException("Not half-way-down and half-way-home (want=%f got=%f" %
                                       (expected_halfway_alt, alt))
        self.progress("Half-way-down at half-way-home (want=%f vs got=%f)" %
                      (expected_halfway_alt, alt))

        rtl_radius = self.get_parameter("RTL_RADIUS")
        if rtl_radius == 0:
            rtl_radius = self.get_parameter("WP_LOITER_RAD")
        self.wait_distance_to_nav_target(
            0,
            rtl_radius,
            timeout=120,
        )
        alt = self.get_altitude(relative=True)
        if abs(alt - expected_alt) > 10:
            raise NotAchievedException(
                "Expected to have %fm altitude at end of RTL (got %f)" %
                (expected_alt, alt))
        self.fly_home_land_and_disarm()

    def sample_enable_parameter(self):
        return "Q_ENABLE"

    def RangeFinder(self):
        '''Test RangeFinder Basic Functionality'''
        self.context_push()
        self.progress("Making sure we don't ordinarily get RANGEFINDER")
        self.assert_not_receive_message('RANGEFDINDER')

        self.set_analog_rangefinder_parameters()

        self.reboot_sitl()

        '''ensure rangefinder gives height-above-ground'''
        self.load_mission("plane-gripper-mission.txt") # borrow this
        self.set_parameter("RTL_AUTOLAND", 1)
        self.set_current_waypoint(1)
        self.change_mode('AUTO')
        self.wait_ready_to_arm()
        self.arm_vehicle()
        self.wait_waypoint(5, 5, max_dist=100)
        rf = self.mav.recv_match(type="RANGEFINDER", timeout=1, blocking=True)
        if rf is None:
            raise NotAchievedException("Did not receive rangefinder message")
        gpi = self.mav.recv_match(type='GLOBAL_POSITION_INT', blocking=True, timeout=1)
        if gpi is None:
            raise NotAchievedException("Did not receive GLOBAL_POSITION_INT message")
        if abs(rf.distance - gpi.relative_alt/1000.0) > 3:
            raise NotAchievedException(
                "rangefinder alt (%s) disagrees with global-position-int.relative_alt (%s)" %
                (rf.distance, gpi.relative_alt/1000.0))
        self.wait_statustext("Auto disarmed", timeout=60)

        self.progress("Ensure RFND messages in log")
        if not self.current_onboard_log_contains_message("RFND"):
            raise NotAchievedException("No RFND messages in log")

        self.context_pop()
        self.reboot_sitl()

    def rc_defaults(self):
        ret = super(AutoTestPlane, self).rc_defaults()
        ret[3] = 1000
        ret[8] = 1800
        return ret

    def initial_mode_switch_mode(self):
        return "MANUAL"

    def default_mode(self):
        return "MANUAL"

    def PIDTuning(self):
        '''Test PID Tuning'''
        self.change_mode("FBWA") # we don't update PIDs in MANUAL
        super(AutoTestPlane, self).PIDTuning()

    def AuxModeSwitch(self):
        '''Set modes via auxswitches'''
        self.set_parameter("FLTMODE1", 1)  # circle
        self.set_rc(8, 950)
        self.wait_mode("CIRCLE")
        self.set_rc(9, 1000)
        self.set_rc(10, 1000)
        self.set_parameters({
            "RC9_OPTION": 4, # RTL
            "RC10_OPTION": 55, # guided
        })
        self.set_rc(9, 1900)
        self.wait_mode("RTL")
        self.set_rc(10, 1900)
        self.wait_mode("GUIDED")

        self.progress("resetting both switches - should go back to CIRCLE")
        self.set_rc(9, 1000)
        self.set_rc(10, 1000)
        self.wait_mode("CIRCLE")

        self.set_rc(9, 1900)
        self.wait_mode("RTL")
        self.set_rc(10, 1900)
        self.wait_mode("GUIDED")

        self.progress("Resetting switch should repoll mode switch")
        self.set_rc(10, 1000) # this re-polls the mode switch
        self.wait_mode("CIRCLE")
        self.set_rc(9, 1000)

    def wait_for_collision_threat_to_clear(self):
        '''wait to get a "clear" collision message", then slurp remaining
        messages'''
        last_collision = self.get_sim_time()
        while True:
            now = self.get_sim_time()
            if now - last_collision > 5:
                return
            self.progress("Waiting for collision message")
            m = self.mav.recv_match(type='COLLISION', blocking=True, timeout=1)
            self.progress("Got (%s)" % str(m))
            if m is None:
                continue
            last_collision = now

    def SimADSB(self):
        '''Tests to ensure simulated ADSB sensor continues to function'''
        self.set_parameters({
            "SIM_ADSB_COUNT": 1,
            "ADSB_TYPE": 1,
        })
        self.reboot_sitl()
        self.assert_receive_message('ADSB_VEHICLE', timeout=30)

    def ADSB(self):
        '''Test ADSB'''
        self.ADSB_f_action_rtl()
        self.ADSB_r_action_resume_or_loiter()

    def ADSB_r_action_resume_or_loiter(self):
        '''ensure we resume auto mission or enter loiter'''
        self.set_parameters({
            "ADSB_TYPE": 1,
            "AVD_ENABLE": 1,
            "AVD_F_ACTION": mavutil.mavlink.MAV_COLLISION_ACTION_MOVE_HORIZONTALLY,
            "AVD_F_RCVRY": 3,  # resume auto or loiter
        })
        self.reboot_sitl()
        self.takeoff(50)
        # fly North, create thread to east, wait for flying east
        self.start_subtest("Testing loiter resume")
        self.reach_heading_manual(0)
        here = self.mav.location()
        self.test_adsb_send_threatening_adsb_message(here, offset_ne=(0, 30))
        self.wait_mode('AVOID_ADSB')
        # recovery has the vehicle circling a point... but we don't
        # know which point.  So wait 'til it looks like it is
        # circling, then grab the point, then check we're circling
        # it...
        self.wait_heading(290)
        self.wait_heading(300)
        dest = self.position_target_loc()
        REALLY_BAD_FUDGE_FACTOR = 1.25  # FIXME
        expected_radius = REALLY_BAD_FUDGE_FACTOR * self.get_parameter('WP_LOITER_RAD')
        self.wait_circling_point_with_radius(dest, expected_radius)

        self.start_subtest("Testing mission resume")
        self.reach_heading_manual(270)
        self.load_generic_mission("CMAC-circuit.txt", strict=False)
        self.change_mode('AUTO')
        self.wait_current_waypoint(2)
        self.test_adsb_send_threatening_adsb_message(here, offset_ne=(0, 30))
        self.wait_mode('AVOID_ADSB')
        self.wait_mode('AUTO')

        self.fly_home_land_and_disarm()

    def ADSB_f_action_rtl(self):
        self.context_push()
        ex = None
        try:
            # message ADSB_VEHICLE 37 -353632614 1491652305 0 584070 0 0 0 "bob" 3 1 255 17
            self.set_parameter("RC12_OPTION", 38) # avoid-adsb
            self.set_rc(12, 2000)
            self.set_parameters({
                "ADSB_TYPE": 1,
                "AVD_ENABLE": 1,
                "AVD_F_ACTION": mavutil.mavlink.MAV_COLLISION_ACTION_RTL,
            })
            self.reboot_sitl()
            self.wait_ready_to_arm()
            here = self.mav.location()
            self.change_mode("FBWA")
            self.delay_sim_time(2) # TODO: work out why this is required...
            self.test_adsb_send_threatening_adsb_message(here)
            self.progress("Waiting for collision message")
            m = self.assert_receive_message('COLLISION', timeout=4)
            if m.threat_level != 2:
                raise NotAchievedException("Expected some threat at least")
            if m.action != mavutil.mavlink.MAV_COLLISION_ACTION_RTL:
                raise NotAchievedException("Incorrect action; want=%u got=%u" %
                                           (mavutil.mavlink.MAV_COLLISION_ACTION_RTL, m.action))
            self.wait_mode("RTL")

            self.progress("Sending far-away ABSD_VEHICLE message")
            self.mav.mav.adsb_vehicle_send(
                37, # ICAO address
                int(here.lat+1 * 1e7),
                int(here.lng * 1e7),
                mavutil.mavlink.ADSB_ALTITUDE_TYPE_PRESSURE_QNH,
                int(here.alt*1000 + 10000), # 10m up
                0, # heading in cdeg
                0, # horizontal velocity cm/s
                0, # vertical velocity cm/s
                "bob".encode("ascii"), # callsign
                mavutil.mavlink.ADSB_EMITTER_TYPE_LIGHT,
                1, # time since last communication
                65535, # flags
                17 # squawk
            )
            self.wait_for_collision_threat_to_clear()
            self.change_mode("FBWA")

            self.progress("Disabling ADSB-avoidance with RC channel")
            self.set_rc(12, 1000)
            self.delay_sim_time(1) # let the switch get polled
            self.test_adsb_send_threatening_adsb_message(here)
            m = self.mav.recv_match(type='COLLISION', blocking=True, timeout=4)
            self.progress("Got (%s)" % str(m))
            if m is not None:
                raise NotAchievedException("Got collision message when I shouldn't have")

        except Exception as e:
            self.print_exception_caught(e)
            ex = e
        self.context_pop()
        self.reboot_sitl()
        if ex is not None:
            raise ex

    def GuidedRequest(self, target_system=1, target_component=1):
        '''Test handling of MISSION_ITEM in guided mode'''
        self.progress("Takeoff")
        self.takeoff(alt=50)
        self.set_rc(3, 1500)
        self.start_subtest("Ensure command bounced outside guided mode")
        desired_relative_alt = 33
        loc = self.mav.location()
        self.location_offset_ne(loc, 300, 300)
        loc.alt += desired_relative_alt
        self.mav.mav.mission_item_int_send(
            target_system,
            target_component,
            0, # seq
            mavutil.mavlink.MAV_FRAME_GLOBAL,
            mavutil.mavlink.MAV_CMD_NAV_WAYPOINT,
            2, # current - guided-mode request
            0, # autocontinue
            0, # p1
            0, # p2
            0, # p3
            0, # p4
            int(loc.lat * 1e7), # latitude
            int(loc.lng * 1e7), # longitude
            loc.alt, # altitude
            mavutil.mavlink.MAV_MISSION_TYPE_MISSION)
        m = self.assert_receive_message('MISSION_ACK', timeout=5)
        if m.type != mavutil.mavlink.MAV_MISSION_ERROR:
            raise NotAchievedException("Did not get appropriate error")

        self.start_subtest("Enter guided and flying somewhere constant")
        self.change_mode("GUIDED")
        self.mav.mav.mission_item_int_send(
            target_system,
            target_component,
            0, # seq
            mavutil.mavlink.MAV_FRAME_GLOBAL_RELATIVE_ALT,
            mavutil.mavlink.MAV_CMD_NAV_WAYPOINT,
            2, # current - guided-mode request
            0, # autocontinue
            0, # p1
            0, # p2
            0, # p3
            0, # p4
            int(loc.lat * 1e7), # latitude
            int(loc.lng * 1e7), # longitude
            desired_relative_alt, # altitude
            mavutil.mavlink.MAV_MISSION_TYPE_MISSION)
        m = self.assert_receive_message('MISSION_ACK', timeout=5)
        if m.type != mavutil.mavlink.MAV_MISSION_ACCEPTED:
            raise NotAchievedException("Did not get accepted response")
        self.wait_location(loc, accuracy=100) # based on loiter radius
        self.wait_altitude(altitude_min=desired_relative_alt-3,
                           altitude_max=desired_relative_alt+3,
                           relative=True,
                           timeout=30)

        self.start_subtest("changing alt with mission item in guided mode")

        # test changing alt only - NOTE - this is still a
        # NAV_WAYPOINT, not a changel-alt request!
        desired_relative_alt = desired_relative_alt + 50
        self.mav.mav.mission_item_int_send(
            target_system,
            target_component,
            0, # seq
            mavutil.mavlink.MAV_FRAME_GLOBAL_RELATIVE_ALT,
            mavutil.mavlink.MAV_CMD_NAV_WAYPOINT,
            3, # current - change-alt request
            0, # autocontinue
            0, # p1
            0, # p2
            0, # p3
            0, # p4
            0, # latitude
            0,
            desired_relative_alt, # altitude
            mavutil.mavlink.MAV_MISSION_TYPE_MISSION)

        self.wait_altitude(altitude_min=desired_relative_alt-3,
                           altitude_max=desired_relative_alt+3,
                           relative=True,
                           timeout=30)

        self.fly_home_land_and_disarm()

    def LOITER(self):
        '''Test Loiter mode'''
        # first test old loiter behavour
        self.set_parameter("FLIGHT_OPTIONS", 0)
        self.takeoff(alt=200)
        self.set_rc(3, 1500)
        self.change_mode("LOITER")
        self.progress("Doing a bit of loitering to start with")
        tstart = self.get_sim_time()
        while True:
            now = self.get_sim_time_cached()
            if now - tstart > 60:
                break
            m = self.mav.recv_match(type='VFR_HUD', blocking=True, timeout=5)
            if m is None:
                raise NotAchievedException("Did not get VFR_HUD")
            new_throttle = m.throttle
            alt = m.alt
            m = self.assert_receive_message('ATTITUDE', timeout=5)
            pitch = math.degrees(m.pitch)
            self.progress("Pitch:%f throttle:%u alt:%f" % (pitch, new_throttle, alt))
        m = self.assert_receive_message('VFR_HUD', timeout=5)
        initial_throttle = m.throttle
        initial_alt = m.alt
        self.progress("Initial throttle: %u" % initial_throttle)
        # pitch down, ensure throttle decreases:
        rc2_max = self.get_parameter("RC2_MAX")
        self.set_rc(2, int(rc2_max))
        tstart = self.get_sim_time()
        while True:
            now = self.get_sim_time_cached()
            '''stick-mixing is pushing the aircraft down.  It doesn't want to go
            down (the target loiter altitude hasn't changed), so it
            tries to add energy by increasing the throttle.
            '''
            if now - tstart > 60:
                raise NotAchievedException("Did not see increase in throttle")
            m = self.assert_receive_message('VFR_HUD', timeout=5)
            new_throttle = m.throttle
            alt = m.alt
            m = self.assert_receive_message('ATTITUDE', timeout=5)
            pitch = math.degrees(m.pitch)
            self.progress("Pitch:%f throttle:%u alt:%f" % (pitch, new_throttle, alt))
            if new_throttle - initial_throttle > 20:
                self.progress("Throttle delta achieved")
                break
        self.progress("Centering elevator and ensuring we get back to loiter altitude")
        self.set_rc(2, 1500)
        self.wait_altitude(initial_alt-1, initial_alt+1)
        # Test new loiter behavour
        self.set_parameter("FLIGHT_OPTIONS", 1 << 12)
        # should decend at max stick
        self.set_rc(2, int(rc2_max))
        self.wait_altitude(initial_alt - 110, initial_alt - 90, timeout=90)
        # should not climb back at mid stick
        self.set_rc(2, 1500)
        self.delay_sim_time(60)
        self.wait_altitude(initial_alt - 110, initial_alt - 90)
        # should climb at min stick
        self.set_rc(2, 1100)
        self.wait_altitude(initial_alt - 10, initial_alt + 10, timeout=90)
        # return stick to center and fly home
        self.set_rc(2, 1500)
        self.fly_home_land_and_disarm()

    def CPUFailsafe(self):
        '''In lockup Plane should copy RC inputs to RC outputs'''
        self.plane_CPUFailsafe()

    def LargeMissions(self):
        '''Test Manipulation of Large missions'''
        self.load_mission("Kingaroy-vlarge.txt", strict=False)
        self.load_mission("Kingaroy-vlarge2.txt", strict=False)

    def Soaring(self):
        '''Test Soaring feature'''

        model = "plane-soaring"

        self.customise_SITL_commandline(
            [],
            model=model,
            defaults_filepath=self.model_defaults_filepath(model),
            wipe=True)

        self.load_mission('CMAC-soar.txt', strict=False)

        # Enable thermalling RC
        rc_chan = 0
        for i in range(8):
            rcx_option = self.get_parameter('RC{0}_OPTION'.format(i+1))
            if rcx_option == 88:
                rc_chan = i+1
                break

        if rc_chan == 0:
            raise NotAchievedException("Did not find soaring enable channel option.")

        self.set_rc_from_map({
            rc_chan: 1900,
        })

        self.set_parameters({
            "SOAR_VSPEED": 0.55,
            "SOAR_MIN_THML_S": 25,
        })

        self.set_current_waypoint(1)
        self.change_mode('AUTO')
        self.wait_ready_to_arm()
        self.arm_vehicle()

        # Wait to detect thermal
        self.progress("Waiting for thermal")
        self.wait_mode('THERMAL', timeout=600)

        # Wait to climb to SOAR_ALT_MAX
        self.progress("Waiting for climb to max altitude")
        alt_max = self.get_parameter('SOAR_ALT_MAX')
        self.wait_altitude(alt_max-10, alt_max, timeout=600, relative=True)

        # Wait for AUTO
        self.progress("Waiting for AUTO mode")
        self.wait_mode('AUTO')

        # Disable thermals
        self.set_parameter("SIM_THML_SCENARI", 0)

        # Wait to descend to SOAR_ALT_MIN
        self.progress("Waiting for glide to min altitude")
        alt_min = self.get_parameter('SOAR_ALT_MIN')
        self.wait_altitude(alt_min-10, alt_min, timeout=600, relative=True)

        self.progress("Waiting for throttle up")
        self.wait_servo_channel_value(3, 1200, timeout=5, comparator=operator.gt)

        self.progress("Waiting for climb to cutoff altitude")
        alt_ctf = self.get_parameter('SOAR_ALT_CUTOFF')
        self.wait_altitude(alt_ctf-10, alt_ctf, timeout=600, relative=True)

        # Allow time to suppress throttle and start descent.
        self.delay_sim_time(20)

        # Now set FBWB mode
        self.change_mode('FBWB')
        self.delay_sim_time(5)

        # Now disable soaring (should hold altitude)
        self.set_parameter("SOAR_ENABLE", 0)
        self.delay_sim_time(10)

        # And reenable. This should force throttle-down
        self.set_parameter("SOAR_ENABLE", 1)
        self.delay_sim_time(10)

        # Now wait for descent and check throttle up
        self.wait_altitude(alt_min-10, alt_min, timeout=600, relative=True)

        self.progress("Waiting for climb")
        self.wait_altitude(alt_ctf-10, alt_ctf, timeout=600, relative=True)

        # Back to auto
        self.change_mode('AUTO')

        # Reenable thermals
        self.set_parameter("SIM_THML_SCENARI", 1)

        # Disable soaring using RC channel.
        self.set_rc(rc_chan, 1100)

        # Wait to get back to waypoint before thermal.
        self.progress("Waiting to get back to position")
        self.wait_current_waypoint(3, timeout=1200)

        # Enable soaring with mode changes suppressed)
        self.set_rc(rc_chan, 1500)

        # Make sure this causes throttle down.
        self.wait_servo_channel_value(3, 1200, timeout=3, comparator=operator.lt)

        self.progress("Waiting for next WP with no thermalling")
        self.wait_waypoint(4, 4, timeout=1200, max_dist=120)

        # Disarm
        self.disarm_vehicle_expect_fail()

        self.progress("Mission OK")

    def SpeedToFly(self):
        '''Test soaring speed-to-fly'''

        model = "plane-soaring"

        self.customise_SITL_commandline(
            [],
            model=model,
            defaults_filepath=self.model_defaults_filepath(model),
            wipe=True)

        self.load_mission('CMAC-soar.txt', strict=False)

        self.set_parameters({
            "SIM_THML_SCENARI": 0, # Turn off environmental thermals.
            "SOAR_ALT_MAX": 1000,  # remove source of random failure
        })

        # Get thermalling RC channel
        rc_chan = 0
        for i in range(8):
            rcx_option = self.get_parameter('RC{0}_OPTION'.format(i+1))
            if rcx_option == 88:
                rc_chan = i+1
                break

        if rc_chan == 0:
            raise NotAchievedException("Did not find soaring enable channel option.")

        # Disable soaring
        self.set_rc(rc_chan, 1100)

        self.set_current_waypoint(1)
        self.change_mode('AUTO')
        self.wait_ready_to_arm()
        self.arm_vehicle()

        # Wait for to 400m before starting.
        self.wait_altitude(390, 400, timeout=600, relative=True)

        # Wait 10s to stabilize.
        self.delay_sim_time(30)

        # Enable soaring (no automatic thermalling)
        self.set_rc(rc_chan, 1500)

        self.set_parameters({
            "SOAR_CRSE_ARSPD": -1,  # Enable speed to fly.
            "SOAR_VSPEED": 1,  # Set appropriate McCready.
            "SIM_WIND_SPD": 0,
        })

        self.progress('Waiting a few seconds before determining the "trim" airspeed.')
        self.delay_sim_time(20)
        m = self.assert_receive_message('VFR_HUD')
        trim_airspeed = m.airspeed
        self.progress("Using trim_airspeed=%f" % (trim_airspeed,))

        min_airspeed = self.get_parameter("AIRSPEED_MIN")
        max_airspeed = self.get_parameter("AIRSPEED_MAX")

        if trim_airspeed > max_airspeed:
            raise NotAchievedException("trim airspeed > max_airspeed (%f>%f)" %
                                       (trim_airspeed, max_airspeed))
        if trim_airspeed < min_airspeed:
            raise NotAchievedException("trim airspeed < min_airspeed (%f<%f)" %
                                       (trim_airspeed, min_airspeed))

        self.progress("Adding updraft")
        self.set_parameters({
            "SIM_WIND_SPD": 1,
            'SIM_WIND_DIR_Z': 90,
        })
        self.progress("Waiting for vehicle to move slower in updraft")
        self.wait_airspeed(0, trim_airspeed-0.5, minimum_duration=10, timeout=120)

        self.progress("Adding downdraft")
        self.set_parameter('SIM_WIND_DIR_Z', -90)
        self.progress("Waiting for vehicle to move faster in downdraft")
        self.wait_airspeed(trim_airspeed+0.5, trim_airspeed+100, minimum_duration=10, timeout=120)

        self.progress("Zeroing wind and increasing McCready")
        self.set_parameters({
            "SIM_WIND_SPD": 0,
            "SOAR_VSPEED": 2,
        })
        self.progress("Waiting for airspeed to increase with higher VSPEED")
        self.wait_airspeed(trim_airspeed+0.5, trim_airspeed+100, minimum_duration=10, timeout=120)

        # mcReady tests don't work ATM, so just return early:
        # takes too long to land, so just make it all go away:
        self.disarm_vehicle(force=True)
        self.reboot_sitl()
        return

        self.start_subtest('Test McReady values')
        # Disable soaring
        self.set_rc(rc_chan, 1100)

        # Wait for to 400m before starting.
        self.wait_altitude(390, 400, timeout=600, relative=True)

        # Enable soaring
        self.set_rc(rc_chan, 2000)

        self.progress("Find airspeed with 1m/s updraft and mcready=1")
        self.set_parameters({
            "SOAR_VSPEED": 1,
            "SIM_WIND_SPD": 1,
        })
        self.delay_sim_time(20)
        m = self.assert_receive_message('VFR_HUD')
        mcready1_speed = m.airspeed
        self.progress("airspeed is %f" % mcready1_speed)

        self.progress("Reducing McCready")
        self.set_parameters({
            "SOAR_VSPEED": 0.5,
        })
        self.progress("Waiting for airspeed to decrease with lower McReady")
        self.wait_airspeed(0, mcready1_speed-0.5, minimum_duration=10, timeout=120)

        self.progress("Increasing McCready")
        self.set_parameters({
            "SOAR_VSPEED": 1.5,
        })
        self.progress("Waiting for airspeed to decrease with lower McReady")
        self.wait_airspeed(mcready1_speed+0.5, mcready1_speed+100, minimum_duration=10, timeout=120)

        # takes too long to land, so just make it all go away:
        self.disarm_vehicle(force=True)
        self.reboot_sitl()

    def AirspeedDrivers(self):
        '''Test AirSpeed drivers'''
        airspeed_sensors = [
            ("MS5525", 3, 1),
            ("DLVR", 7, 2),
            ("SITL", 100, 0),
        ]
        for (name, t, bus) in airspeed_sensors:
            self.context_push()
            if bus is not None:
                self.set_parameter("ARSPD2_BUS", bus)
            self.set_parameter("ARSPD2_TYPE", t)
            self.reboot_sitl()
            self.wait_ready_to_arm()
            self.arm_vehicle()

            # insert listener to compare airspeeds:
            airspeed = [None, None]
            # don't start testing until we've seen real speed from
            # both sensors.  This gets us out of the noise area.
            global initial_airspeed_threshold_reached
            initial_airspeed_threshold_reached = False

            def check_airspeeds(mav, m):
                global initial_airspeed_threshold_reached
                m_type = m.get_type()
                if (m_type == 'NAMED_VALUE_FLOAT' and
                        m.name == 'AS2'):
                    airspeed[1] = m.value
                elif m_type == 'VFR_HUD':
                    airspeed[0] = m.airspeed
                else:
                    return
                if airspeed[0] is None or airspeed[1] is None:
                    return
                if airspeed[0] < 2 or airspeed[1] < 2:
                    # this mismatch can occur on takeoff, or when we
                    # smack into the ground at the end of the mission
                    return
                if not initial_airspeed_threshold_reached:
                    if not (airspeed[0] > 10 or airspeed[1] > 10):
                        return
                    initial_airspeed_threshold_reached = True
                delta = abs(airspeed[0] - airspeed[1])
                if delta > 2:
                    raise NotAchievedException("Airspeed mismatch (as1=%f as2=%f)" % (airspeed[0], airspeed[1]))
            self.install_message_hook_context(check_airspeeds)
            self.fly_mission("ap1.txt", strict=False)
            if airspeed[0] is None:
                raise NotAchievedException("Never saw an airspeed1")
            if airspeed[1] is None:
                raise NotAchievedException("Never saw an airspeed2")
            self.context_pop()
        self.reboot_sitl()

    def TerrainMission(self):
        '''Test terrain following in mission'''
        self.install_terrain_handlers_context()

        num_wp = self.load_mission("ap-terrain.txt")

        self.wait_ready_to_arm()
        self.arm_vehicle()

        global max_alt
        max_alt = 0

        def record_maxalt(mav, m):
            global max_alt
            if m.get_type()  != 'GLOBAL_POSITION_INT':
                return
            if m.relative_alt/1000.0 > max_alt:
                max_alt = m.relative_alt/1000.0

        self.install_message_hook_context(record_maxalt)

        self.fly_mission_waypoints(num_wp-1, mission_timeout=600)

        if max_alt < 200:
            raise NotAchievedException("Did not follow terrain")

    def Terrain(self):
        '''test AP_Terrain'''
        self.reboot_sitl()  # we know the terrain height at CMAC

        self.install_terrain_handlers_context()

        self.wait_ready_to_arm()
        loc = self.mav.location()

        lng_int = int(loc.lng * 1e7)
        lat_int = int(loc.lat * 1e7)

        # FIXME: once we have a pre-populated terrain cache this
        # should require an instantly correct report to pass
        tstart = self.get_sim_time_cached()
        last_terrain_report_pending = -1
        while True:
            now = self.get_sim_time_cached()
            if now - tstart > 60:
                raise NotAchievedException("Did not get correct terrain report")

            self.mav.mav.terrain_check_send(lat_int, lng_int)

            report = self.mav.recv_match(type='TERRAIN_REPORT', blocking=True, timeout=60)
            self.progress(self.dump_message_verbose(report))
            if report.spacing != 0:
                break

            # we will keep trying to long as the number of pending
            # tiles is dropping:
            if last_terrain_report_pending == -1:
                last_terrain_report_pending = report.pending
            elif report.pending < last_terrain_report_pending:
                last_terrain_report_pending = report.pending
                tstart = now

            self.delay_sim_time(1)

        self.progress(self.dump_message_verbose(report))

        expected_terrain_height = 583.5
        if abs(report.terrain_height - expected_terrain_height) > 0.5:
            raise NotAchievedException("Expected terrain height=%f got=%f" %
                                       (expected_terrain_height, report.terrain_height))

    def TerrainLoiter(self):
        '''Test terrain following in loiter'''
        self.context_push()
        self.set_parameters({
            "TERRAIN_FOLLOW": 1, # enable terrain following in loiter
            "WP_LOITER_RAD": 2000, # set very large loiter rad to get some terrain changes
        })
        alt = 200
        self.takeoff(alt*0.9, alt*1.1)
        self.set_rc(3, 1500)
        self.change_mode("LOITER")
        self.progress("loitering at %um" % alt)
        tstart = self.get_sim_time()
        timeout = 60*15  # enough time to do one and a bit circles
        max_delta = 0
        while True:
            now = self.get_sim_time_cached()
            if now - tstart > timeout:
                break
            gpi = self.assert_receive_message('GLOBAL_POSITION_INT')
            terrain = self.assert_receive_message('TERRAIN_REPORT')
            rel_alt = terrain.current_height
            self.progress("%um above terrain (%um bove home)" %
                          (rel_alt, gpi.relative_alt/1000.0))
            if rel_alt > alt*1.2 or rel_alt < alt * 0.8:
                raise NotAchievedException("Not terrain following")
            delta = abs(rel_alt - gpi.relative_alt/1000.0)
            if delta > max_delta:
                max_delta = delta
        want_max_delta = 30
        if max_delta < want_max_delta:
            raise NotAchievedException(
                "Expected terrain and home alts to vary more than they did (max=%u want=%u)" %
                (max_delta, want_max_delta))
        self.context_pop()
        self.progress("Returning home")
        self.fly_home_land_and_disarm(240)

    def fly_external_AHRS(self, sim, eahrs_type, mission):
        """Fly with external AHRS"""
        self.customise_SITL_commandline(["--serial4=sim:%s" % sim])

        self.set_parameters({
            "EAHRS_TYPE": eahrs_type,
            "SERIAL4_PROTOCOL": 36,
            "SERIAL4_BAUD": 230400,
            "GPS1_TYPE": 21,
            "AHRS_EKF_TYPE": 11,
            "INS_GYR_CAL": 1,
        })
        self.reboot_sitl()
        self.delay_sim_time(5)
        self.progress("Running accelcal")
        self.run_cmd(
            mavutil.mavlink.MAV_CMD_PREFLIGHT_CALIBRATION,
            p5=4,
            timeout=5,
        )

        self.wait_ready_to_arm()
        self.arm_vehicle()
        self.fly_mission(mission)

    def wait_and_maintain_wind_estimate(
            self,
            want_speed,
            want_dir,
            timeout=10,
            speed_tolerance=0.5,
            dir_tolerance=5,
            **kwargs):
        '''wait for wind estimate to reach speed and direction'''

        def validator(last, _min, _max):
            '''returns false of spd or direction is too-far wrong'''
            (spd, di) = last
            _min_spd, _min_dir = _min
            _max_spd, _max_dir = _max
            if spd < _min_spd or spd > _max_spd:
                return False
            # my apologies to whoever is staring at this and wondering
            # why we're not wrapping angles here...
            if di < _min_dir or di > _max_dir:
                return False
            return True

        def value_getter():
            '''returns a tuple of (wind_speed, wind_dir), where wind_dir is 45 if
            wind is coming from NE'''
            m = self.assert_receive_message("WIND")
            return (m.speed, m.direction)

        class ValueAverager(object):
            def __init__(self):
                self.speed_average = -1
                self.dir_average = -1
                self.count = 0.0

            def add_value(self, value):
                (spd, di) = value
                if self.speed_average == -1:
                    self.speed_average = spd
                    self.dir_average = di
                else:
                    self.speed_average += spd
                    self.di_average += spd
                self.count += 1
                return (self.speed_average/self.count, self.dir_average/self.count)

            def reset(self):
                self.count = 0
                self.speed_average = -1
                self.dir_average = -1

        self.wait_and_maintain_range(
            value_name="WindEstimates",
            minimum=(want_speed-speed_tolerance, want_dir-dir_tolerance),
            maximum=(want_speed+speed_tolerance, want_dir+dir_tolerance),
            current_value_getter=value_getter,
            value_averager=ValueAverager(),
            validator=lambda last, _min, _max: validator(last, _min, _max),
            timeout=timeout,
            **kwargs
        )

    def WindEstimates(self):
        '''fly non-external AHRS, ensure wind estimate correct'''
        self.set_parameters({
            "SIM_WIND_SPD": 5,
            "SIM_WIND_DIR": 45,
        })
        self.wait_ready_to_arm()
        self.takeoff(70)  # default wind sim wind is a sqrt function up to 60m
        self.change_mode('LOITER')
        # use default estimator to determine when to check others:
        self.wait_and_maintain_wind_estimate(5, 45, timeout=120)

        for ahrs_type in 0, 2, 3, 10:
            self.start_subtest("Checking AHRS_EKF_TYPE=%u" % ahrs_type)
            self.set_parameter("AHRS_EKF_TYPE", ahrs_type)
            self.wait_and_maintain_wind_estimate(
                5, 45,
                speed_tolerance=1,
                timeout=30
            )
        self.fly_home_land_and_disarm()

    def VectorNavEAHRS(self):
        '''Test VectorNav EAHRS support'''
        self.fly_external_AHRS("VectorNav", 1, "ap1.txt")

    def MicroStrainEAHRS5(self):
        '''Test MicroStrain EAHRS series 5 support'''
        self.fly_external_AHRS("MicroStrain5", 2, "ap1.txt")

    def MicroStrainEAHRS7(self):
        '''Test MicroStrain EAHRS series 7 support'''
        self.fly_external_AHRS("MicroStrain7", 7, "ap1.txt")

    def InertialLabsEAHRS(self):
        '''Test InertialLabs EAHRS support'''
        self.fly_external_AHRS("ILabs", 5, "ap1.txt")

    def GpsSensorPreArmEAHRS(self):
        '''Test pre-arm checks related to EAHRS_SENSORS using the MicroStrain7 driver'''
        self.customise_SITL_commandline(["--serial4=sim:MicroStrain7"])

        self.set_parameters({
            "EAHRS_TYPE": 7,
            "SERIAL4_PROTOCOL": 36,
            "SERIAL4_BAUD": 230400,
            "GPS1_TYPE": 0, # Disabled (simulate user setup error)
            "GPS2_TYPE": 0, # Disabled (simulate user setup error)
            "AHRS_EKF_TYPE": 11,
            "INS_GYR_CAL": 1,
            "EAHRS_SENSORS": 13, # GPS is enabled
        })
        self.reboot_sitl()
        self.delay_sim_time(5)
        self.progress("Running accelcal")
        self.run_cmd(
            mavutil.mavlink.MAV_CMD_PREFLIGHT_CALIBRATION,
            p5=4,
            timeout=5,
        )

        self.assert_prearm_failure("ExternalAHRS: Incorrect number", # Cut short due to message limits.
                                   timeout=30,
                                   other_prearm_failures_fatal=False)

        self.set_parameters({
            "EAHRS_TYPE": 7,
            "SERIAL4_PROTOCOL": 36,
            "SERIAL4_BAUD": 230400,
            "GPS1_TYPE": 1, # Auto
            "GPS2_TYPE": 21, # EARHS
            "AHRS_EKF_TYPE": 11,
            "INS_GYR_CAL": 1,
            "EAHRS_SENSORS": 13, # GPS is enabled
        })
        self.reboot_sitl()
        self.delay_sim_time(5)
        self.progress("Running accelcal")
        self.run_cmd(
            mavutil.mavlink.MAV_CMD_PREFLIGHT_CALIBRATION,
            p5=4,
            timeout=5,
        )
        # Check prearm success with MicroStrain when the first GPS is occupied by another GPS.
        # This supports the use case of comparing MicroStrain dual antenna to another GPS.
        self.wait_ready_to_arm()

    def get_accelvec(self, m):
        return Vector3(m.xacc, m.yacc, m.zacc) * 0.001 * 9.81

    def get_gyrovec(self, m):
        return Vector3(m.xgyro, m.ygyro, m.zgyro) * 0.001 * math.degrees(1)

    def IMUTempCal(self):
        '''Test IMU temperature calibration'''
        self.progress("Setting up SITL temperature profile")
        self.set_parameters({
            "SIM_IMUT1_ENABLE" : 1,
            "SIM_IMUT1_ACC1_X" : 120000.000000,
            "SIM_IMUT1_ACC1_Y" : -190000.000000,
            "SIM_IMUT1_ACC1_Z" : 1493.864746,
            "SIM_IMUT1_ACC2_X" : -51.624416,
            "SIM_IMUT1_ACC2_Y" : 10.364172,
            "SIM_IMUT1_ACC2_Z" : -7878.000000,
            "SIM_IMUT1_ACC3_X" : -0.514242,
            "SIM_IMUT1_ACC3_Y" : 0.862218,
            "SIM_IMUT1_ACC3_Z" : -234.000000,
            "SIM_IMUT1_GYR1_X" : -5122.513817,
            "SIM_IMUT1_GYR1_Y" : -3250.470428,
            "SIM_IMUT1_GYR1_Z" : -2136.346676,
            "SIM_IMUT1_GYR2_X" : 30.720505,
            "SIM_IMUT1_GYR2_Y" : 17.778447,
            "SIM_IMUT1_GYR2_Z" : 0.765997,
            "SIM_IMUT1_GYR3_X" : -0.003572,
            "SIM_IMUT1_GYR3_Y" : 0.036346,
            "SIM_IMUT1_GYR3_Z" : 0.015457,
            "SIM_IMUT1_TMAX"   : 70.0,
            "SIM_IMUT1_TMIN"   : -20.000000,
            "SIM_IMUT2_ENABLE" : 1,
            "SIM_IMUT2_ACC1_X" : -160000.000000,
            "SIM_IMUT2_ACC1_Y" : 198730.000000,
            "SIM_IMUT2_ACC1_Z" : 27812.000000,
            "SIM_IMUT2_ACC2_X" : 30.658159,
            "SIM_IMUT2_ACC2_Y" : 32.085022,
            "SIM_IMUT2_ACC2_Z" : 1572.000000,
            "SIM_IMUT2_ACC3_X" : 0.102912,
            "SIM_IMUT2_ACC3_Y" : 0.229734,
            "SIM_IMUT2_ACC3_Z" : 172.000000,
            "SIM_IMUT2_GYR1_X" : 3173.925644,
            "SIM_IMUT2_GYR1_Y" : -2368.312836,
            "SIM_IMUT2_GYR1_Z" : -1796.497177,
            "SIM_IMUT2_GYR2_X" : 13.029696,
            "SIM_IMUT2_GYR2_Y" : -10.349280,
            "SIM_IMUT2_GYR2_Z" : -15.082653,
            "SIM_IMUT2_GYR3_X" : 0.004831,
            "SIM_IMUT2_GYR3_Y" : -0.020528,
            "SIM_IMUT2_GYR3_Z" : 0.009469,
            "SIM_IMUT2_TMAX"   : 70.000000,
            "SIM_IMUT2_TMIN"   : -20.000000,
            "SIM_IMUT_END"     : 45.000000,
            "SIM_IMUT_START"   : 3.000000,
            "SIM_IMUT_TCONST"  : 75.000000,
            "SIM_DRIFT_SPEED"  : 0,
            "INS_GYR_CAL"      : 0,
        })

        self.set_parameter("SIM_IMUT_FIXED", 12)
        self.progress("Running accel cal")
        self.run_cmd(
            mavutil.mavlink.MAV_CMD_PREFLIGHT_CALIBRATION,
            p5=4,
            timeout=5,
        )
        self.progress("Running gyro cal")
        self.run_cmd(
            mavutil.mavlink.MAV_CMD_PREFLIGHT_CALIBRATION,
            p5=1,
            timeout=5,
        )
        self.set_parameters({
            "SIM_IMUT_FIXED": 0,
            "INS_TCAL1_ENABLE": 2,
            "INS_TCAL1_TMAX": 42,
            "INS_TCAL2_ENABLE": 2,
            "INS_TCAL2_TMAX": 42,
            "SIM_SPEEDUP": 200,
        })
        self.set_parameter("LOG_DISARMED", 1)
        self.reboot_sitl()

        self.progress("Waiting for IMU temperature")
        self.assert_reach_imu_temperature(43, timeout=600)

        if self.get_parameter("INS_TCAL1_ENABLE") != 1.0:
            raise NotAchievedException("TCAL1 did not complete")
        if self.get_parameter("INS_TCAL2_ENABLE") != 1.0:
            raise NotAchievedException("TCAL2 did not complete")

        self.progress("Logging with calibration enabled")
        self.reboot_sitl()

        self.assert_reach_imu_temperature(43, timeout=600)

        self.progress("Testing with compensation enabled")

        test_temperatures = range(10, 45, 5)
        corrected = {}
        uncorrected = {}

        for temp in test_temperatures:
            self.progress("Testing temperature %.1f" % temp)
            self.set_parameter("SIM_IMUT_FIXED", temp)
            self.delay_sim_time(2)
            for msg in ['RAW_IMU', 'SCALED_IMU2']:
                m = self.assert_receive_message(msg, timeout=2)
                temperature = m.temperature*0.01

                if abs(temperature - temp) > 0.2:
                    raise NotAchievedException("incorrect %s temperature %.1f should be %.1f" % (msg, temperature, temp))

                accel = self.get_accelvec(m)
                gyro = self.get_gyrovec(m)
                accel2 = accel + Vector3(0, 0, 9.81)

                corrected[temperature] = (accel2, gyro)

        self.progress("Testing with compensation disabled")
        self.set_parameters({
            "INS_TCAL1_ENABLE": 0,
            "INS_TCAL2_ENABLE": 0,
        })

        gyro_threshold = 0.2
        accel_threshold = 0.2

        for temp in test_temperatures:
            self.progress("Testing temperature %.1f" % temp)
            self.set_parameter("SIM_IMUT_FIXED", temp)
            self.wait_heartbeat()
            self.wait_heartbeat()
            for msg in ['RAW_IMU', 'SCALED_IMU2']:
                m = self.assert_receive_message(msg, timeout=2)
                temperature = m.temperature*0.01

                if abs(temperature - temp) > 0.2:
                    raise NotAchievedException("incorrect %s temperature %.1f should be %.1f" % (msg, temperature, temp))

                accel = self.get_accelvec(m)
                gyro = self.get_gyrovec(m)

                accel2 = accel + Vector3(0, 0, 9.81)
                uncorrected[temperature] = (accel2, gyro)

        for temp in test_temperatures:
            (accel, gyro) = corrected[temp]
            self.progress("Corrected gyro at %.1f %s" % (temp, gyro))
            self.progress("Corrected accel at %.1f %s" % (temp, accel))

        for temp in test_temperatures:
            (accel, gyro) = uncorrected[temp]
            self.progress("Uncorrected gyro at %.1f %s" % (temp, gyro))
            self.progress("Uncorrected accel at %.1f %s" % (temp, accel))

        bad_value = False
        for temp in test_temperatures:
            (accel, gyro) = corrected[temp]
            if gyro.length() > gyro_threshold:
                raise NotAchievedException("incorrect corrected at %.1f gyro %s" % (temp, gyro))

            if accel.length() > accel_threshold:
                raise NotAchievedException("incorrect corrected at %.1f accel %s" % (temp, accel))

            (accel, gyro) = uncorrected[temp]
            if gyro.length() > gyro_threshold*2:
                bad_value = True

            if accel.length() > accel_threshold*2:
                bad_value = True

        if not bad_value:
            raise NotAchievedException("uncompensated IMUs did not vary enough")

        # the above tests change the internal persistent state of the
        # vehicle in ways that autotest doesn't track (magically set
        # parameters).  So wipe the vehicle's eeprom:
        self.reset_SITL_commandline()

    def EKFlaneswitch(self):
        '''Test EKF3 Affinity and Lane Switching'''

        self.context_push()
        ex = None

        # new lane swtich available only with EK3
        self.set_parameters({
            "EK3_ENABLE": 1,
            "EK2_ENABLE": 0,
            "AHRS_EKF_TYPE": 3,
            "EK3_AFFINITY": 15, # enable affinity for all sensors
            "EK3_IMU_MASK": 3, # use only 2 IMUs
            "GPS2_TYPE": 1,
            "SIM_GPS2_DISABLE": 0,
            "SIM_BARO_COUNT": 2,
            "SIM_BAR2_DISABLE": 0,
            "ARSPD2_TYPE": 2,
            "ARSPD2_USE": 1,
            "ARSPD2_PIN": 2,
        })

        # some parameters need reboot to take effect
        self.reboot_sitl()

        self.lane_switches = []

        # add an EKF lane switch hook
        def statustext_hook(mav, message):
            if message.get_type() != 'STATUSTEXT':
                return
            # example msg: EKF3 lane switch 1
            if not message.text.startswith("EKF3 lane switch "):
                return
            newlane = int(message.text[-1])
            self.lane_switches.append(newlane)
        self.install_message_hook(statustext_hook)

        # get flying
        self.takeoff(alt=50)
        self.change_mode('CIRCLE')

        try:
            ###################################################################
            self.progress("Checking EKF3 Lane Switching trigger from all sensors")
            ###################################################################
            self.start_subtest("ACCELEROMETER: Change z-axis offset")
            # create an accelerometer error by changing the Z-axis offset
            self.context_collect("STATUSTEXT")
            old_parameter = self.get_parameter("INS_ACCOFFS_Z")
            self.wait_statustext(
                text="EKF3 lane switch",
                timeout=30,
                the_function=self.set_parameter("INS_ACCOFFS_Z", old_parameter + 5),
                check_context=True)
            if self.lane_switches != [1]:
                raise NotAchievedException("Expected lane switch 1, got %s" % str(self.lane_switches[-1]))
            # Cleanup
            self.set_parameter("INS_ACCOFFS_Z", old_parameter)
            self.context_clear_collection("STATUSTEXT")
            self.wait_heading(0, accuracy=10, timeout=60)
            self.wait_heading(180, accuracy=10, timeout=60)
            ###################################################################
            self.start_subtest("BAROMETER: Freeze to last measured value")
            self.context_collect("STATUSTEXT")
            # create a barometer error by inhibiting any pressure change while changing altitude
            old_parameter = self.get_parameter("SIM_BAR2_FREEZE")
            self.set_parameter("SIM_BAR2_FREEZE", 1)
            self.wait_statustext(
                text="EKF3 lane switch",
                timeout=30,
                the_function=lambda: self.set_rc(2, 2000),
                check_context=True)
            if self.lane_switches != [1, 0]:
                raise NotAchievedException("Expected lane switch 0, got %s" % str(self.lane_switches[-1]))
            # Cleanup
            self.set_rc(2, 1500)
            self.set_parameter("SIM_BAR2_FREEZE", old_parameter)
            self.context_clear_collection("STATUSTEXT")
            self.wait_heading(0, accuracy=10, timeout=60)
            self.wait_heading(180, accuracy=10, timeout=60)
            ###################################################################
            self.start_subtest("GPS: Apply GPS Velocity Error in NED")
            self.context_push()
            self.context_collect("STATUSTEXT")

            # create a GPS velocity error by adding a random 2m/s
            # noise on each axis
            def sim_gps_verr():
                self.set_parameters({
                    "SIM_GPS_VERR_X": self.get_parameter("SIM_GPS_VERR_X") + 2,
                    "SIM_GPS_VERR_Y": self.get_parameter("SIM_GPS_VERR_Y") + 2,
                    "SIM_GPS_VERR_Z": self.get_parameter("SIM_GPS_VERR_Z") + 2,
                })
            self.wait_statustext(text="EKF3 lane switch", timeout=30, the_function=sim_gps_verr, check_context=True)
            if self.lane_switches != [1, 0, 1]:
                raise NotAchievedException("Expected lane switch 1, got %s" % str(self.lane_switches[-1]))
            # Cleanup
            self.context_pop()
            self.context_clear_collection("STATUSTEXT")
            self.wait_heading(0, accuracy=10, timeout=60)
            self.wait_heading(180, accuracy=10, timeout=60)
            ###################################################################
            self.start_subtest("MAGNETOMETER: Change X-Axis Offset")
            self.context_collect("STATUSTEXT")
            # create a magnetometer error by changing the X-axis offset
            old_parameter = self.get_parameter("SIM_MAG2_OFS_X")
            self.wait_statustext(
                text="EKF3 lane switch",
                timeout=30,
                the_function=self.set_parameter("SIM_MAG2_OFS_X", old_parameter + 150),
                check_context=True)
            if self.lane_switches != [1, 0, 1, 0]:
                raise NotAchievedException("Expected lane switch 0, got %s" % str(self.lane_switches[-1]))
            # Cleanup
            self.set_parameter("SIM_MAG2_OFS_X", old_parameter)
            self.context_clear_collection("STATUSTEXT")
            self.wait_heading(0, accuracy=10, timeout=60)
            self.wait_heading(180, accuracy=10, timeout=60)
            ###################################################################
            self.start_subtest("AIRSPEED: Fail to constant value")
            self.context_push()
            self.context_collect("STATUSTEXT")

            old_parameter = self.get_parameter("SIM_ARSPD_FAIL")

            def fail_speed():
                self.change_mode("GUIDED")
                loc = self.mav.location()
                self.run_cmd_int(
                    mavutil.mavlink.MAV_CMD_DO_REPOSITION,
                    p5=int(loc.lat * 1e7),
                    p6=int(loc.lng * 1e7),
                    p7=50,    # alt
                )
                self.delay_sim_time(5)
                # create an airspeed sensor error by freezing to the
                # current airspeed then changing the airspeed demand
                # to a higher value and waiting for the TECS speed
                # loop to diverge
                m = self.mav.recv_match(type='VFR_HUD', blocking=True)
                self.set_parameter("SIM_ARSPD_FAIL", m.airspeed)
                self.run_cmd(
                    mavutil.mavlink.MAV_CMD_DO_CHANGE_SPEED,
                    p1=0, # airspeed
                    p2=30,
                    p3=-1, # throttle / no change
                    p4=0, # absolute values
                )
            self.wait_statustext(text="EKF3 lane switch", timeout=30, the_function=fail_speed, check_context=True)
            if self.lane_switches != [1, 0, 1, 0, 1]:
                raise NotAchievedException("Expected lane switch 1, got %s" % str(self.lane_switches[-1]))
            # Cleanup
            self.set_parameter("SIM_ARSPD_FAIL", old_parameter)
            self.change_mode('CIRCLE')
            self.context_pop()
            self.context_clear_collection("STATUSTEXT")
            self.wait_heading(0, accuracy=10, timeout=60)
            self.wait_heading(180, accuracy=10, timeout=60)
            ###################################################################
            self.progress("GYROSCOPE: Change Y-Axis Offset")
            self.context_collect("STATUSTEXT")
            # create a gyroscope error by changing the Y-axis offset
            old_parameter = self.get_parameter("INS_GYR2OFFS_Y")
            self.wait_statustext(
                text="EKF3 lane switch",
                timeout=30,
                the_function=self.set_parameter("INS_GYR2OFFS_Y", old_parameter + 1),
                check_context=True)
            if self.lane_switches != [1, 0, 1, 0, 1, 0]:
                raise NotAchievedException("Expected lane switch 0, got %s" % str(self.lane_switches[-1]))
            # Cleanup
            self.set_parameter("INS_GYR2OFFS_Y", old_parameter)
            self.context_clear_collection("STATUSTEXT")
            ###################################################################

            self.disarm_vehicle(force=True)

        except Exception as e:
            self.print_exception_caught(e)
            ex = e

        self.remove_message_hook(statustext_hook)

        self.context_pop()

        # some parameters need reboot to take effect
        self.reboot_sitl()

        if ex is not None:
            raise ex

    def FenceAltCeilFloor(self):
        '''Tests the fence ceiling and floor'''
        fence_bit = mavutil.mavlink.MAV_SYS_STATUS_GEOFENCE
        self.set_parameters({
            "FENCE_TYPE": 9,     # Set fence type to max and min alt
            "FENCE_ACTION": 0,   # Set action to report
            "FENCE_ALT_MAX": 200,
            "FENCE_ALT_MIN": 100,
        })

        # Grab Home Position
        self.mav.recv_match(type='HOME_POSITION', blocking=True)
        self.homeloc = self.mav.location()

        cruise_alt = 150
        self.takeoff(cruise_alt)

        self.do_fence_enable()

        self.progress("Fly above ceiling and check for breach")
        self.change_altitude(self.homeloc.alt + cruise_alt + 80)
        m = self.mav.recv_match(type='SYS_STATUS', blocking=True)
        self.progress("Got (%s)" % str(m))
        if ((m.onboard_control_sensors_health & fence_bit)):
            raise NotAchievedException("Fence Ceiling did not breach")

        self.progress("Return to cruise alt and check for breach clear")
        self.change_altitude(self.homeloc.alt + cruise_alt)

        m = self.mav.recv_match(type='SYS_STATUS', blocking=True)
        self.progress("Got (%s)" % str(m))
        if (not (m.onboard_control_sensors_health & fence_bit)):
            raise NotAchievedException("Fence breach did not clear")

        self.progress("Fly below floor and check for breach")
        self.change_altitude(self.homeloc.alt + cruise_alt - 80)

        m = self.mav.recv_match(type='SYS_STATUS', blocking=True)
        self.progress("Got (%s)" % str(m))
        if ((m.onboard_control_sensors_health & fence_bit)):
            raise NotAchievedException("Fence Floor did not breach")

        self.do_fence_disable()

        self.fly_home_land_and_disarm(timeout=150)

    def FenceBreachedChangeMode(self):
        '''Tests manual mode change after fence breach, as set with FENCE_OPTIONS'''
        """ Attempts to change mode while a fence is breached.
            mode should change should fail if fence option bit is set"""
        self.set_parameters({
            "FENCE_ACTION": 1,
            "FENCE_TYPE": 4,
        })
        home_loc = self.mav.location()
        locs = [
            mavutil.location(home_loc.lat - 0.001, home_loc.lng - 0.001, 0, 0),
            mavutil.location(home_loc.lat - 0.001, home_loc.lng + 0.001, 0, 0),
            mavutil.location(home_loc.lat + 0.001, home_loc.lng + 0.001, 0, 0),
            mavutil.location(home_loc.lat + 0.001, home_loc.lng - 0.001, 0, 0),
        ]
        self.upload_fences_from_locations(
            mavutil.mavlink.MAV_CMD_NAV_FENCE_POLYGON_VERTEX_INCLUSION,
            [
                locs
            ]
        )
        self.delay_sim_time(1)
        self.wait_ready_to_arm()
        self.takeoff(alt=50)
        self.change_mode("CRUISE")
        self.wait_distance(250, accuracy=15)

        self.progress("Enable fence and initiate fence action")
        self.do_fence_enable()
        self.assert_fence_enabled()
        self.wait_mode("RTL") # We should RTL because of fence breach

        self.progress("User mode change to cruise should retrigger fence action")
        try:
            # mode change should time out, 'WaitModeTimeout' exception is the desired resut
            # cant wait too long or the vehicle will be inside fence and allow the mode change
            self.change_mode("CRUISE", timeout=10)
            raise NotAchievedException("Should not change mode in fence breach")
        except WaitModeTimeout:
            pass
        except Exception as e:
            raise e

        # enable mode change
        self.set_parameter("FENCE_OPTIONS", 0)
        self.progress("Check user mode change to LOITER is allowed")
        self.change_mode("LOITER")

        # Fly for 20 seconds and make sure still in LOITER mode
        self.delay_sim_time(20)
        if not self.mode_is("LOITER"):
            raise NotAchievedException("Fence should not re-trigger")

        # reset options parameter
        self.set_parameter("FENCE_OPTIONS", 1)

        self.progress("Test complete, disable fence and come home")
        self.do_fence_disable()
        self.fly_home_land_and_disarm()

    def FenceNoFenceReturnPoint(self):
        '''Tests calculated return point during fence breach when no fence return point present'''
        """ Attempts to change mode while a fence is breached.
            This should revert to the mode specified by the fence action. """
        want_radius = 100 # Fence Return Radius
        self.set_parameters({
            "FENCE_ACTION": 6,
            "FENCE_TYPE": 4,
            "RTL_RADIUS": want_radius,
            "NAVL1_LIM_BANK": 60,
        })
        home_loc = self.mav.location()
        locs = [
            mavutil.location(home_loc.lat - 0.003, home_loc.lng - 0.001, 0, 0),
            mavutil.location(home_loc.lat - 0.003, home_loc.lng + 0.003, 0, 0),
            mavutil.location(home_loc.lat + 0.001, home_loc.lng + 0.003, 0, 0),
            mavutil.location(home_loc.lat + 0.001, home_loc.lng - 0.001, 0, 0),
        ]
        self.upload_fences_from_locations(
            mavutil.mavlink.MAV_CMD_NAV_FENCE_POLYGON_VERTEX_INCLUSION,
            [
                locs
            ]
        )
        self.delay_sim_time(1)
        self.wait_ready_to_arm()
        self.takeoff(alt=50)
        self.change_mode("CRUISE")
        self.wait_distance(150, accuracy=20)

        self.progress("Enable fence and initiate fence action")
        self.do_fence_enable()
        self.assert_fence_enabled()
        self.wait_mode("GUIDED", timeout=120) # We should RTL because of fence breach
        self.delay_sim_time(60)

        items = self.download_using_mission_protocol(mavutil.mavlink.MAV_MISSION_TYPE_FENCE)
        if len(items) != 4:
            raise NotAchievedException("Unexpected fencepoint count (want=%u got=%u)" % (4, len(items)))

        # Check there are no fence return points specified still
        for fence_loc in items:
            if fence_loc.command == mavutil.mavlink.MAV_CMD_NAV_FENCE_RETURN_POINT:
                raise NotAchievedException(
                    "Unexpected fence return point found (%u) got %u" %
                    (fence_loc.command,
                     mavutil.mavlink.MAV_CMD_NAV_FENCE_RETURN_POINT))

        # Work out the approximate return point when no fence return point present
        # Logic taken from AC_PolyFence_loader.cpp
        min_loc = self.mav.location()
        max_loc = self.mav.location()
        for new_loc in locs:
            if new_loc.lat < min_loc.lat:
                min_loc.lat = new_loc.lat
            if new_loc.lng < min_loc.lng:
                min_loc.lng = new_loc.lng
            if new_loc.lat > max_loc.lat:
                max_loc.lat = new_loc.lat
            if new_loc.lng > max_loc.lng:
                max_loc.lng = new_loc.lng

        # Generate the return location based on min and max locs
        ret_lat = (min_loc.lat + max_loc.lat) / 2
        ret_lng = (min_loc.lng + max_loc.lng) / 2
        ret_loc = mavutil.location(ret_lat, ret_lng, 0, 0)
        self.progress("Return loc: (%s)" % str(ret_loc))

        # Wait for guided return to vehicle calculated fence return location
        self.wait_distance_to_location(ret_loc, 90, 110)
        self.wait_circling_point_with_radius(ret_loc, 92)

        self.progress("Test complete, disable fence and come home")
        self.do_fence_disable()
        self.fly_home_land_and_disarm()

    def FenceNoFenceReturnPointInclusion(self):
        '''Tests using home as fence return point when none is present, and no inclusion fence is uploaded'''
        """ Test result when a breach occurs and No fence return point is present and
            no inclusion fence is present and exclusion fence is present """
        want_radius = 100 # Fence Return Radius

        self.set_parameters({
            "FENCE_ACTION": 6,
            "FENCE_TYPE": 2,
            "FENCE_RADIUS": 300,
            "RTL_RADIUS": want_radius,
            "NAVL1_LIM_BANK": 60,
        })

        self.clear_fence()

        self.delay_sim_time(1)
        self.wait_ready_to_arm()
        home_loc = self.mav.location()
        self.takeoff(alt=50)
        self.change_mode("CRUISE")
        self.wait_distance(150, accuracy=20)

        self.progress("Enable fence and initiate fence action")
        self.do_fence_enable()
        self.assert_fence_enabled()
        self.wait_mode("GUIDED") # We should RTL because of fence breach
        self.delay_sim_time(30)

        items = self.download_using_mission_protocol(mavutil.mavlink.MAV_MISSION_TYPE_FENCE)
        if len(items) != 0:
            raise NotAchievedException("Unexpected fencepoint count (want=%u got=%u)" % (0, len(items)))

        # Check there are no fence return points specified still
        for fence_loc in items:
            if fence_loc.command == mavutil.mavlink.MAV_CMD_NAV_FENCE_RETURN_POINT:
                raise NotAchievedException(
                    "Unexpected fence return point found (%u) got %u" %
                    (fence_loc.command,
                     mavutil.mavlink.MAV_CMD_NAV_FENCE_RETURN_POINT))

        # Wait for guided return to vehicle calculated fence return location
        self.wait_distance_to_location(home_loc, 90, 110)
        self.wait_circling_point_with_radius(home_loc, 92)

        self.progress("Test complete, disable fence and come home")
        self.do_fence_disable()
        self.fly_home_land_and_disarm()

    def FenceDisableUnderAction(self):
        '''Tests Disabling fence while undergoing action caused by breach'''
        """ Fence breach will cause the vehicle to enter guided mode.
            Upon breach clear, check the vehicle is in the expected mode"""
        self.set_parameters({
            "FENCE_ALT_MIN": 50, # Sets the fence floor
            "FENCE_TYPE": 8,     # Only use fence floor for breaches
        })
        self.wait_ready_to_arm()

        def attempt_fence_breached_disable(start_mode, end_mode, expected_mode, action):
            self.set_parameter("FENCE_ACTION", action)   # Set Fence Action to Guided
            self.change_mode(start_mode)
            self.arm_vehicle()
            self.do_fence_enable()
            self.assert_fence_enabled()
            self.wait_mode(expected_mode)
            self.do_fence_disable()
            self.assert_fence_disabled()
            self.wait_mode(end_mode)
            self.disarm_vehicle(force=True)

        attempt_fence_breached_disable(start_mode="FBWA", end_mode="RTL", expected_mode="RTL", action=1)
        attempt_fence_breached_disable(start_mode="FBWA", end_mode="FBWA", expected_mode="GUIDED", action=6)
        attempt_fence_breached_disable(start_mode="FBWA", end_mode="FBWA", expected_mode="GUIDED", action=7)

    def _MAV_CMD_DO_AUX_FUNCTION(self, run_cmd):
        '''Test triggering Auxiliary Functions via mavlink'''
        self.context_collect('STATUSTEXT')
        self.run_auxfunc(64, 2, run_cmd=run_cmd)  # 64 == reverse throttle
        self.wait_statustext("RevThrottle: ENABLE", check_context=True)
        self.run_auxfunc(64, 0, run_cmd=run_cmd)
        self.wait_statustext("RevThrottle: DISABLE", check_context=True)
        self.run_auxfunc(65, 2, run_cmd=run_cmd)  # 65 == GPS_DISABLE

        self.start_subtest("Bad auxfunc")
        self.run_auxfunc(
            65231,
            2,
            want_result=mavutil.mavlink.MAV_RESULT_FAILED,
            run_cmd=run_cmd,
        )

        self.start_subtest("Bad switchpos")
        self.run_auxfunc(
            62,
            17,
            want_result=mavutil.mavlink.MAV_RESULT_DENIED,
            run_cmd=run_cmd,
        )

    def MAV_CMD_DO_AUX_FUNCTION(self):
        '''Test triggering Auxiliary Functions via mavlink'''
        self._MAV_CMD_DO_AUX_FUNCTION(run_cmd=self.run_cmd)
        self._MAV_CMD_DO_AUX_FUNCTION(run_cmd=self.run_cmd_int)

    def FlyEachFrame(self):
        '''Fly each supported internal frame'''
        vinfo = vehicleinfo.VehicleInfo()
        vinfo_options = vinfo.options[self.vehicleinfo_key()]
        known_broken_frames = {
            "plane-tailsitter": "does not take off; immediately emits 'AP: Transition VTOL done' while on ground",
            "plane-ice" : "needs ICE control channel for ignition",
            "quadplane-ice" : "needs ICE control channel for ignition",
            "quadplane-can" : "needs CAN periph",
            "stratoblimp" : "not expected to fly normally",
            "glider" : "needs balloon lift",
        }
        for frame in sorted(vinfo_options["frames"].keys()):
            self.start_subtest("Testing frame (%s)" % str(frame))
            if frame in known_broken_frames:
                self.progress("Actually, no I'm not - it is known-broken (%s)" %
                              (known_broken_frames[frame]))
                continue
            frame_bits = vinfo_options["frames"][frame]
            print("frame_bits: %s" % str(frame_bits))
            if frame_bits.get("external", False):
                self.progress("Actually, no I'm not - it is an external simulation")
                continue
            model = frame_bits.get("model", frame)
            # the model string for Callisto has crap in it.... we
            # should really have another entry in the vehicleinfo data
            # to carry the path to the JSON.
            actual_model = model.split(":")[0]
            defaults = self.model_defaults_filepath(actual_model)
            if not isinstance(defaults, list):
                defaults = [defaults]
            self.customise_SITL_commandline(
                [],
                defaults_filepath=defaults,
                model=model,
                wipe=True,
            )
            mission_file = "basic.txt"
            quadplane = self.get_parameter('Q_ENABLE')
            if quadplane:
                mission_file = "basic-quadplane.txt"
            tailsitter = self.get_parameter('Q_TAILSIT_ENABLE')
            if tailsitter:
                # tailsitter needs extra re-boot to pick up the rotated AHRS view
                self.reboot_sitl()
            self.wait_ready_to_arm()
            self.arm_vehicle()
            self.fly_mission(mission_file, strict=False, quadplane=quadplane, mission_timeout=400.0)
            self.wait_disarmed()

    def RCDisableAirspeedUse(self):
        '''Test RC DisableAirspeedUse option'''
        self.set_parameter("RC9_OPTION", 106)
        self.delay_sim_time(5)
        self.set_rc(9, 1000)
        self.wait_sensor_state(
            mavutil.mavlink.MAV_SYS_STATUS_SENSOR_DIFFERENTIAL_PRESSURE,
            True,
            True,
            True)
        self.set_rc(9, 2000)
        self.wait_sensor_state(
            mavutil.mavlink.MAV_SYS_STATUS_SENSOR_DIFFERENTIAL_PRESSURE,
            True,
            False,
            True)
        self.set_rc(9, 1000)
        self.wait_sensor_state(
            mavutil.mavlink.MAV_SYS_STATUS_SENSOR_DIFFERENTIAL_PRESSURE,
            True,
            True,
            True)

    def WatchdogHome(self):
        '''Ensure home is restored after watchdog reset'''
        if self.gdb:
            # we end up signalling the wrong process.  I think.
            # Probably need to have a "sitl_pid()" method to get the
            # ardupilot process's PID.
            self.progress("######## Skipping WatchdogHome test under GDB")
            return

        ex = None
        try:
            self.progress("Enabling watchdog")
            self.set_parameter("BRD_OPTIONS", 1 << 0)
            self.reboot_sitl()
            self.wait_ready_to_arm()
            self.progress("Explicitly setting home to a known location")
            orig_home = self.poll_home_position()
            new_home = orig_home
            new_home.latitude = new_home.latitude + 1000
            new_home.longitude = new_home.longitude + 2000
            new_home.altitude = new_home.altitude + 300000 # 300 metres
            self.run_cmd_int(
                mavutil.mavlink.MAV_CMD_DO_SET_HOME,
                p5=new_home.latitude,
                p6=new_home.longitude,
                p7=new_home.altitude/1000.0, # mm => m
            )
            old_bootcount = self.get_parameter('STAT_BOOTCNT')
            self.progress("Forcing watchdog reset")
            os.kill(self.sitl.pid, signal.SIGALRM)
            self.detect_and_handle_reboot(old_bootcount)
            self.wait_statustext("WDG:")
            self.wait_statustext("IMU1 is using GPS")  # won't be come armable
            self.progress("Verifying home position")
            post_reboot_home = self.poll_home_position()
            delta = self.get_distance_int(new_home, post_reboot_home)
            max_delta = 1
            if delta > max_delta:
                raise NotAchievedException(
                    "New home not where it should be (dist=%f) (want=%s) (got=%s)" %
                    (delta, str(new_home), str(post_reboot_home)))
        except Exception as e:
            self.print_exception_caught(e)
            ex = e

        self.reboot_sitl()

        if ex is not None:
            raise ex

    def AUTOTUNE(self):
        '''Test AutoTune mode'''
        self.takeoff(100)
        self.change_mode('AUTOTUNE')
        self.context_collect('STATUSTEXT')
        tstart = self.get_sim_time()
        axis = "Roll"
        rc_value = 1000
        while True:
            timeout = 600
            if self.get_sim_time() - tstart > timeout:
                raise NotAchievedException("Did not complete within %u seconds" % timeout)
            try:
                m = self.wait_statustext("%s: Finished" % axis, check_context=True, timeout=0.1)
                self.progress("Got %s" % str(m))
                if axis == "Roll":
                    axis = "Pitch"
                elif axis == "Pitch":
                    break
                else:
                    raise ValueError("Bug: %s" % axis)
            except AutoTestTimeoutException:
                pass
            self.delay_sim_time(1)

            if rc_value == 1000:
                rc_value = 2000
            elif rc_value == 2000:
                rc_value = 1000
            elif rc_value == 1000:
                rc_value = 2000
            else:
                raise ValueError("Bug")

            if axis == "Roll":
                self.set_rc(1, rc_value)
                self.set_rc(2, 1500)
            elif axis == "Pitch":
                self.set_rc(1, 1500)
                self.set_rc(2, rc_value)
            else:
                raise ValueError("Bug")

        tdelta = self.get_sim_time() - tstart
        self.progress("Finished in %0.1f seconds" % (tdelta,))

        self.set_rc(1, 1500)
        self.set_rc(2, 1500)

        self.change_mode('FBWA')
        self.fly_home_land_and_disarm(timeout=tdelta+240)

    def AutotuneFiltering(self):
        '''Test AutoTune mode with filter updates disabled'''
        self.set_parameters({
            "AUTOTUNE_OPTIONS": 3,
            # some filtering is required for autotune to complete
            "RLL_RATE_FLTD": 10,
            "PTCH_RATE_FLTD": 10,
            "RLL_RATE_FLTT": 20,
            "PTCH_RATE_FLTT": 20,
        })
        self.AUTOTUNE()

    def LandingDrift(self):
        '''Circuit with baro drift'''
        self.customise_SITL_commandline([], wipe=True)

        self.set_analog_rangefinder_parameters()

        self.set_parameters({
            "SIM_BARO_DRIFT": -0.02,
            "SIM_TERRAIN": 0,
            "RNGFND_LANDING": 1,
            "LAND_SLOPE_RCALC": 2,
            "LAND_ABORT_DEG": 1,
        })

        self.reboot_sitl()

        self.wait_ready_to_arm()
        self.arm_vehicle()

        # Load and start mission
        self.load_mission("ap-circuit.txt", strict=True)
        self.set_current_waypoint(1, check_afterwards=True)
        self.change_mode('AUTO')
        self.wait_current_waypoint(1, timeout=5)
        self.wait_groundspeed(0, 10, timeout=5)

        # Wait for landing waypoint
        self.wait_current_waypoint(9, timeout=1200)

        # Wait for landing restart
        self.wait_current_waypoint(5, timeout=60)

        # Wait for landing waypoint (second attempt)
        self.wait_current_waypoint(9, timeout=1200)

        self.wait_disarmed(timeout=180)

    def DCMFallback(self):
        '''Really annoy the EKF and force fallback'''
        self.reboot_sitl()
        self.delay_sim_time(30)

        self.takeoff(50)
        self.change_mode('CIRCLE')
        self.context_push()
        self.context_collect('STATUSTEXT')
        self.set_parameters({
            "EK3_POS_I_GATE": 0,
            "SIM_GPS_HZ": 1,
            "SIM_GPS_LAG_MS": 1000,
        })
        self.wait_statustext("DCM Active", check_context=True, timeout=60)
        self.wait_statustext("EKF3 Active", check_context=True)
        self.wait_statustext("DCM Active", check_context=True)
        self.wait_statustext("EKF3 Active", check_context=True)
        self.wait_statustext("DCM Active", check_context=True)
        self.wait_statustext("EKF3 Active", check_context=True)
        self.context_stop_collecting('STATUSTEXT')

        self.fly_home_land_and_disarm()
        self.context_pop()
        self.reboot_sitl()

    def ForcedDCM(self):
        '''Switch to DCM mid-flight'''
        self.wait_ready_to_arm()
        self.arm_vehicle()

        self.takeoff(50)
        self.context_collect('STATUSTEXT')
        self.set_parameter("AHRS_EKF_TYPE", 0)
        self.wait_statustext("DCM Active", check_context=True)
        self.context_stop_collecting('STATUSTEXT')

        self.fly_home_land_and_disarm()

    def EFITest(self, efi_type, name, sim_name, check_fuel_flow=True):
        '''method to be called by EFI tests'''
        self.start_subtest("EFI Test for (%s)" % name)
        self.assert_not_receiving_message('EFI_STATUS')
        self.set_parameters({
            'SIM_EFI_TYPE': efi_type,
            'EFI_TYPE': efi_type,
            'SERIAL5_PROTOCOL': 24,
            'RPM1_TYPE': 10,
        })

        self.customise_SITL_commandline(
            ["--serial5=sim:%s" % sim_name,
             ],
        )
        self.wait_ready_to_arm()

        baro_m = self.assert_receive_message("SCALED_PRESSURE")
        self.progress(self.dump_message_verbose(baro_m))
        baro_temperature = baro_m.temperature / 100.0  # cDeg->deg
        m = self.assert_received_message_field_values("EFI_STATUS", {
            "throttle_out": 0,
            "health": 1,
        }, very_verbose=1)

        if abs(baro_temperature - m.intake_manifold_temperature) > 1:
            raise NotAchievedException(
                "Bad intake manifold temperature (want=%f got=%f)" %
                (baro_temperature, m.intake_manifold_temperature))

        self.arm_vehicle()

        self.set_rc(3, 1300)

        tstart = self.get_sim_time()
        while True:
            now = self.get_sim_time_cached()
            if now - tstart > 10:
                raise NotAchievedException("RPM1 and EFI_STATUS.rpm did not match")
            rpm_m = self.assert_receive_message("RPM", verbose=1)
            want_rpm = 1000
            if rpm_m.rpm1 < want_rpm:
                continue

            m = self.assert_receive_message("EFI_STATUS", verbose=1)
            if abs(m.rpm - rpm_m.rpm1) > 100:
                continue

            break

        self.progress("now we're started, check a few more values")
        # note that megasquirt drver doesn't send throttle, so throttle_out is zero!
        m = self.assert_received_message_field_values("EFI_STATUS", {
            "health": 1,
        }, very_verbose=1)
        m = self.wait_message_field_values("EFI_STATUS", {
            "throttle_position": 31,
            "intake_manifold_temperature": 28,
        }, very_verbose=1, epsilon=2)

        if check_fuel_flow:
            if abs(m.fuel_flow - 0.2) < 0.0001:
                raise NotAchievedException("Expected fuel flow")

        self.set_rc(3, 1000)

        # need to force disarm as the is_flying flag can trigger with the engine running
        self.disarm_vehicle(force=True)

    def MegaSquirt(self):
        '''test MegaSquirt driver'''
        self.EFITest(
            1, "MegaSquirt", "megasquirt",
            check_fuel_flow=False,
        )

    def Hirth(self):
        '''Test Hirth EFI'''
        self.EFITest(8, "Hirth", "hirth")

    def GlideSlopeThresh(self):
        '''Test rebuild glide slope if above and climbing'''

        # Test that GLIDE_SLOPE_THRESHOLD correctly controls re-planning glide slope
        # in the scenario that aircraft is above planned slope and slope is positive (climbing).
        #
        #
        #  Behaviour with GLIDE_SLOPE_THRESH = 0 (no slope replanning)
        #       (2)..      __(4)
        #         |  \..__/
        #         |  __/
        #         (3)
        #
        # Behaviour with GLIDE_SLOPE_THRESH = 5 (slope replanning when >5m error)
        #       (2)........__(4)
        #         |     __/
        #         |  __/
        #         (3)
        # Solid is plan, dots are actual flightpath.

        self.load_mission('rapid-descent-then-climb.txt', strict=False)

        self.set_current_waypoint(1)
        self.change_mode('AUTO')
        self.wait_ready_to_arm()
        self.arm_vehicle()

        #
        # Initial run with GLIDE_SLOPE_THR = 5 (default).
        #
        self.set_parameter("GLIDE_SLOPE_THR", 5)

        # Wait for waypoint commanding rapid descent, followed by climb.
        self.wait_current_waypoint(5, timeout=1200)

        # Altitude should not descend significantly below the initial altitude
        init_altitude = self.get_altitude(relative=True, timeout=2)
        timeout = 600
        wpnum = 7
        tstart = self.get_sim_time()
        while True:
            if self.get_sim_time() - tstart > timeout:
                raise AutoTestTimeoutException("Did not get wanted current waypoint")

            if (self.get_altitude(relative=True, timeout=2) - init_altitude) < -10:
                raise NotAchievedException("Descended >10m before reaching desired waypoint,\
  indicating slope was not replanned")

            seq = self.mav.waypoint_current()
            self.progress("Waiting for wp=%u current=%u" % (wpnum, seq))
            if seq == wpnum:
                break

        self.set_current_waypoint(2)

        #
        # Second run with GLIDE_SLOPE_THR = 0 (no re-plan).
        #
        self.set_parameter("GLIDE_SLOPE_THR", 0)

        # Wait for waypoint commanding rapid descent, followed by climb.
        self.wait_current_waypoint(5, timeout=1200)

        # This time altitude should descend significantly below the initial altitude
        init_altitude = self.get_altitude(relative=True, timeout=2)
        timeout = 600
        wpnum = 7
        tstart = self.get_sim_time()
        while True:
            if self.get_sim_time() - tstart > timeout:
                raise AutoTestTimeoutException("Did not get wanted altitude")

            seq = self.mav.waypoint_current()
            self.progress("Waiting for wp=%u current=%u" % (wpnum, seq))
            if seq == wpnum:
                raise NotAchievedException("Reached desired waypoint without first decending 10m,\
 indicating slope was replanned unexpectedly")

            if (self.get_altitude(relative=True, timeout=2) - init_altitude) < -10:
                break

        # Disarm
        self.wait_disarmed(timeout=600)

        self.progress("Mission OK")

    def MAV_CMD_NAV_LOITER_TURNS(self, target_system=1, target_component=1):
        '''test MAV_CMD_NAV_LOITER_TURNS mission item'''
        alt = 100
        seq = 0
        items = []
        tests = [
            (self.home_relative_loc_ne(50, -50), 100, 0.3),
            (self.home_relative_loc_ne(100, 50), 1005, 3),
        ]
        # add a home position:
        items.append(self.mav.mav.mission_item_int_encode(
            target_system,
            target_component,
            seq, # seq
            mavutil.mavlink.MAV_FRAME_GLOBAL,
            mavutil.mavlink.MAV_CMD_NAV_WAYPOINT,
            0, # current
            0, # autocontinue
            0, # p1
            0, # p2
            0, # p3
            0, # p4
            0, # latitude
            0, # longitude
            0, # altitude
            mavutil.mavlink.MAV_MISSION_TYPE_MISSION))
        seq += 1

        # add takeoff
        items.append(self.mav.mav.mission_item_int_encode(
            target_system,
            target_component,
            seq, # seq
            mavutil.mavlink.MAV_FRAME_GLOBAL_RELATIVE_ALT,
            mavutil.mavlink.MAV_CMD_NAV_TAKEOFF,
            0, # current
            0, # autocontinue
            0, # p1
            0, # p2
            0, # p3
            0, # p4
            0, # latitude
            0, # longitude
            alt, # altitude
            mavutil.mavlink.MAV_MISSION_TYPE_MISSION))
        seq += 1

        # add circles
        for (loc, radius, turn) in tests:
            items.append(self.mav.mav.mission_item_int_encode(
                target_system,
                target_component,
                seq, # seq
                mavutil.mavlink.MAV_FRAME_GLOBAL_RELATIVE_ALT,
                mavutil.mavlink.MAV_CMD_NAV_LOITER_TURNS,
                0, # current
                0, # autocontinue
                turn, # p1
                0, # p2
                radius, # p3
                0, # p4
                int(loc.lat*1e7), # latitude
                int(loc.lng*1e7), # longitude
                alt, # altitude
                mavutil.mavlink.MAV_MISSION_TYPE_MISSION))
            seq += 1

        # add an RTL
        items.append(self.mav.mav.mission_item_int_encode(
            target_system,
            target_component,
            seq, # seq
            mavutil.mavlink.MAV_FRAME_GLOBAL,
            mavutil.mavlink.MAV_CMD_NAV_RETURN_TO_LAUNCH,
            0, # current
            0, # autocontinue
            0, # p1
            0, # p2
            0, # p3
            0, # p4
            0, # latitude
            0, # longitude
            0, # altitude
            mavutil.mavlink.MAV_MISSION_TYPE_MISSION))
        seq += 1

        self.upload_using_mission_protocol(mavutil.mavlink.MAV_MISSION_TYPE_MISSION, items)
        downloaded_items = self.download_using_mission_protocol(mavutil.mavlink.MAV_MISSION_TYPE_MISSION)
        ofs = 2
        self.progress("Checking downloaded mission is as expected")
        for (loc, radius, turn) in tests:
            downloaded = downloaded_items[ofs]
            if radius > 255:
                # ArduPilot only stores % 10
                radius = radius - radius % 10
            if downloaded.param3 != radius:
                raise NotAchievedException(
                    "Did not get expected radius for item %u; want=%f got=%f" %
                    (ofs, radius, downloaded.param3))
            if turn > 0 and turn < 1:
                # ArduPilot stores fractions in 8 bits (*256) and unpacks it (/256)
                turn = int(turn*256) / 256.0
            if downloaded.param1 != turn:
                raise NotAchievedException(
                    "Did not get expected turn for item %u; want=%f got=%f" %
                    (ofs, turn, downloaded.param1))
            ofs += 1

        self.change_mode('AUTO')
        self.wait_ready_to_arm()
        self.arm_vehicle()
        self.set_parameter("NAVL1_LIM_BANK", 50)

        self.wait_current_waypoint(2)

        for (loc, expected_radius, _) in tests:
            self.wait_circling_point_with_radius(
                loc,
                expected_radius,
                epsilon=20.0,
                timeout=240,
            )
            self.set_current_waypoint(self.current_waypoint()+1)

        self.fly_home_land_and_disarm(timeout=180)

    def MidAirDisarmDisallowed(self):
        '''Ensure mid-air disarm is not possible'''
        self.takeoff(50)
        disarmed = False
        try:
            self.disarm_vehicle()
            disarmed = True
        except ValueError as e:
            self.progress("Got %s" % repr(e))
            if "Expected MAV_RESULT_ACCEPTED got MAV_RESULT_FAILED" not in str(e):
                raise e
        if disarmed:
            raise NotAchievedException("Disarmed when we shouldn't have")
        # should still be able to force-disarm:
        self.disarm_vehicle(force=True)
        self.reboot_sitl()

    def AerobaticsScripting(self):
        '''Fixed Wing Aerobatics'''
        applet_script = "Aerobatics/FixedWing/plane_aerobatics.lua"
        airshow = "Aerobatics/FixedWing/Schedules/AirShow.txt"
        trick72 = "trick72.txt"

        model = "plane-3d"

        self.customise_SITL_commandline(
            [],
            model=model,
            defaults_filepath="Tools/autotest/models/plane-3d.parm",
            wipe=True)

        self.context_push()
        self.install_applet_script(applet_script)
        self.install_applet_script(airshow, install_name=trick72)
        self.context_collect('STATUSTEXT')
        self.reboot_sitl()

        self.set_parameter("TRIK_ENABLE", 1)
        self.set_rc(7, 1000) # disable tricks

        self.scripting_restart()
        self.wait_text("Enabled 3 aerobatic tricks", check_context=True)
        self.set_parameters({
            "TRIK1_ID": 72,
            "RC7_OPTION" : 300, # activation switch
            "RC9_OPTION" : 301, # selection switch
            "SIM_SPEEDUP": 5, # need to give some cycles to lua
        })

        self.wait_ready_to_arm()
        self.change_mode("TAKEOFF")
        self.arm_vehicle()
        self.wait_altitude(30, 40, timeout=30, relative=True)
        self.change_mode("CRUISE")

        self.set_rc(9, 1000) # select first trick
        self.delay_sim_time(1)
        self.set_rc(7, 1500) # show selected trick

        self.wait_text("Trick 1 selected (SuperAirShow)", check_context=True)
        self.set_rc(7, 2000) # activate trick
        self.wait_text("Trick 1 started (SuperAirShow)", check_context=True)

        highest_error = 0
        while True:
            m = self.mav.recv_match(type='NAMED_VALUE_FLOAT', blocking=True, timeout=2)
            if not m:
                break
            if m.name != 'PERR':
                continue
            highest_error = max(highest_error, m.value)
            if highest_error > 15:
                raise NotAchievedException("path error %.1f" % highest_error)

        if highest_error == 0:
            raise NotAchievedException("path error not reported")
        self.progress("Finished trick, max error=%.1fm" % highest_error)
        self.disarm_vehicle(force=True)

        self.remove_installed_script(applet_script)
        self.remove_installed_script(trick72)
        messages = self.context_collection('STATUSTEXT')
        self.context_pop()
        self.reboot_sitl()

        # check all messages to see if we got all tricks
        tricks = ["Loop", "HalfReverseCubanEight", "ScaleFigureEight", "Immelmann",
                  "Split-S", "RollingCircle", "HumptyBump", "HalfCubanEight",
                  "BarrelRoll", "CrossBoxTopHat", "TriangularLoop",
                  "Finishing SuperAirShow!"]
        texts = [m.text for m in messages]
        for t in tricks:
            if t in texts:
                self.progress("Completed trick %s" % t)
            else:
                raise NotAchievedException("Missing trick %s" % t)

    def SDCardWPTest(self):
        '''test BRD_SD_MISSION support'''
        spiral_script = "mission_spiral.lua"

        self.context_push()
        self.install_example_script(spiral_script)
        self.context_collect('STATUSTEXT')
        self.set_parameters({
            "BRD_SD_MISSION" : 64,
            "SCR_ENABLE" : 1,
            "SCR_VM_I_COUNT" : 1000000
            })

        self.wait_ready_to_arm()
        self.reboot_sitl()

        self.wait_text("Loaded spiral mission creator", check_context=True)
        self.set_parameters({
            "SCR_USER2": 19, # radius
            "SCR_USER3": -35.36322, # lat
            "SCR_USER4": 149.16525, # lon
            "SCR_USER5": 684.13, # alt
        })

        count = (65536 // 15) - 1

        self.progress("Creating spiral mission of size %s" % count)
        self.set_parameter("SCR_USER1", count)

        self.wait_text("Created spiral of size %u" % count, check_context=True)

        self.progress("Checking spiral before reboot")
        self.set_parameter("SCR_USER6", count)
        self.wait_text("Compared spiral of size %u OK" % count, check_context=True)
        self.set_parameter("SCR_USER6", 0)

        self.wait_ready_to_arm()
        self.reboot_sitl()
        self.progress("Checking spiral after reboot")
        self.set_parameter("SCR_USER6", count)
        self.wait_text("Compared spiral of size %u OK" % count, check_context=True)

        self.remove_installed_script(spiral_script)

        self.context_pop()
        self.wait_ready_to_arm()
        self.reboot_sitl()

    def MANUAL_CONTROL(self):
        '''test MANUAL_CONTROL mavlink message'''
        self.set_parameter("SYSID_MYGCS", self.mav.source_system)

        self.progress("Takeoff")
        self.takeoff(alt=50)

        self.change_mode('FBWA')

        tstart = self.get_sim_time_cached()
        roll_input = -500
        want_roll_degrees = -12
        while True:
            if self.get_sim_time_cached() - tstart > 10:
                raise AutoTestTimeoutException("Did not reach roll")
            self.progress("Sending roll-left")
            self.mav.mav.manual_control_send(
                1, # target system
                32767, # x (pitch)
                roll_input, # y (roll)
                32767, # z (thrust)
                32767, # r (yaw)
                0) # button mask
            m = self.mav.recv_match(type='ATTITUDE', blocking=True, timeout=1)
            print("m=%s" % str(m))
            if m is None:
                continue
            p = math.degrees(m.roll)
            self.progress("roll=%f want<=%f" % (p, want_roll_degrees))
            if p <= want_roll_degrees:
                break
        self.mav.mav.manual_control_send(
            1, # target system
            32767, # x (pitch)
            32767, # y (roll)
            32767, # z (thrust)
            32767, # r (yaw)
            0) # button mask
        self.fly_home_land_and_disarm()

    def mission_home_point(self, target_system=1, target_component=1):
        '''just an empty-ish item-int to store home'''
        return self.mav.mav.mission_item_int_encode(
            target_system,
            target_component,
            0, # seq
            mavutil.mavlink.MAV_FRAME_GLOBAL,
            mavutil.mavlink.MAV_CMD_NAV_WAYPOINT,
            0, # current
            0, # autocontinue
            0, # p1
            0, # p2
            0, # p3
            0, # p4
            0, # latitude
            0, # longitude
            0, # altitude
            mavutil.mavlink.MAV_MISSION_TYPE_MISSION)

    def mission_jump_tag(self, tag, target_system=1, target_component=1):
        '''create a jump tag mission item'''
        return self.mav.mav.mission_item_int_encode(
            target_system,
            target_component,
            0, # seq
            mavutil.mavlink.MAV_FRAME_GLOBAL,
            mavutil.mavlink.MAV_CMD_JUMP_TAG,
            0, # current
            0, # autocontinue
            tag, # p1
            0, # p2
            0, # p3
            0, # p4
            0, # latitude
            0, # longitude
            0, # altitude
            mavutil.mavlink.MAV_MISSION_TYPE_MISSION)

    def mission_do_jump_tag(self, tag, target_system=1, target_component=1):
        '''create a jump tag mission item'''
        return self.mav.mav.mission_item_int_encode(
            target_system,
            target_component,
            0, # seq
            mavutil.mavlink.MAV_FRAME_GLOBAL,
            mavutil.mavlink.MAV_CMD_DO_JUMP_TAG,
            0, # current
            0, # autocontinue
            tag, # p1
            0, # p2
            0, # p3
            0, # p4
            0, # latitude
            0, # longitude
            0, # altitude
            mavutil.mavlink.MAV_MISSION_TYPE_MISSION)

    def mission_anonymous_waypoint(self, target_system=1, target_component=1):
        '''just a boring waypoint'''
        return self.mav.mav.mission_item_int_encode(
            target_system,
            target_component,
            0, # seq
            mavutil.mavlink.MAV_FRAME_GLOBAL,
            mavutil.mavlink.MAV_CMD_NAV_WAYPOINT,
            0, # current
            0, # autocontinue
            0, # p1
            0, # p2
            0, # p3
            0, # p4
            1, # latitude
            1, # longitude
            1, # altitude
            mavutil.mavlink.MAV_MISSION_TYPE_MISSION)

    def renumber_mission_items(self, mission):
        count = 0
        for item in mission:
            item.seq = count
            count += 1

    def MissionJumpTags_missing_jump_target(self, target_system=1, target_component=1):
        self.start_subtest("Check missing-jump-tag behaviour")
        jump_target = 2
        mission = [
            self.mission_home_point(),
            self.mission_anonymous_waypoint(),
            self.mission_anonymous_waypoint(),
            self.mission_jump_tag(jump_target),
            self.mission_anonymous_waypoint(),
            self.mission_anonymous_waypoint(),
        ]
        self.renumber_mission_items(mission)
        self.check_mission_upload_download(mission)
        self.progress("Checking incorrect tag behaviour")
        self.run_cmd(
            mavutil.mavlink.MAV_CMD_DO_JUMP_TAG,
            p1=jump_target + 1,
            want_result=mavutil.mavlink.MAV_RESULT_FAILED
        )
        self.progress("Checking correct tag behaviour")
        self.run_cmd(
            mavutil.mavlink.MAV_CMD_DO_JUMP_TAG,
            p1=jump_target,
        )
        self.assert_current_waypoint(4)

    def MissionJumpTags_do_jump_to_bad_tag(self, target_system=1, target_component=1):
        mission = [
            self.mission_home_point(),
            self.mission_anonymous_waypoint(),
            self.mission_do_jump_tag(17),
            self.mission_anonymous_waypoint(),
        ]
        self.renumber_mission_items(mission)
        self.check_mission_upload_download(mission)
        self.change_mode('AUTO')
        self.arm_vehicle()
        self.set_current_waypoint(2, check_afterwards=False)
        self.assert_mode('RTL')
        self.disarm_vehicle()

    def MissionJumpTags_jump_tag_at_end_of_mission(self, target_system=1, target_component=1):
        mission = [
            self.mission_home_point(),
            self.mission_anonymous_waypoint(),
            self.mission_jump_tag(17),
        ]
        # Jumping to an end of a mission, either DO_JUMP or DO_JUMP_TAG will result in a failed attempt.
        # The failure is from mission::set_current_cmd() returning false if it can not find any NAV
        # commands on or after the index. Two scenarios:
        # 1) AUTO mission triggered: The the set_command will fail and it will cause an RTL event
        #       (Harder to test, need vehicle to actually reach the waypoint)
        # 2) GCS/MAVLink: It will return MAV_RESULT_FAILED and there's on change to the mission. (Easy to test)
        self.renumber_mission_items(mission)
        self.check_mission_upload_download(mission)
        self.progress("Checking correct tag behaviour")
        self.change_mode('AUTO')
        self.arm_vehicle()
        self.run_cmd(
            mavutil.mavlink.MAV_CMD_DO_JUMP_TAG,
            p1=17,
            want_result=mavutil.mavlink.MAV_RESULT_FAILED
        )
        self.disarm_vehicle()

    def MissionJumpTags(self):
        '''test MAV_CMD_JUMP_TAG'''
        self.wait_ready_to_arm()
        self.MissionJumpTags_missing_jump_target()
        self.MissionJumpTags_do_jump_to_bad_tag()
        self.MissionJumpTags_jump_tag_at_end_of_mission()

    def AltResetBadGPS(self):
        '''Tests the handling of poor GPS lock pre-arm alt resets'''
        self.set_parameters({
            "SIM_GPS_GLITCH_Z": 0,
            "SIM_GPS_ACC": 0.3,
        })
        self.wait_ready_to_arm()

        m = self.assert_receive_message('GLOBAL_POSITION_INT')
        relalt = m.relative_alt*0.001
        if abs(relalt) > 3:
            raise NotAchievedException("Bad relative alt %.1f" % relalt)

        self.progress("Setting low accuracy, glitching GPS")
        self.set_parameter("SIM_GPS_ACC", 40)
        self.set_parameter("SIM_GPS_GLITCH_Z", -47)

        self.progress("Waiting 10s for height update")
        self.delay_sim_time(10)

        self.wait_ready_to_arm()
        self.arm_vehicle()

        m = self.assert_receive_message('GLOBAL_POSITION_INT')
        relalt = m.relative_alt*0.001
        if abs(relalt) > 3:
            raise NotAchievedException("Bad glitching relative alt %.1f" % relalt)

        self.disarm_vehicle()
        # reboot to clear potentially bad state

    def trigger_airspeed_cal(self):
        self.run_cmd(
            mavutil.mavlink.MAV_CMD_PREFLIGHT_CALIBRATION,
            p3=1,
        )

    def AirspeedCal(self):
        '''test Airspeed calibration'''

        self.start_subtest('1 airspeed sensor')
        self.context_push()
        self.context_collect('STATUSTEXT')
        self.trigger_airspeed_cal()
        self.wait_statustext('Airspeed 1 calibrated', check_context=True)
        self.context_pop()

        self.context_push()
        self.context_collect('STATUSTEXT')
        self.start_subtest('0 airspeed sensors')
        self.set_parameter('ARSPD_TYPE', 0)
        self.reboot_sitl()
        self.wait_statustext('No airspeed sensor', check_context=True)
        self.trigger_airspeed_cal()
        self.delay_sim_time(5)
        if self.statustext_in_collections('Airspeed 1 calibrated'):
            raise NotAchievedException("Did not disable airspeed sensor?!")
        self.context_pop()

        self.start_subtest('2 airspeed sensors')
        self.set_parameter('ARSPD_TYPE', 100)
        self.set_parameter('ARSPD2_TYPE', 100)
        self.reboot_sitl()
        self.context_push()
        self.context_collect('STATUSTEXT')
        self.trigger_airspeed_cal()
        self.wait_statustext('Airspeed 1 calibrated', check_context=True)
        self.wait_statustext('Airspeed 2 calibrated', check_context=True)
        self.context_pop()

    def HobbyWing_Platinum_PRO_v3(self):
        '''test support for v3 of the HobbyWing Platinum PRO protocol'''
        self.context_push()

        self.set_parameters({
            "SERIAL5_PROTOCOL": 47,  # v3
            "RPM1_TYPE": 5,
            "RPM1_ESC_MASK": 4,
            "ESC_TLM_G1_PROT": 1,  # HobbyWing PRO v3
            "ESC_TLM_G1_MASK": 4,  # ... on motor 3
            "SIM_ESC_TELEM": 0,
        })
        self.customise_SITL_commandline([
            "--uartF=sim:hobbywing_platinum_pro_v3:3",
        ])

        self.assert_received_message_field_values("RPM", {
            "rpm1": 0,
            "rpm2": -1,
        })

        self.wait_ready_to_arm()
        self.arm_vehicle()
        self.change_mode('TAKEOFF')

        self.wait_message_field_values("RPM", {
            "rpm1": 5000,
        }, epsilon=100)

        self.disarm_vehicle(force=True)

        self.context_pop()
        self.reboot_sitl()

    def RunMissionScript(self):
        '''Test run_mission.py script'''
        script = os.path.join('Tools', 'autotest', 'run_mission.py')
        self.stop_SITL()
        util.run_cmd([
            util.reltopdir(script),
            self.binary,
            'plane',
            self.generic_mission_filepath_for_filename("flaps.txt"),
        ])
        self.start_SITL()

    def MAV_CMD_GUIDED_CHANGE_ALTITUDE(self):
        '''test handling of MAV_CMD_GUIDED_CHANGE_ALTITUDE'''
        self.takeoff(30, relative=True)
        self.change_mode('GUIDED')
        for alt in 50, 70:
            self.run_cmd_int(
                mavutil.mavlink.MAV_CMD_GUIDED_CHANGE_ALTITUDE,
                p7=alt,
                frame=mavutil.mavlink.MAV_FRAME_GLOBAL_RELATIVE_ALT,
            )
            self.wait_altitude(alt-1, alt+1, timeout=30, relative=True)

        # test for #24535
        self.change_mode('LOITER')
        self.delay_sim_time(5)
        self.change_mode('GUIDED')
        self.wait_altitude(
            alt-3,  # NOTE: reuse of alt from above loop!
            alt+3,
            minimum_duration=10,
            timeout=30,
            relative=True,
        )
        self.fly_home_land_and_disarm()

    def _MAV_CMD_PREFLIGHT_CALIBRATION(self, command):
        self.context_push()
        self.start_subtest("Denied when armed")
        self.wait_ready_to_arm()
        self.arm_vehicle()
        command(
            mavutil.mavlink.MAV_CMD_PREFLIGHT_CALIBRATION,
            p1=1,
            want_result=mavutil.mavlink.MAV_RESULT_FAILED,
        )
        self.disarm_vehicle()

        self.context_collect('STATUSTEXT')

        self.start_subtest("gyro cal")
        command(
            mavutil.mavlink.MAV_CMD_PREFLIGHT_CALIBRATION,
            p1=1,
        )

        self.start_subtest("baro cal")
        command(
            mavutil.mavlink.MAV_CMD_PREFLIGHT_CALIBRATION,
            p3=1,
        )
        self.wait_statustext('Barometer calibration complete', check_context=True)

        # accelcal skipped here, it is checked elsewhere

        self.start_subtest("ins trim")
        command(
            mavutil.mavlink.MAV_CMD_PREFLIGHT_CALIBRATION,
            p5=2,
        )

        # enforced delay between cals:
        self.delay_sim_time(5)

        self.start_subtest("simple accel cal")
        command(
            mavutil.mavlink.MAV_CMD_PREFLIGHT_CALIBRATION,
            p5=4,
        )
        # simple gyro cal makes the GPS units go unhealthy as they are
        # not maintaining their update rate (gyro cal is synchronous
        # in the main loop).  Usually ~30 seconds to recover...
        self.wait_gps_sys_status_not_present_or_enabled_and_healthy(timeout=60)

        self.start_subtest("force save accels")
        command(
            mavutil.mavlink.MAV_CMD_PREFLIGHT_CALIBRATION,
            p5=76,
        )

        self.start_subtest("force save compasses")
        command(
            mavutil.mavlink.MAV_CMD_PREFLIGHT_CALIBRATION,
            p2=76,
        )

        self.context_pop()

    def MAV_CMD_PREFLIGHT_CALIBRATION(self):
        '''test MAV_CMD_PREFLIGHT_CALIBRATION mavlink handling'''
        self._MAV_CMD_PREFLIGHT_CALIBRATION(self.run_cmd)
        self._MAV_CMD_PREFLIGHT_CALIBRATION(self.run_cmd_int)

    def MAV_CMD_DO_INVERTED_FLIGHT(self):
        '''fly upside-down mission item'''
        alt = 30
        wps = self.create_simple_relhome_mission([
            (mavutil.mavlink.MAV_CMD_NAV_TAKEOFF, 0, 0, alt),
            (mavutil.mavlink.MAV_CMD_NAV_WAYPOINT, 400, 0, alt),
            self.create_MISSION_ITEM_INT(
                mavutil.mavlink.MAV_CMD_DO_INVERTED_FLIGHT,
                p1=1,
            ),
            (mavutil.mavlink.MAV_CMD_NAV_WAYPOINT, 800, 0, alt),
            self.create_MISSION_ITEM_INT(
                mavutil.mavlink.MAV_CMD_DO_INVERTED_FLIGHT,
                p1=0,
            ),
            (mavutil.mavlink.MAV_CMD_NAV_WAYPOINT, 1200, 0, alt),
            (mavutil.mavlink.MAV_CMD_NAV_RETURN_TO_LAUNCH, 0, 0, 0),
        ])
        self.check_mission_upload_download(wps)

        self.change_mode('AUTO')
        self.wait_ready_to_arm()

        self.arm_vehicle()

        self.wait_current_waypoint(2)  # upright flight
        self.wait_message_field_values("NAV_CONTROLLER_OUTPUT", {
            "nav_roll": 0,
            "nav_pitch": 0,
        }, epsilon=10)

        def check_altitude(mav, m):
            global initial_airspeed_threshold_reached
            m_type = m.get_type()
            if m_type != 'GLOBAL_POSITION_INT':
                return
            if abs(30 - m.relative_alt * 0.001) > 15:
                raise NotAchievedException("Bad altitude while flying inverted")

        self.context_push()
        self.install_message_hook_context(check_altitude)

        self.wait_current_waypoint(4)  # inverted flight
        self.wait_message_field_values("NAV_CONTROLLER_OUTPUT", {
            "nav_roll": 180,
            "nav_pitch": 9,
        }, epsilon=10,)

        self.wait_current_waypoint(6)  # upright flight
        self.wait_message_field_values("NAV_CONTROLLER_OUTPUT", {
            "nav_roll": 0,
            "nav_pitch": 0,
        }, epsilon=10)

        self.context_pop()  # remove the check_altitude call

        self.wait_current_waypoint(7)

        self.fly_home_land_and_disarm()

    def MAV_CMD_DO_AUTOTUNE_ENABLE(self):
        '''test enabling autotune via mavlink'''
        self.context_collect('STATUSTEXT')
        self.run_cmd(mavutil.mavlink.MAV_CMD_DO_AUTOTUNE_ENABLE, p1=1)
        self.wait_statustext('Started autotune', check_context=True)
        self.run_cmd_int(mavutil.mavlink.MAV_CMD_DO_AUTOTUNE_ENABLE, p1=0)
        self.wait_statustext('Stopped autotune', check_context=True)

    def DO_PARACHUTE(self):
        '''test triggering parachute via mavlink'''
        self.set_parameters({
            "CHUTE_ENABLED": 1,
            "CHUTE_TYPE": 10,
            "SERVO9_FUNCTION": 27,
            "SIM_PARA_ENABLE": 1,
            "SIM_PARA_PIN": 9,
            "FS_LONG_ACTN": 3,
        })
        for command in self.run_cmd, self.run_cmd_int:
            self.wait_servo_channel_value(9, 1100)
            self.wait_ready_to_arm()
            self.arm_vehicle()
            command(
                mavutil.mavlink.MAV_CMD_DO_PARACHUTE,
                p1=mavutil.mavlink.PARACHUTE_RELEASE,
            )
            self.wait_servo_channel_value(9, 1300)
            self.disarm_vehicle()
            self.reboot_sitl()

    def _MAV_CMD_DO_GO_AROUND(self, command):
        self.load_mission("mission.txt")
        self.set_parameter("RTL_AUTOLAND", 3)
        self.change_mode('AUTO')
        self.wait_ready_to_arm()
        self.arm_vehicle()
        self.wait_current_waypoint(6)
        command(mavutil.mavlink.MAV_CMD_DO_GO_AROUND, p1=150)
        self.wait_current_waypoint(5)
        self.wait_altitude(135, 165, relative=True)
        self.wait_disarmed(timeout=300)

    def MAV_CMD_DO_GO_AROUND(self):
        '''test MAV_CMD_DO_GO_AROUND as a mavlink command'''
        self._MAV_CMD_DO_GO_AROUND(self.run_cmd)
        self._MAV_CMD_DO_GO_AROUND(self.run_cmd_int)

    def _MAV_CMD_DO_FLIGHTTERMINATION(self, command):
        self.set_parameters({
            "AFS_ENABLE": 1,
            "SYSID_MYGCS": self.mav.source_system,
            "AFS_TERM_ACTION": 42,
        })
        self.wait_ready_to_arm()
        self.arm_vehicle()
        self.context_collect('STATUSTEXT')
        command(mavutil.mavlink.MAV_CMD_DO_FLIGHTTERMINATION, p1=1)
        self.wait_disarmed()
        self.wait_text('Terminating due to GCS request', check_context=True)
        self.reboot_sitl()

    def MAV_CMD_DO_FLIGHTTERMINATION(self):
        '''test MAV_CMD_DO_FLIGHTTERMINATION works on Plane'''
        self._MAV_CMD_DO_FLIGHTTERMINATION(self.run_cmd)
        self._MAV_CMD_DO_FLIGHTTERMINATION(self.run_cmd_int)

    def MAV_CMD_DO_LAND_START(self):
        '''test MAV_CMD_DO_LAND_START as mavlink command'''
        self.set_parameters({
            "RTL_AUTOLAND": 3,
        })
        self.upload_simple_relhome_mission([
            (mavutil.mavlink.MAV_CMD_NAV_TAKEOFF, 0, 0, 30),
            (mavutil.mavlink.MAV_CMD_NAV_LOITER_UNLIM, 0, 0, 30),
            self.create_MISSION_ITEM_INT(
                mavutil.mavlink.MAV_CMD_DO_LAND_START,
            ),
            (mavutil.mavlink.MAV_CMD_NAV_WAYPOINT, 800, 0, 0),
        ])

        self.change_mode('AUTO')
        self.wait_ready_to_arm()

        self.arm_vehicle()

        self.start_subtest("DO_LAND_START as COMMAND_LONG")
        self.wait_current_waypoint(2)
        self.run_cmd(mavutil.mavlink.MAV_CMD_DO_LAND_START)
        self.wait_current_waypoint(4)

        self.start_subtest("DO_LAND_START as COMMAND_INT")
        self.set_current_waypoint(2)
        self.run_cmd_int(mavutil.mavlink.MAV_CMD_DO_LAND_START)
        self.wait_current_waypoint(4)

        self.fly_home_land_and_disarm()

    def MAV_CMD_NAV_ALTITUDE_WAIT(self):
        '''test MAV_CMD_NAV_ALTITUDE_WAIT mission item, wiggling only'''

        # Load a single waypoint
        self.upload_simple_relhome_mission([
            self.create_MISSION_ITEM_INT(
                mavutil.mavlink.MAV_CMD_NAV_ALTITUDE_WAIT,
                p1=1000, # 1000m alt threshold, this should not trigger
                p2=10, # 10m/s descent rate, this should not trigger
                p3=10 # servo wiggle every 10 seconds
            )
        ])

        def look_for_wiggle(mav, m):
            if m.get_type() == 'SERVO_OUTPUT_RAW':
                # Throttle must be zero
                if m.servo3_raw != 1000:
                    raise NotAchievedException(
                        "Throttle must be 0 in altitude wait, got %f" % m.servo3_raw)
                # Aileron, elevator and rudder must all be the same
                # However, aileron is revered, so we must un-reverse it
                value = 1500 - (m.servo1_raw - 1500)
                if (m.servo2_raw != value) or (m.servo4_raw != value):
                    raise NotAchievedException(
                        "Aileron, elevator and rudder must be the same")

        # Start mission
        self.change_mode('AUTO')
        self.wait_ready_to_arm()
        self.arm_vehicle()

        # Check outputs
        self.context_push()
        self.install_message_hook_context(look_for_wiggle)

        # Wait for a bit to let message hook sample
        self.delay_sim_time(60)

        self.context_pop()

        # If the mission item completes as there is no other waypoints we will end up in RTL
        if not self.mode_is('AUTO'):
            raise NotAchievedException("Must still be in AUTO")

        self.disarm_vehicle()

    def start_flying_simple_rehome_mission(self, items):
        '''uploads items, changes mode to auto, waits ready to arm and arms
        vehicle.  If the first item it a takeoff you can expect the
        vehicle to fly after this method returns
        '''

        self.upload_simple_relhome_mission(items)

        self.change_mode('AUTO')
        self.wait_ready_to_arm()

        self.arm_vehicle()

    def InteractTest(self):
        '''just takeoff'''

        if self.mavproxy is None:
            raise NotAchievedException("Must be started with --map")

        self.start_flying_simple_rehome_mission([
            (mavutil.mavlink.MAV_CMD_NAV_TAKEOFF, 0, 0, 30),
            (mavutil.mavlink.MAV_CMD_NAV_WAYPOINT, 800, 0, 0),
            (mavutil.mavlink.MAV_CMD_NAV_WAYPOINT, 800, 800, 0),
            (mavutil.mavlink.MAV_CMD_NAV_WAYPOINT, 0, 400, 0),
        ])

        self.wait_current_waypoint(4)

        self.set_parameter('SIM_SPEEDUP', 1)

        self.mavproxy.interact()

    def MAV_CMD_MISSION_START(self):
        '''test MAV_CMD_MISSION_START starts AUTO'''
        self.upload_simple_relhome_mission([
            (mavutil.mavlink.MAV_CMD_NAV_WAYPOINT, 800, 0, 0),
        ])
        for run_cmd in self.run_cmd, self.run_cmd_int:
            self.change_mode('LOITER')
            run_cmd(mavutil.mavlink.MAV_CMD_MISSION_START)
            self.wait_mode('AUTO')

    def MAV_CMD_NAV_LOITER_UNLIM(self):
        '''test receiving MAV_CMD_NAV_LOITER_UNLIM from GCS'''
        self.takeoff(10)
        self.run_cmd(mavutil.mavlink.MAV_CMD_NAV_LOITER_UNLIM)
        self.wait_mode('LOITER')
        self.change_mode('GUIDED')
        self.run_cmd_int(mavutil.mavlink.MAV_CMD_NAV_LOITER_UNLIM)
        self.wait_mode('LOITER')
        self.fly_home_land_and_disarm()

    def MAV_CMD_NAV_RETURN_TO_LAUNCH(self):
        '''test receiving MAV_CMD_NAV_RETURN_TO_LAUNCH from GCS'''
        self.set_parameter('RTL_AUTOLAND', 1)
        self.start_flying_simple_rehome_mission([
            (mavutil.mavlink.MAV_CMD_NAV_TAKEOFF, 0, 0, 30),
            (mavutil.mavlink.MAV_CMD_NAV_LOITER_UNLIM, 0, 0, 30),
            self.create_MISSION_ITEM_INT(
                mavutil.mavlink.MAV_CMD_DO_LAND_START,
            ),
            (mavutil.mavlink.MAV_CMD_NAV_WAYPOINT, 800, 0, 0),
        ])

        for i in self.run_cmd, self.run_cmd_int:
            self.wait_current_waypoint(2)
            self.run_cmd(mavutil.mavlink.MAV_CMD_NAV_RETURN_TO_LAUNCH)
            self.wait_current_waypoint(4)
            self.set_current_waypoint(2)
        self.fly_home_land_and_disarm()

    def location_from_ADSB_VEHICLE(self, m):
        '''return a mavutil.location extracted from an ADSB_VEHICLE mavlink
        message'''
        if m.altitude_type != mavutil.mavlink.ADSB_ALTITUDE_TYPE_GEOMETRIC:
            raise ValueError("Expected geometric alt")
        return mavutil.location(
            m.lat*1e-7,
            m.lon*1e-7,
            m.altitude/1000.0585,  # mm -> m
            m.heading * 0.01  # centidegrees -> degrees
        )

    def SagetechMXS(self):
        '''test Sagetech MXS ADSB device driver'''
        sim_name = "sagetech_mxs"
        self.set_parameters({
            "SERIAL5_PROTOCOL": 35,
            "ADSB_TYPE": 4,  # Sagetech-MXS
            "SIM_ADSB_TYPES": 8,  # Sagetech-MXS
            "SIM_ADSB_COUNT": 5,
        })
        self.customise_SITL_commandline(["--serial5=sim:%s" % sim_name])
        m = self.assert_receive_message("ADSB_VEHICLE")
        adsb_vehicle_loc = self.location_from_ADSB_VEHICLE(m)
        self.progress("ADSB Vehicle at loc %s" % str(adsb_vehicle_loc))
        home = self.home_position_as_mav_location()
        self.assert_distance(home, adsb_vehicle_loc, 0, 10000)

    def MinThrottle(self):
        '''Make sure min throttle does not apply in manual mode and does in FBWA'''

        servo_min = self.get_parameter("RC3_MIN")
        servo_max = self.get_parameter("RC3_MAX")
        min_throttle = 10
        servo_min_throttle = servo_min + (servo_max - servo_min) * (min_throttle / 100)

        # Set min throttle
        self.set_parameter('THR_MIN', min_throttle)

        # Should be 0 throttle while disarmed
        self.change_mode("MANUAL")
        self.drain_mav() # make sure we have the latest data before checking throttle output
        self.assert_servo_channel_value(3, servo_min)

        # Arm and check throttle is still 0 in manual
        self.wait_ready_to_arm()
        self.arm_vehicle()
        self.drain_mav()
        self.assert_servo_channel_value(3, servo_min)

        # FBWA should apply throttle min
        self.change_mode("FBWA")
        self.drain_mav()
        self.assert_servo_channel_value(3, servo_min_throttle)

        # But not when disarmed
        self.disarm_vehicle()
        self.drain_mav()
        self.assert_servo_channel_value(3, servo_min)

<<<<<<< HEAD
    def HobbyWing_DataLink(self):
        '''test support for DataLink devices'''
        self.context_push()

        self.set_parameters({
            "SERIAL5_PROTOCOL": 46,
            "RPM1_TYPE": 5,
            "RPM1_ESC_MASK": 4,
            "SIM_ESC_TELEM": 0,
        })

        self.customise_SITL_commandline([
            "--uartF=sim:tmotordatalink:0,0,3",
        ])

        self.assert_received_message_field_values("RPM", {
            "rpm1": 0,
            "rpm2": -1,
        })

        self.wait_ready_to_arm()
        self.arm_vehicle()
        self.change_mode('TAKEOFF')

        self.wait_message_field_values("RPM", {
            "rpm1": 5000,
        }, epsilon=100)

        self.disarm_vehicle(force=True)

        self.context_pop()
        self.reboot_sitl()
=======
    def ClimbThrottleSaturation(self):
        '''check what happens when throttle is saturated in GUIDED'''
        self.set_parameters({
            "TECS_CLMB_MAX": 30,
            "TKOFF_ALT": 1000,
        })

        self.change_mode("TAKEOFF")
        self.wait_ready_to_arm()
        self.arm_vehicle()
        self.wait_message_field_values('VFR_HUD', {
            "throttle": 100,
        }, minimum_duration=30, timeout=90)
        self.disarm_vehicle(force=True)
        self.reboot_sitl()

    def GuidedAttitudeNoGPS(self):
        '''test that guided-attitude still works with no GPS'''
        self.takeoff(50)
        self.change_mode('GUIDED')
        self.context_push()
        self.set_parameter('SIM_GPS_DISABLE', 1)
        self.delay_sim_time(30)
        self.set_attitude_target()
        self.context_pop()
        self.fly_home_land_and_disarm()
>>>>>>> b5b42f94

    def tests(self):
        '''return list of all tests'''
        ret = super(AutoTestPlane, self).tests()
        ret.extend([
            self.AuxModeSwitch,
            self.TestRCCamera,
            self.TestRCRelay,
            self.ThrottleFailsafe,
            self.NeedEKFToArm,
            self.ThrottleFailsafeFence,
            self.TestFlaps,
            self.DO_CHANGE_SPEED,
            self.DO_REPOSITION,
            self.GuidedRequest,
            self.MainFlight,
            self.TestGripperMission,
            self.Parachute,
            self.ParachuteSinkRate,
            self.DO_PARACHUTE,
            self.PitotBlockage,
            self.AIRSPEED_AUTOCAL,
            self.RangeFinder,
            self.FenceStatic,
            self.FenceRTL,
            self.FenceRTLRally,
            self.FenceRetRally,
            self.FenceAltCeilFloor,
            self.FenceBreachedChangeMode,
            self.FenceNoFenceReturnPoint,
            self.FenceNoFenceReturnPointInclusion,
            self.FenceDisableUnderAction,
            self.ADSB,
            self.SimADSB,
            self.Button,
            self.FRSkySPort,
            self.FRSkyPassThroughStatustext,
            self.FRSkyPassThroughSensorIDs,
            self.FRSkyMAVlite,
            self.FRSkyD,
            self.LTM,
            self.DEVO,
            self.AdvancedFailsafe,
            self.LOITER,
            self.MAV_CMD_NAV_LOITER_TURNS,
            self.DeepStall,
            self.WatchdogHome,
            self.LargeMissions,
            self.Soaring,
            self.Terrain,
            self.TerrainMission,
            self.TerrainLoiter,
            self.VectorNavEAHRS,
            self.MicroStrainEAHRS5,
            self.MicroStrainEAHRS7,
            self.InertialLabsEAHRS,
            self.GpsSensorPreArmEAHRS,
            self.Deadreckoning,
            self.DeadreckoningNoAirSpeed,
            self.EKFlaneswitch,
            self.AirspeedDrivers,
            self.RTL_CLIMB_MIN,
            self.ClimbBeforeTurn,
            self.IMUTempCal,
            self.MAV_CMD_DO_AUX_FUNCTION,
            self.SmartBattery,
            self.FlyEachFrame,
            self.RCDisableAirspeedUse,
            self.AHRS_ORIENTATION,
            self.AHRSTrim,
            self.LandingDrift,
            self.ForcedDCM,
            self.DCMFallback,
            self.MAVFTP,
            self.AUTOTUNE,
            self.AutotuneFiltering,
            self.MegaSquirt,
            self.Hirth,
            self.MSP_DJI,
            self.SpeedToFly,
            self.GlideSlopeThresh,
            self.HIGH_LATENCY2,
            self.HobbyWing_Platinum_PRO_v3,
            self.HobbyWing_DataLink,
            self.MidAirDisarmDisallowed,
            self.AerobaticsScripting,
            self.MANUAL_CONTROL,
            self.RunMissionScript,
            self.WindEstimates,
            self.AltResetBadGPS,
            self.AirspeedCal,
            self.MissionJumpTags,
            Test(self.GCSFailsafe, speedup=8),
            self.SDCardWPTest,
            self.NoArmWithoutMissionItems,
            self.MODE_SWITCH_RESET,
            self.ExternalPositionEstimate,
            self.SagetechMXS,
            self.MAV_CMD_GUIDED_CHANGE_ALTITUDE,
            self.MAV_CMD_PREFLIGHT_CALIBRATION,
            self.MAV_CMD_DO_INVERTED_FLIGHT,
            self.MAV_CMD_DO_AUTOTUNE_ENABLE,
            self.MAV_CMD_DO_GO_AROUND,
            self.MAV_CMD_DO_FLIGHTTERMINATION,
            self.MAV_CMD_DO_LAND_START,
            self.MAV_CMD_NAV_ALTITUDE_WAIT,
            self.InteractTest,
            self.MAV_CMD_MISSION_START,
            self.TerrainRally,
            self.MAV_CMD_NAV_LOITER_UNLIM,
            self.MAV_CMD_NAV_RETURN_TO_LAUNCH,
            self.MinThrottle,
            self.ClimbThrottleSaturation,
            self.GuidedAttitudeNoGPS,
        ])
        return ret

    def disabled_tests(self):
        return {
            "LandingDrift": "Flapping test. See https://github.com/ArduPilot/ardupilot/issues/20054",
            "InteractTest": "requires user interaction",
            "ClimbThrottleSaturation": "requires https://github.com/ArduPilot/ardupilot/pull/27106 to pass",
        }<|MERGE_RESOLUTION|>--- conflicted
+++ resolved
@@ -5405,40 +5405,6 @@
         self.drain_mav()
         self.assert_servo_channel_value(3, servo_min)
 
-<<<<<<< HEAD
-    def HobbyWing_DataLink(self):
-        '''test support for DataLink devices'''
-        self.context_push()
-
-        self.set_parameters({
-            "SERIAL5_PROTOCOL": 46,
-            "RPM1_TYPE": 5,
-            "RPM1_ESC_MASK": 4,
-            "SIM_ESC_TELEM": 0,
-        })
-
-        self.customise_SITL_commandline([
-            "--uartF=sim:tmotordatalink:0,0,3",
-        ])
-
-        self.assert_received_message_field_values("RPM", {
-            "rpm1": 0,
-            "rpm2": -1,
-        })
-
-        self.wait_ready_to_arm()
-        self.arm_vehicle()
-        self.change_mode('TAKEOFF')
-
-        self.wait_message_field_values("RPM", {
-            "rpm1": 5000,
-        }, epsilon=100)
-
-        self.disarm_vehicle(force=True)
-
-        self.context_pop()
-        self.reboot_sitl()
-=======
     def ClimbThrottleSaturation(self):
         '''check what happens when throttle is saturated in GUIDED'''
         self.set_parameters({
@@ -5465,7 +5431,40 @@
         self.set_attitude_target()
         self.context_pop()
         self.fly_home_land_and_disarm()
->>>>>>> b5b42f94
+
+
+    def HobbyWing_DataLink(self):
+        '''test support for DataLink devices'''
+        self.context_push()
+
+        self.set_parameters({
+            "SERIAL5_PROTOCOL": 46,
+            "RPM1_TYPE": 5,
+            "RPM1_ESC_MASK": 4,
+            "SIM_ESC_TELEM": 0,
+        })
+
+        self.customise_SITL_commandline([
+            "--uartF=sim:tmotordatalink:0,0,3",
+        ])
+
+        self.assert_received_message_field_values("RPM", {
+            "rpm1": 0,
+            "rpm2": -1,
+        })
+
+        self.wait_ready_to_arm()
+        self.arm_vehicle()
+        self.change_mode('TAKEOFF')
+
+        self.wait_message_field_values("RPM", {
+            "rpm1": 5000,
+        }, epsilon=100)
+
+        self.disarm_vehicle(force=True)
+
+        self.context_pop()
+        self.reboot_sitl()
 
     def tests(self):
         '''return list of all tests'''
