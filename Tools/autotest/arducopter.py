#!/usr/bin/env python

'''
Fly Copter in SITL

AP_FLAKE8_CLEAN
'''

from __future__ import print_function
import copy
import math
import os
import shutil
import time
import numpy

from pymavlink import mavutil
from pymavlink import mavextra
from pymavlink import rotmat

from pysim import util

from common import AutoTest
from common import NotAchievedException, AutoTestTimeoutException, PreconditionFailedException
from common import Test

from pymavlink.rotmat import Vector3

# get location of scripts
testdir = os.path.dirname(os.path.realpath(__file__))
SITL_START_LOCATION = mavutil.location(-35.362938, 149.165085, 584, 270)
SITL_START_LOCATION_AVC = mavutil.location(40.072842, -105.230575, 1586, 0)


# Flight mode switch positions are set-up in arducopter.param to be
#   switch 1 = Circle
#   switch 2 = Land
#   switch 3 = RTL
#   switch 4 = Auto
#   switch 5 = Loiter
#   switch 6 = Stabilize


class AutoTestCopter(AutoTest):
    @staticmethod
    def get_not_armable_mode_list():
        return ["AUTO", "AUTOTUNE", "BRAKE", "CIRCLE", "FLIP", "LAND", "RTL", "SMART_RTL", "AVOID_ADSB", "FOLLOW"]

    @staticmethod
    def get_not_disarmed_settable_modes_list():
        return ["FLIP", "AUTOTUNE"]

    @staticmethod
    def get_no_position_not_settable_modes_list():
        return []

    @staticmethod
    def get_position_armable_modes_list():
        return ["DRIFT", "GUIDED", "LOITER", "POSHOLD", "THROW"]

    @staticmethod
    def get_normal_armable_modes_list():
        return ["ACRO", "ALT_HOLD", "SPORT", "STABILIZE", "GUIDED_NOGPS"]

    def log_name(self):
        return "ArduCopter"

    def test_filepath(self):
        return os.path.realpath(__file__)

    def set_current_test_name(self, name):
        self.current_test_name_directory = "ArduCopter_Tests/" + name + "/"

    def sitl_start_location(self):
        return SITL_START_LOCATION

    def mavproxy_options(self):
        ret = super(AutoTestCopter, self).mavproxy_options()
        if self.frame != 'heli':
            ret.append('--quadcopter')
        return ret

    def sitl_streamrate(self):
        return 5

    def vehicleinfo_key(self):
        return 'ArduCopter'

    def default_frame(self):
        return "+"

    def apply_defaultfile_parameters(self):
        # Copter passes in a defaults_filepath in place of applying
        # parameters afterwards.
        pass

    def defaults_filepath(self):
        return self.model_defaults_filepath(self.vehicleinfo_key(), self.frame)

    def wait_disarmed_default_wait_time(self):
        return 120

    def close(self):
        super(AutoTestCopter, self).close()

        # [2014/05/07] FC Because I'm doing a cross machine build
        # (source is on host, build is on guest VM) I cannot hard link
        # This flag tells me that I need to copy the data out
        if self.copy_tlog:
            shutil.copy(self.logfile, self.buildlog)

    def is_copter(self):
        return True

    def get_stick_arming_channel(self):
        return int(self.get_parameter("RCMAP_YAW"))

    def get_disarm_delay(self):
        return int(self.get_parameter("DISARM_DELAY"))

    def set_autodisarm_delay(self, delay):
        self.set_parameter("DISARM_DELAY", delay)

    def user_takeoff(self, alt_min=30):
        '''takeoff using mavlink takeoff command'''
        self.run_cmd(mavutil.mavlink.MAV_CMD_NAV_TAKEOFF,
                     0, # param1
                     0, # param2
                     0, # param3
                     0, # param4
                     0, # param5
                     0, # param6
                     alt_min # param7
                     )
        self.progress("Ran command")
        self.wait_for_alt(alt_min)

    def takeoff(self,
                alt_min=30,
                takeoff_throttle=1700,
                require_absolute=True,
                mode="STABILIZE",
                timeout=120):
        """Takeoff get to 30m altitude."""
        self.progress("TAKEOFF")
        self.change_mode(mode)
        if not self.armed():
            self.wait_ready_to_arm(require_absolute=require_absolute, timeout=timeout)
            self.zero_throttle()
            self.arm_vehicle()
        if mode == 'GUIDED':
            self.user_takeoff(alt_min=alt_min)
        else:
            self.set_rc(3, takeoff_throttle)
        self.wait_for_alt(alt_min=alt_min, timeout=timeout)
        self.hover()
        self.progress("TAKEOFF COMPLETE")

    def wait_for_alt(self, alt_min=30, timeout=30, max_err=5):
        """Wait for minimum altitude to be reached."""
        self.wait_altitude(alt_min - 1,
                           (alt_min + max_err),
                           relative=True,
                           timeout=timeout)

    def land_and_disarm(self, timeout=60):
        """Land the quad."""
        self.progress("STARTING LANDING")
        self.change_mode("LAND")
        self.wait_landed_and_disarmed(timeout=timeout)

    def wait_landed_and_disarmed(self, min_alt=6, timeout=60):
        """Wait to be landed and disarmed"""
        m = self.mav.recv_match(type='GLOBAL_POSITION_INT', blocking=True)
        alt = m.relative_alt / 1000.0 # mm -> m
        if alt > min_alt:
            self.wait_for_alt(min_alt, timeout=timeout)
#        self.wait_statustext("SIM Hit ground", timeout=timeout)
        self.wait_disarmed()

    def hover(self, hover_throttle=1500):
        self.set_rc(3, hover_throttle)

    # Climb/descend to a given altitude
    def setAlt(self, desiredAlt=50):
        pos = self.mav.location(relative_alt=True)
        if pos.alt > desiredAlt:
            self.set_rc(3, 1300)
            self.wait_altitude((desiredAlt-5), desiredAlt, relative=True)
        if pos.alt < (desiredAlt-5):
            self.set_rc(3, 1800)
            self.wait_altitude((desiredAlt-5), desiredAlt, relative=True)
        self.hover()

    # Takeoff, climb to given altitude, and fly east for 10 seconds
    def takeoffAndMoveAway(self, dAlt=50, dDist=50):
        self.progress("Centering sticks")
        self.set_rc_from_map({
            1: 1500,
            2: 1500,
            3: 1000,
            4: 1500,
        })
        self.takeoff(alt_min=dAlt)
        self.change_mode("ALT_HOLD")

        self.progress("Yaw to east")
        self.set_rc(4, 1580)
        self.wait_heading(90)
        self.set_rc(4, 1500)

        self.progress("Fly eastbound away from home")
        self.set_rc(2, 1800)
        self.delay_sim_time(10)
        self.set_rc(2, 1500)
        self.hover()
        self.progress("Copter staging 50 meters east of home at 50 meters altitude In mode Alt Hold")

    # loiter - fly south west, then loiter within 5m position and altitude
    def loiter(self, holdtime=10, maxaltchange=5, maxdistchange=5):
        """Hold loiter position."""
        self.takeoff(10, mode="LOITER")

        # first aim south east
        self.progress("turn south east")
        self.set_rc(4, 1580)
        self.wait_heading(170)
        self.set_rc(4, 1500)

        # fly south east 50m
        self.set_rc(2, 1100)
        self.wait_distance(50)
        self.set_rc(2, 1500)

        # wait for copter to slow moving
        self.wait_groundspeed(0, 2)

        m = self.mav.recv_match(type='VFR_HUD', blocking=True)
        start_altitude = m.alt
        start = self.mav.location()
        tstart = self.get_sim_time()
        self.progress("Holding loiter at %u meters for %u seconds" %
                      (start_altitude, holdtime))
        while self.get_sim_time_cached() < tstart + holdtime:
            m = self.mav.recv_match(type='VFR_HUD', blocking=True)
            pos = self.mav.location()
            delta = self.get_distance(start, pos)
            alt_delta = math.fabs(m.alt - start_altitude)
            self.progress("Loiter Dist: %.2fm, alt:%u" % (delta, m.alt))
            if alt_delta > maxaltchange:
                raise NotAchievedException(
                    "Loiter alt shifted %u meters (> limit %u)" %
                    (alt_delta, maxaltchange))
            if delta > maxdistchange:
                raise NotAchievedException(
                    "Loiter shifted %u meters (> limit of %u)" %
                    (delta, maxdistchange))
        self.progress("Loiter OK for %u seconds" % holdtime)

        self.progress("Climb to 30m")
        self.change_alt(30)

        self.progress("Descend to 20m")
        self.change_alt(20)

        self.do_RTL()

    def watch_altitude_maintained(self, min_alt, max_alt, timeout=10):
        '''watch alt, relative alt must remain between min_alt and max_alt'''
        tstart = self.get_sim_time_cached()
        while True:
            if self.get_sim_time_cached() - tstart > timeout:
                return
            m = self.mav.recv_match(type='VFR_HUD', blocking=True)
            if m.alt <= min_alt:
                raise NotAchievedException("Altitude not maintained: want >%f got=%f" % (min_alt, m.alt))

    def test_mode_ALT_HOLD(self):
        self.takeoff(10, mode="ALT_HOLD")
        self.watch_altitude_maintained(9, 11, timeout=5)
        # feed in full elevator and aileron input and make sure we
        # retain altitude:
        self.set_rc_from_map({
            1: 1000,
            2: 1000,
        })
        self.watch_altitude_maintained(9, 11, timeout=5)
        self.set_rc_from_map({
            1: 1500,
            2: 1500,
        })
        self.do_RTL()

    def fly_to_origin(self, final_alt=10):
        origin = self.poll_message("GPS_GLOBAL_ORIGIN")
        self.change_mode("GUIDED")
        self.guided_move_global_relative_alt(origin.latitude,
                                             origin.longitude,
                                             final_alt)

    def change_alt(self, alt_min, climb_throttle=1920, descend_throttle=1080):
        """Change altitude."""
        def adjust_altitude(current_alt, target_alt, accuracy):
            if math.fabs(current_alt - target_alt) <= accuracy:
                self.hover()
            elif current_alt < target_alt:
                self.set_rc(3, climb_throttle)
            else:
                self.set_rc(3, descend_throttle)
        self.wait_altitude(
            (alt_min - 5),
            alt_min,
            relative=True,
            called_function=lambda current_alt, target_alt: adjust_altitude(current_alt, target_alt, 1)
        )
        self.hover()

    def setGCSfailsafe(self, paramValue=0):
        # Slow down the sim rate if GCS Failsafe is in use
        if paramValue == 0:
            self.set_parameter("FS_GCS_ENABLE", paramValue)
            self.set_parameter("SIM_SPEEDUP", 10)
        else:
            self.set_parameter("SIM_SPEEDUP", 4)
            self.set_parameter("FS_GCS_ENABLE", paramValue)

    # fly a square in alt_hold mode
    def fly_square(self, side=50, timeout=300):

        self.takeoff(20, mode="ALT_HOLD")

        """Fly a square, flying N then E ."""
        tstart = self.get_sim_time()

        # ensure all sticks in the middle
        self.set_rc_from_map({
            1: 1500,
            2: 1500,
            3: 1500,
            4: 1500,
        })

        # switch to loiter mode temporarily to stop us from rising
        self.change_mode('LOITER')

        # first aim north
        self.progress("turn right towards north")
        self.set_rc(4, 1580)
        self.wait_heading(10)
        self.set_rc(4, 1500)

        # save bottom left corner of box as waypoint
        self.progress("Save WP 1 & 2")
        self.save_wp()

        # switch back to ALT_HOLD mode
        self.change_mode('ALT_HOLD')

        # pitch forward to fly north
        self.progress("Going north %u meters" % side)
        self.set_rc(2, 1300)
        self.wait_distance(side)
        self.set_rc(2, 1500)

        # save top left corner of square as waypoint
        self.progress("Save WP 3")
        self.save_wp()

        # roll right to fly east
        self.progress("Going east %u meters" % side)
        self.set_rc(1, 1700)
        self.wait_distance(side)
        self.set_rc(1, 1500)

        # save top right corner of square as waypoint
        self.progress("Save WP 4")
        self.save_wp()

        # pitch back to fly south
        self.progress("Going south %u meters" % side)
        self.set_rc(2, 1700)
        self.wait_distance(side)
        self.set_rc(2, 1500)

        # save bottom right corner of square as waypoint
        self.progress("Save WP 5")
        self.save_wp()

        # roll left to fly west
        self.progress("Going west %u meters" % side)
        self.set_rc(1, 1300)
        self.wait_distance(side)
        self.set_rc(1, 1500)

        # save bottom left corner of square (should be near home) as waypoint
        self.progress("Save WP 6")
        self.save_wp()

        # reduce throttle again
        self.set_rc(3, 1500)

        # descend to 10m
        self.progress("Descend to 10m in Loiter")
        self.change_mode('LOITER')
        self.set_rc(3, 1200)
        time_left = timeout - (self.get_sim_time() - tstart)
        self.progress("timeleft = %u" % time_left)
        if time_left < 20:
            time_left = 20
        self.wait_altitude(-10, 10, timeout=time_left, relative=True)
        self.set_rc(3, 1500)
        self.save_wp()

        # save the stored mission to file
        mavproxy = self.start_mavproxy()
        num_wp = self.save_mission_to_file_using_mavproxy(
            mavproxy,
            os.path.join(testdir, "ch7_mission.txt"))
        self.stop_mavproxy(mavproxy)
        if not num_wp:
            self.fail_list.append("save_mission_to_file")
            self.progress("save_mission_to_file failed")

        self.progress("test: Fly a mission from 1 to %u" % num_wp)
        self.change_mode('AUTO')
        self.set_current_waypoint(1)
        self.wait_waypoint(0, num_wp-1, timeout=500)
        self.progress("test: MISSION COMPLETE: passed!")
        self.land_and_disarm()

    # enter RTL mode and wait for the vehicle to disarm
    def do_RTL(self, distance_min=None, check_alt=True, distance_max=10, timeout=250):
        """Enter RTL mode and wait for the vehicle to disarm at Home."""
        self.change_mode("RTL")
        self.hover()
        self.wait_rtl_complete(check_alt=check_alt, distance_max=distance_max, timeout=timeout)

    def wait_rtl_complete(self, check_alt=True, distance_max=10, timeout=250):
        """Wait for RTL to reach home and disarm"""
        self.progress("Waiting RTL to reach Home and disarm")
        tstart = self.get_sim_time()
        while self.get_sim_time_cached() < tstart + timeout:
            m = self.mav.recv_match(type='GLOBAL_POSITION_INT', blocking=True)
            alt = m.relative_alt / 1000.0 # mm -> m
            home_distance = self.distance_to_home(use_cached_home=True)
            home = ""
            alt_valid = alt <= 1
            distance_valid = home_distance < distance_max
            if check_alt:
                if alt_valid and distance_valid:
                    home = "HOME"
            else:
                if distance_valid:
                    home = "HOME"
            self.progress("Alt: %.02f  HomeDist: %.02f %s" %
                          (alt, home_distance, home))

            # our post-condition is that we are disarmed:
            if not self.armed():
                if home == "":
                    raise NotAchievedException("Did not get home")
                # success!
                return

        raise AutoTestTimeoutException("Did not get home and disarm")

    def fly_loiter_to_alt(self):
        """loiter to alt"""

        self.context_push()

        ex = None
        try:

            self.set_parameter("PLND_ENABLED", 1)
            self.set_parameter("PLND_TYPE", 4)

            self.set_analog_rangefinder_parameters()

            self.reboot_sitl()

            num_wp = self.load_mission("copter_loiter_to_alt.txt")

            self.change_mode('LOITER')

            self.wait_ready_to_arm()

            self.arm_vehicle()

            self.change_mode('AUTO')

            self.set_rc(3, 1550)

            self.wait_current_waypoint(2)

            self.set_rc(3, 1500)

            self.wait_waypoint(0, num_wp-1, timeout=500)

            self.wait_disarmed()
        except Exception as e:
            self.print_exception_caught(e)
            ex = e

        self.context_pop()
        self.reboot_sitl()

        if ex is not None:
            raise ex

    # Tests all actions and logic behind the radio failsafe
    def fly_throttle_failsafe(self, side=60, timeout=360):
        self.start_subtest("If you haven't taken off yet RC failure should be instant disarm")
        self.change_mode("STABILIZE")
        self.set_parameter("DISARM_DELAY", 0)
        self.arm_vehicle()
        self.set_parameter("SIM_RC_FAIL", 1)
        self.disarm_wait(timeout=1)
        self.set_parameter("SIM_RC_FAIL", 0)
        self.set_parameter("DISARM_DELAY", 10)

        # Trigger an RC failure with the failsafe disabled. Verify no action taken.
        self.start_subtest("Radio failsafe disabled test: FS_THR_ENABLE=0 should take no failsafe action")
        self.set_parameter('FS_THR_ENABLE', 0)
        self.set_parameter('FS_OPTIONS', 0)
        self.takeoffAndMoveAway()
        self.set_parameter("SIM_RC_FAIL", 1)
        self.delay_sim_time(5)
        self.wait_mode("ALT_HOLD")
        self.set_parameter("SIM_RC_FAIL", 0)
        self.delay_sim_time(5)
        self.wait_mode("ALT_HOLD")
        self.end_subtest("Completed Radio failsafe disabled test")

        # Trigger an RC failure, verify radio failsafe triggers,
        # restore radio, verify RC function by changing modes to cicle
        # and stabilize.
        self.start_subtest("Radio failsafe recovery test")
        self.set_parameter('FS_THR_ENABLE', 1)
        self.set_parameter("SIM_RC_FAIL", 1)
        self.wait_mode("RTL")
        self.delay_sim_time(5)
        self.set_parameter("SIM_RC_FAIL", 0)
        self.delay_sim_time(5)
        self.set_rc(5, 1050)
        self.wait_mode("CIRCLE")
        self.set_rc(5, 1950)
        self.wait_mode("STABILIZE")
        self.end_subtest("Completed Radio failsafe recovery test")

        # Trigger and RC failure, verify failsafe triggers and RTL completes
        self.start_subtest("Radio failsafe RTL with no options test: FS_THR_ENABLE=1 & FS_OPTIONS=0")
        self.set_parameter("SIM_RC_FAIL", 1)
        self.wait_mode("RTL")
        self.wait_rtl_complete()
        self.set_parameter("SIM_RC_FAIL", 0)
        self.end_subtest("Completed Radio failsafe RTL with no options test")

        # Trigger and RC failure, verify failsafe triggers and land completes
        self.start_subtest("Radio failsafe LAND with no options test: FS_THR_ENABLE=3 & FS_OPTIONS=0")
        self.set_parameter('FS_THR_ENABLE', 3)
        self.takeoffAndMoveAway()
        self.set_parameter("SIM_RC_FAIL", 1)
        self.wait_mode("LAND")
        self.wait_landed_and_disarmed()
        self.set_parameter("SIM_RC_FAIL", 0)
        self.end_subtest("Completed Radio failsafe LAND with no options test")

        # Trigger and RC failure, verify failsafe triggers and SmartRTL completes
        self.start_subtest("Radio failsafe SmartRTL->RTL with no options test: FS_THR_ENABLE=4 & FS_OPTIONS=0")
        self.set_parameter('FS_THR_ENABLE', 4)
        self.takeoffAndMoveAway()
        self.set_parameter("SIM_RC_FAIL", 1)
        self.wait_mode("SMART_RTL")
        self.wait_disarmed()
        self.set_parameter("SIM_RC_FAIL", 0)
        self.end_subtest("Completed Radio failsafe SmartRTL->RTL with no options test")

        # Trigger and RC failure, verify failsafe triggers and SmartRTL completes
        self.start_subtest("Radio failsafe SmartRTL->Land with no options test: FS_THR_ENABLE=5 & FS_OPTIONS=0")
        self.set_parameter('FS_THR_ENABLE', 5)
        self.takeoffAndMoveAway()
        self.set_parameter("SIM_RC_FAIL", 1)
        self.wait_mode("SMART_RTL")
        self.wait_disarmed()
        self.set_parameter("SIM_RC_FAIL", 0)
        self.end_subtest("Completed Radio failsafe SmartRTL_Land with no options test")

        # Trigger a GPS failure and RC failure, verify RTL fails into
        # land mode and completes
        self.start_subtest("Radio failsafe RTL fails into land mode due to bad position.")
        self.set_parameter('FS_THR_ENABLE', 1)
        self.takeoffAndMoveAway()
        self.set_parameter('SIM_GPS_DISABLE', 1)
        self.delay_sim_time(5)
        self.set_parameter("SIM_RC_FAIL", 1)
        self.wait_mode("LAND")
        self.wait_landed_and_disarmed()
        self.set_parameter("SIM_RC_FAIL", 0)
        self.set_parameter('SIM_GPS_DISABLE', 0)
        self.wait_ekf_happy()
        self.end_subtest("Completed Radio failsafe RTL fails into land mode due to bad position.")

        # Trigger a GPS failure and RC failure, verify SmartRTL fails
        # into land mode and completes
        self.start_subtest("Radio failsafe SmartRTL->RTL fails into land mode due to bad position.")
        self.set_parameter('FS_THR_ENABLE', 4)
        self.takeoffAndMoveAway()
        self.set_parameter('SIM_GPS_DISABLE', 1)
        self.delay_sim_time(5)
        self.set_parameter("SIM_RC_FAIL", 1)
        self.wait_mode("LAND")
        self.wait_landed_and_disarmed()
        self.set_parameter("SIM_RC_FAIL", 0)
        self.set_parameter('SIM_GPS_DISABLE', 0)
        self.wait_ekf_happy()
        self.end_subtest("Completed Radio failsafe SmartRTL->RTL fails into land mode due to bad position.")

        # Trigger a GPS failure and RC failure, verify SmartRTL fails
        # into land mode and completes
        self.start_subtest("Radio failsafe SmartRTL->LAND fails into land mode due to bad position.")
        self.set_parameter('FS_THR_ENABLE', 5)
        self.takeoffAndMoveAway()
        self.set_parameter('SIM_GPS_DISABLE', 1)
        self.delay_sim_time(5)
        self.set_parameter("SIM_RC_FAIL", 1)
        self.wait_mode("LAND")
        self.wait_landed_and_disarmed()
        self.set_parameter("SIM_RC_FAIL", 0)
        self.set_parameter('SIM_GPS_DISABLE', 0)
        self.wait_ekf_happy()
        self.end_subtest("Completed Radio failsafe SmartRTL->LAND fails into land mode due to bad position.")

        # Trigger a GPS failure, then restore the GPS. Trigger an RC
        # failure, verify SmartRTL fails into RTL and completes
        self.start_subtest("Radio failsafe SmartRTL->RTL fails into RTL mode due to no path.")
        self.set_parameter('FS_THR_ENABLE', 4)
        self.takeoffAndMoveAway()
        self.set_parameter('SIM_GPS_DISABLE', 1)
        self.wait_statustext("SmartRTL deactivated: bad position", timeout=60)
        self.set_parameter('SIM_GPS_DISABLE', 0)
        self.wait_ekf_happy()
        self.delay_sim_time(5)
        self.set_parameter("SIM_RC_FAIL", 1)
        self.wait_mode("RTL")
        self.wait_rtl_complete()
        self.set_parameter("SIM_RC_FAIL", 0)
        self.end_subtest("Completed Radio failsafe SmartRTL->RTL fails into RTL mode due to no path.")

        # Trigger a GPS failure, then restore the GPS. Trigger an RC
        # failure, verify SmartRTL fails into Land and completes
        self.start_subtest("Radio failsafe SmartRTL->LAND fails into land mode due to no path.")
        self.set_parameter('FS_THR_ENABLE', 5)
        self.takeoffAndMoveAway()
        self.set_parameter('SIM_GPS_DISABLE', 1)
        self.wait_statustext("SmartRTL deactivated: bad position", timeout=60)
        self.set_parameter('SIM_GPS_DISABLE', 0)
        self.wait_ekf_happy()
        self.delay_sim_time(5)
        self.set_parameter("SIM_RC_FAIL", 1)
        self.wait_mode("LAND")
        self.wait_landed_and_disarmed()
        self.set_parameter("SIM_RC_FAIL", 0)
        self.end_subtest("Completed Radio failsafe SmartRTL->LAND fails into land mode due to no path.")

        # Trigger an RC failure in guided mode with the option enabled
        # to continue in guided. Verify no failsafe action takes place
        self.start_subtest("Radio failsafe with option to continue in guided mode: FS_THR_ENABLE=1 & FS_OPTIONS=4")
        self.set_parameter("SYSID_MYGCS", self.mav.source_system)
        self.setGCSfailsafe(1)
        self.set_parameter('FS_THR_ENABLE', 1)
        self.set_parameter('FS_OPTIONS', 4)
        self.takeoffAndMoveAway()
        self.change_mode("GUIDED")
        self.set_parameter("SIM_RC_FAIL", 1)
        self.delay_sim_time(5)
        self.wait_mode("GUIDED")
        self.set_parameter("SIM_RC_FAIL", 0)
        self.delay_sim_time(5)
        self.change_mode("ALT_HOLD")
        self.setGCSfailsafe(0)
        # self.change_mode("RTL")
        # self.wait_disarmed()
        self.end_subtest("Completed Radio failsafe with option to continue in guided mode")

        # Trigger an RC failure in AUTO mode with the option enabled
        # to continue the mission. Verify no failsafe action takes
        # place
        self.start_subtest("Radio failsafe RTL with option to continue mission: FS_THR_ENABLE=1 & FS_OPTIONS=1")
        self.set_parameter('FS_OPTIONS', 1)
        self.progress("# Load copter_mission")
        num_wp = self.load_mission("copter_mission.txt", strict=False)
        if not num_wp:
            raise NotAchievedException("load copter_mission failed")
#        self.takeoffAndMoveAway()
        self.change_mode("AUTO")
        self.set_parameter("SIM_RC_FAIL", 1)
        self.delay_sim_time(5)
        self.wait_mode("AUTO")
        self.set_parameter("SIM_RC_FAIL", 0)
        self.delay_sim_time(5)
        self.wait_mode("AUTO")
        # self.change_mode("RTL")
        # self.wait_disarmed()
        self.end_subtest("Completed Radio failsafe RTL with option to continue mission")

        # Trigger an RC failure in AUTO mode without the option
        # enabled to continue. Verify failsafe triggers and RTL
        # completes
        self.start_subtest("Radio failsafe RTL in mission without "
                           "option to continue should RTL: FS_THR_ENABLE=1 & FS_OPTIONS=0")
        self.set_parameter('FS_OPTIONS', 0)
        self.set_parameter("SIM_RC_FAIL", 1)
        self.wait_mode("RTL")
        self.wait_rtl_complete()
        self.clear_mission(mavutil.mavlink.MAV_MISSION_TYPE_MISSION)
        self.set_parameter("SIM_RC_FAIL", 0)
        self.end_subtest("Completed Radio failsafe RTL in mission without option to continue")

        self.progress("All radio failsafe tests complete")
        self.set_parameter('FS_THR_ENABLE', 0)
        self.reboot_sitl()

    # Tests all actions and logic behind the GCS failsafe
    def fly_gcs_failsafe(self, side=60, timeout=360):
        try:
            self.test_gcs_failsafe(side=side, timeout=timeout)
        except Exception as ex:
            self.setGCSfailsafe(0)
            self.set_parameter('FS_OPTIONS', 0)
            self.disarm_vehicle(force=True)
            self.reboot_sitl()
            raise ex

    def test_gcs_failsafe(self, side=60, timeout=360):
        # Test double-SmartRTL; ensure we do SmarRTL twice rather than
        # landing (tests fix for actual bug)
        self.set_parameter("SYSID_MYGCS", self.mav.source_system)
        self.context_push()
        self.start_subtest("GCS failsafe SmartRTL twice")
        self.setGCSfailsafe(3)
        self.set_parameter('FS_OPTIONS', 8)
        self.takeoffAndMoveAway()
        self.set_heartbeat_rate(0)
        self.wait_mode("SMART_RTL")
        self.wait_disarmed()
        self.set_heartbeat_rate(self.speedup)
        self.wait_statustext("GCS Failsafe Cleared", timeout=60)

        self.takeoffAndMoveAway()
        self.set_heartbeat_rate(0)
        self.wait_statustext("GCS Failsafe")

        def ensure_smartrtl(mav, m):
            if m.get_type() != "HEARTBEAT":
                return
            # can't use mode_is here because we're in the message hook
            print("Mode: %s" % self.mav.flightmode)
            if self.mav.flightmode != "SMART_RTL":
                raise NotAchievedException("Not in SMART_RTL")
        self.install_message_hook_context(ensure_smartrtl)

        self.set_heartbeat_rate(self.speedup)
        self.wait_statustext("GCS Failsafe Cleared", timeout=60)
        self.set_heartbeat_rate(0)
        self.wait_statustext("GCS Failsafe")

        self.wait_disarmed()

        self.end_subtest("GCS failsafe SmartRTL twice")
        self.set_heartbeat_rate(self.speedup)
        self.wait_statustext("GCS Failsafe Cleared", timeout=60)
        self.context_pop()

        # Trigger telemetry loss with failsafe disabled. Verify no action taken.
        self.start_subtest("GCS failsafe disabled test: FS_GCS_ENABLE=0 should take no failsafe action")
        self.setGCSfailsafe(0)
        self.takeoffAndMoveAway()
        self.set_heartbeat_rate(0)
        self.delay_sim_time(5)
        self.wait_mode("ALT_HOLD")
        self.set_heartbeat_rate(self.speedup)
        self.delay_sim_time(5)
        self.wait_mode("ALT_HOLD")
        self.end_subtest("Completed GCS failsafe disabled test")

        # Trigger telemetry loss with failsafe enabled. Verify
        # failsafe triggers to RTL. Restore telemetry, verify failsafe
        # clears, and change modes.
        self.start_subtest("GCS failsafe recovery test: FS_GCS_ENABLE=1 & FS_OPTIONS=0")
        self.setGCSfailsafe(1)
        self.set_parameter('FS_OPTIONS', 0)
        self.set_heartbeat_rate(0)
        self.wait_mode("RTL")
        self.set_heartbeat_rate(self.speedup)
        self.wait_statustext("GCS Failsafe Cleared", timeout=60)
        self.change_mode("LOITER")
        self.end_subtest("Completed GCS failsafe recovery test")

        # Trigger telemetry loss with failsafe enabled. Verify failsafe triggers and RTL completes
        self.start_subtest("GCS failsafe RTL with no options test: FS_GCS_ENABLE=1 & FS_OPTIONS=0")
        self.setGCSfailsafe(1)
        self.set_parameter('FS_OPTIONS', 0)
        self.set_heartbeat_rate(0)
        self.wait_mode("RTL")
        self.wait_rtl_complete()
        self.set_heartbeat_rate(self.speedup)
        self.wait_statustext("GCS Failsafe Cleared", timeout=60)
        self.end_subtest("Completed GCS failsafe RTL with no options test")

        # Trigger telemetry loss with failsafe enabled. Verify failsafe triggers and land completes
        self.start_subtest("GCS failsafe LAND with no options test: FS_GCS_ENABLE=5 & FS_OPTIONS=0")
        self.setGCSfailsafe(5)
        self.takeoffAndMoveAway()
        self.set_heartbeat_rate(0)
        self.wait_mode("LAND")
        self.wait_landed_and_disarmed()
        self.set_heartbeat_rate(self.speedup)
        self.wait_statustext("GCS Failsafe Cleared", timeout=60)
        self.end_subtest("Completed GCS failsafe land with no options test")

        # Trigger telemetry loss with failsafe enabled. Verify failsafe triggers and SmartRTL completes
        self.start_subtest("GCS failsafe SmartRTL->RTL with no options test: FS_GCS_ENABLE=3 & FS_OPTIONS=0")
        self.setGCSfailsafe(3)
        self.takeoffAndMoveAway()
        self.set_heartbeat_rate(0)
        self.wait_mode("SMART_RTL")
        self.wait_disarmed()
        self.set_heartbeat_rate(self.speedup)
        self.wait_statustext("GCS Failsafe Cleared", timeout=60)
        self.end_subtest("Completed GCS failsafe SmartRTL->RTL with no options test")

        # Trigger telemetry loss with failsafe enabled. Verify failsafe triggers and SmartRTL completes
        self.start_subtest("GCS failsafe SmartRTL->Land with no options test: FS_GCS_ENABLE=4 & FS_OPTIONS=0")
        self.setGCSfailsafe(4)
        self.takeoffAndMoveAway()
        self.set_heartbeat_rate(0)
        self.wait_mode("SMART_RTL")
        self.wait_disarmed()
        self.set_heartbeat_rate(self.speedup)
        self.wait_statustext("GCS Failsafe Cleared", timeout=60)
        self.end_subtest("Completed GCS failsafe SmartRTL->Land with no options test")

        # Trigger telemetry loss with an invalid failsafe value. Verify failsafe triggers and RTL completes
        self.start_subtest("GCS failsafe invalid value with no options test: FS_GCS_ENABLE=99 & FS_OPTIONS=0")
        self.setGCSfailsafe(99)
        self.takeoffAndMoveAway()
        self.set_heartbeat_rate(0)
        self.wait_mode("RTL")
        self.wait_rtl_complete()
        self.set_heartbeat_rate(self.speedup)
        self.wait_statustext("GCS Failsafe Cleared", timeout=60)
        self.end_subtest("Completed GCS failsafe invalid value with no options test")

        # Trigger telemetry loss with failsafe enabled to test FS_OPTIONS settings
        self.start_subtest("GCS failsafe with option bit tests: FS_GCS_ENABLE=1 & FS_OPTIONS=64/2/16")
        num_wp = self.load_mission("copter_mission.txt", strict=False)
        if not num_wp:
            raise NotAchievedException("load copter_mission failed")
        self.setGCSfailsafe(1)
        self.set_parameter('FS_OPTIONS', 16)
        self.takeoffAndMoveAway()
        self.progress("Testing continue in pilot controlled modes")
        self.set_heartbeat_rate(0)
        self.wait_statustext("GCS Failsafe - Continuing Pilot Control", timeout=60)
        self.delay_sim_time(5)
        self.wait_mode("ALT_HOLD")
        self.set_heartbeat_rate(self.speedup)
        self.wait_statustext("GCS Failsafe Cleared", timeout=60)

        self.progress("Testing continue in auto mission")
        self.set_parameter('FS_OPTIONS', 2)
        self.change_mode("AUTO")
        self.delay_sim_time(5)
        self.set_heartbeat_rate(0)
        self.wait_statustext("GCS Failsafe - Continuing Auto Mode", timeout=60)
        self.delay_sim_time(5)
        self.wait_mode("AUTO")
        self.set_heartbeat_rate(self.speedup)
        self.wait_statustext("GCS Failsafe Cleared", timeout=60)

        self.progress("Testing continue landing in land mode")
        self.set_parameter('FS_OPTIONS', 8)
        self.change_mode("LAND")
        self.delay_sim_time(5)
        self.set_heartbeat_rate(0)
        self.wait_statustext("GCS Failsafe - Continuing Landing", timeout=60)
        self.delay_sim_time(5)
        self.wait_mode("LAND")
        self.wait_landed_and_disarmed()
        self.set_heartbeat_rate(self.speedup)
        self.wait_statustext("GCS Failsafe Cleared", timeout=60)
        self.end_subtest("Completed GCS failsafe with option bits")

        self.setGCSfailsafe(0)
        self.set_parameter('FS_OPTIONS', 0)
        self.progress("All GCS failsafe tests complete")
        self.reboot_sitl()

    # Tests all actions and logic behind the battery failsafe
    def fly_battery_failsafe(self, timeout=300):
        ex = None
        try:
            self.test_battery_failsafe(timeout=timeout)
        except Exception as e:
            self.print_exception_caught(e)
            ex = e

        self.set_parameter('BATT_LOW_VOLT', 0)
        self.set_parameter('BATT_CRT_VOLT', 0)
        self.set_parameter('BATT_FS_LOW_ACT', 0)
        self.set_parameter('BATT_FS_CRT_ACT', 0)
        self.set_parameter('FS_OPTIONS', 0)
        self.reboot_sitl()

        if ex is not None:
            raise ex

    def test_battery_failsafe(self, timeout=300):
        self.progress("Configure battery failsafe parameters")
        self.set_parameters({
            'SIM_SPEEDUP': 4,
            'BATT_LOW_VOLT': 11.5,
            'BATT_CRT_VOLT': 10.1,
            'BATT_FS_LOW_ACT': 0,
            'BATT_FS_CRT_ACT': 0,
            'FS_OPTIONS': 0,
            'SIM_BATT_VOLTAGE': 12.5,
        })

        # Trigger low battery condition with failsafe disabled. Verify
        # no action taken.
        self.start_subtest("Batt failsafe disabled test")
        self.takeoffAndMoveAway()
        self.set_parameter('SIM_BATT_VOLTAGE', 11.4)
        self.wait_statustext("Battery 1 is low", timeout=60)
        self.delay_sim_time(5)
        self.wait_mode("ALT_HOLD")
        self.set_parameter('SIM_BATT_VOLTAGE', 10.0)
        self.wait_statustext("Battery 1 is critical", timeout=60)
        self.delay_sim_time(5)
        self.wait_mode("ALT_HOLD")
        self.change_mode("RTL")
        self.wait_rtl_complete()
        self.set_parameter('SIM_BATT_VOLTAGE', 12.5)
        self.reboot_sitl()
        self.end_subtest("Completed Batt failsafe disabled test")

        # TWO STAGE BATTERY FAILSAFE: Trigger low battery condition,
        # then critical battery condition. Verify RTL and Land actions
        # complete.
        self.start_subtest("Two stage battery failsafe test with RTL and Land")
        self.takeoffAndMoveAway()
        self.delay_sim_time(3)
        self.set_parameter('BATT_FS_LOW_ACT', 2)
        self.set_parameter('BATT_FS_CRT_ACT', 1)
        self.set_parameter('SIM_BATT_VOLTAGE', 11.4)
        self.wait_statustext("Battery 1 is low", timeout=60)
        self.delay_sim_time(5)
        self.wait_mode("RTL")
        self.delay_sim_time(10)
        self.set_parameter('SIM_BATT_VOLTAGE', 10.0)
        self.wait_statustext("Battery 1 is critical", timeout=60)
        self.delay_sim_time(5)
        self.wait_mode("LAND")
        self.wait_landed_and_disarmed()
        self.set_parameter('SIM_BATT_VOLTAGE', 12.5)
        self.reboot_sitl()
        self.end_subtest("Completed two stage battery failsafe test with RTL and Land")

        # TWO STAGE BATTERY FAILSAFE: Trigger low battery condition,
        # then critical battery condition. Verify both SmartRTL
        # actions complete
        self.start_subtest("Two stage battery failsafe test with SmartRTL")
        self.takeoffAndMoveAway()
        self.set_parameter('BATT_FS_LOW_ACT', 3)
        self.set_parameter('BATT_FS_CRT_ACT', 4)
        self.delay_sim_time(10)
        self.set_parameter('SIM_BATT_VOLTAGE', 11.4)
        self.wait_statustext("Battery 1 is low", timeout=60)
        self.delay_sim_time(5)
        self.wait_mode("SMART_RTL")
        self.change_mode("LOITER")
        self.delay_sim_time(10)
        self.set_parameter('SIM_BATT_VOLTAGE', 10.0)
        self.wait_statustext("Battery 1 is critical", timeout=60)
        self.delay_sim_time(5)
        self.wait_mode("SMART_RTL")
        self.wait_disarmed()
        self.set_parameter('SIM_BATT_VOLTAGE', 12.5)
        self.reboot_sitl()
        self.end_subtest("Completed two stage battery failsafe test with SmartRTL")

        # Trigger low battery condition in land mode with FS_OPTIONS
        # set to allow land mode to continue. Verify landing completes
        # uninterrupted.
        self.start_subtest("Battery failsafe with FS_OPTIONS set to continue landing")
        self.takeoffAndMoveAway()
        self.set_parameter('FS_OPTIONS', 8)
        self.change_mode("LAND")
        self.delay_sim_time(5)
        self.set_parameter('SIM_BATT_VOLTAGE', 11.4)
        self.wait_statustext("Battery 1 is low", timeout=60)
        self.delay_sim_time(5)
        self.wait_mode("LAND")
        self.wait_landed_and_disarmed()
        self.set_parameter('SIM_BATT_VOLTAGE', 12.5)
        self.reboot_sitl()
        self.end_subtest("Completed battery failsafe with FS_OPTIONS set to continue landing")

        # Trigger a critical battery condition, which triggers a land
        # mode failsafe. Trigger an RC failure. Verify the RC failsafe
        # is prevented from stopping the low battery landing.
        self.start_subtest("Battery failsafe critical landing")
        self.takeoffAndMoveAway(100, 50)
        self.set_parameter('FS_OPTIONS', 0)
        self.set_parameter('BATT_FS_LOW_ACT', 1)
        self.set_parameter('BATT_FS_CRT_ACT', 1)
        self.set_parameter('FS_THR_ENABLE', 1)
        self.delay_sim_time(5)
        self.set_parameter('SIM_BATT_VOLTAGE', 10.0)
        self.wait_statustext("Battery 1 is critical", timeout=60)
        self.wait_mode("LAND")
        self.delay_sim_time(10)
        self.set_parameter("SIM_RC_FAIL", 1)
        self.delay_sim_time(10)
        self.wait_mode("LAND")
        self.wait_landed_and_disarmed()
        self.set_parameter('SIM_BATT_VOLTAGE', 12.5)
        self.set_parameter("SIM_RC_FAIL", 0)
        self.reboot_sitl()
        self.end_subtest("Completed battery failsafe critical landing")

        # Trigger low battery condition with failsafe set to terminate. Copter will disarm and crash.
        self.start_subtest("Battery failsafe terminate")
        self.takeoffAndMoveAway()
        self.set_parameter('BATT_FS_LOW_ACT', 5)
        self.delay_sim_time(10)
        self.set_parameter('SIM_BATT_VOLTAGE', 11.4)
        self.wait_statustext("Battery 1 is low", timeout=60)
        self.wait_disarmed()
        self.end_subtest("Completed terminate failsafe test")

        self.progress("All Battery failsafe tests complete")

    # fly_stability_patch - fly south, then hold loiter within 5m
    # position and altitude and reduce 1 motor to 60% efficiency
    def fly_stability_patch(self,
                            holdtime=30,
                            maxaltchange=5,
                            maxdistchange=10):

        self.takeoff(10, mode="LOITER")

        # first south
        self.progress("turn south")
        self.set_rc(4, 1580)
        self.wait_heading(180)
        self.set_rc(4, 1500)

        # fly west 80m
        self.set_rc(2, 1100)
        self.wait_distance(80)
        self.set_rc(2, 1500)

        # wait for copter to slow moving
        self.wait_groundspeed(0, 2)

        m = self.mav.recv_match(type='VFR_HUD', blocking=True)
        start_altitude = m.alt
        start = self.mav.location()
        tstart = self.get_sim_time()
        self.progress("Holding loiter at %u meters for %u seconds" %
                      (start_altitude, holdtime))

        # cut motor 1's to efficiency
        self.progress("Cutting motor 1 to 65% efficiency")
        self.set_parameter("SIM_ENGINE_MUL", 0.65)

        while self.get_sim_time_cached() < tstart + holdtime:
            m = self.mav.recv_match(type='VFR_HUD', blocking=True)
            pos = self.mav.location()
            delta = self.get_distance(start, pos)
            alt_delta = math.fabs(m.alt - start_altitude)
            self.progress("Loiter Dist: %.2fm, alt:%u" % (delta, m.alt))
            if alt_delta > maxaltchange:
                raise NotAchievedException(
                    "Loiter alt shifted %u meters (> limit %u)" %
                    (alt_delta, maxaltchange))
            if delta > maxdistchange:
                raise NotAchievedException(
                    ("Loiter shifted %u meters (> limit of %u)" %
                     (delta, maxdistchange)))

        # restore motor 1 to 100% efficiency
        self.set_parameter("SIM_ENGINE_MUL", 1.0)

        self.progress("Stability patch and Loiter OK for %us" % holdtime)

        self.progress("RTL after stab patch")
        self.do_RTL()

    def debug_arming_issue(self):
        while True:
            self.send_mavlink_arm_command()
            m = self.mav.recv_match(blocking=True, timeout=1)
            if m is None:
                continue
            if m.get_type() in ["STATUSTEXT", "COMMAND_ACK"]:
                print("Got: %s" % str(m))
            if self.mav.motors_armed():
                self.progress("Armed")
                return

    # fly_fence_test - fly east until you hit the horizontal circular fence
    avoid_behave_slide = 0

    def fly_fence_avoid_test_radius_check(self, timeout=180, avoid_behave=avoid_behave_slide):
        using_mode = "LOITER" # must be something which adjusts velocity!
        self.change_mode(using_mode)
        self.set_parameter("FENCE_ENABLE", 1) # fence
        self.set_parameter("FENCE_TYPE", 2) # circle
        fence_radius = 15
        self.set_parameter("FENCE_RADIUS", fence_radius)
        fence_margin = 3
        self.set_parameter("FENCE_MARGIN", fence_margin)
        self.set_parameter("AVOID_ENABLE", 1)
        self.set_parameter("AVOID_BEHAVE", avoid_behave)
        self.set_parameter("RC10_OPTION", 40) # avoid-enable
        self.wait_ready_to_arm()
        self.set_rc(10, 2000)
        home_distance = self.distance_to_home(use_cached_home=True)
        if home_distance > 5:
            raise PreconditionFailedException("Expected to be within 5m of home")
        self.zero_throttle()
        self.arm_vehicle()
        self.set_rc(3, 1700)
        self.wait_altitude(10, 100, relative=True)
        self.set_rc(3, 1500)
        self.set_rc(2, 1400)
        self.wait_distance_to_home(12, 20)
        tstart = self.get_sim_time()
        push_time = 70 # push against barrier for 60 seconds
        failed_max = False
        failed_min = False
        while True:
            if self.get_sim_time() - tstart > push_time:
                self.progress("Push time up")
                break
            # make sure we don't RTL:
            if not self.mode_is(using_mode):
                raise NotAchievedException("Changed mode away from %s" % using_mode)
            distance = self.distance_to_home(use_cached_home=True)
            inner_radius = fence_radius - fence_margin
            want_min = inner_radius - 1 # allow 1m either way
            want_max = inner_radius + 1 # allow 1m either way
            self.progress("Push: distance=%f %f<want<%f" %
                          (distance, want_min, want_max))
            if distance < want_min:
                if failed_min is False:
                    self.progress("Failed min")
                    failed_min = True
            if distance > want_max:
                if failed_max is False:
                    self.progress("Failed max")
                    failed_max = True
        if failed_min and failed_max:
            raise NotAchievedException("Failed both min and max checks.  Clever")
        if failed_min:
            raise NotAchievedException("Failed min")
        if failed_max:
            raise NotAchievedException("Failed max")
        self.set_rc(2, 1500)
        self.do_RTL()

    def fly_fence_avoid_test(self, timeout=180):
        self.fly_fence_avoid_test_radius_check(avoid_behave=1, timeout=timeout)
        self.fly_fence_avoid_test_radius_check(avoid_behave=0, timeout=timeout)

    def assert_prearm_failure(self, expected_statustext, timeout=5, ignore_prearm_failures=[]):
        seen_statustext = False
        seen_command_ack = False

        self.drain_mav()
        tstart = self.get_sim_time_cached()
        arm_last_send = 0
        while True:
            if seen_command_ack and seen_statustext:
                break
            now = self.get_sim_time_cached()
            if now - tstart > timeout:
                raise NotAchievedException(
                    "Did not see failure-to-arm messages (statustext=%s command_ack=%s" %
                    (seen_statustext, seen_command_ack))
            if now - arm_last_send > 1:
                arm_last_send = now
                self.send_mavlink_arm_command()
            m = self.mav.recv_match(blocking=True, timeout=1)
            if m is None:
                continue
            if m.get_type() == "STATUSTEXT":
                if expected_statustext in m.text:
                    self.progress("Got: %s" % str(m))
                    seen_statustext = True
                elif "PreArm" in m.text and m.text[8:] not in ignore_prearm_failures:
                    self.progress("Got: %s" % str(m))
                    raise NotAchievedException("Unexpected prearm failure (%s)" % m.text)

            if m.get_type() == "COMMAND_ACK":
                print("Got: %s" % str(m))
                if m.command == mavutil.mavlink.MAV_CMD_COMPONENT_ARM_DISARM:
                    if m.result != 4:
                        raise NotAchievedException("command-ack says we didn't fail to arm")
                    self.progress("Got: %s" % str(m))
                    seen_command_ack = True
            if self.mav.motors_armed():
                raise NotAchievedException("Armed when we shouldn't have")

    # fly_fence_test - fly east until you hit the horizontal circular fence
    def fly_fence_test(self, timeout=180):
        # enable fence, disable avoidance
        self.set_parameter("FENCE_ENABLE", 1)
        self.set_parameter("AVOID_ENABLE", 0)

        self.change_mode("LOITER")
        self.wait_ready_to_arm()

        # fence requires home to be set:
        m = self.poll_home_position()
        if m is None:
            raise NotAchievedException("Did not receive HOME_POSITION")
        self.progress("home: %s" % str(m))

        self.start_subtest("ensure we can't arm if outside fence")
        self.load_fence("fence-in-middle-of-nowhere.txt")

        self.delay_sim_time(5) # let fence check run so it loads-from-eeprom
        self.assert_prearm_failure("vehicle outside fence")
        self.progress("Failed to arm outside fence (good!)")
        self.clear_fence()
        self.delay_sim_time(5) # let fence breach clear
        self.drain_mav()
        self.end_subtest("ensure we can't arm if outside fence")

        self.start_subtest("ensure we can't arm with bad radius")
        self.context_push()
        self.set_parameter("FENCE_RADIUS", -1)
        self.assert_prearm_failure("Invalid FENCE_RADIUS value")
        self.context_pop()
        self.progress("Failed to arm with bad radius")
        self.drain_mav()
        self.end_subtest("ensure we can't arm with bad radius")

        self.start_subtest("ensure we can't arm with bad alt")
        self.context_push()
        self.set_parameter("FENCE_ALT_MAX", -1)
        self.assert_prearm_failure("Invalid FENCE_ALT_MAX value")
        self.context_pop()
        self.progress("Failed to arm with bad altitude")
        self.end_subtest("ensure we can't arm with bad radius")

        self.start_subtest("Check breach-fence behaviour")
        self.set_parameter("FENCE_TYPE", 2)
        self.takeoff(10, mode="LOITER")

        # first east
        self.progress("turn east")
        self.set_rc(4, 1580)
        self.wait_heading(160, timeout=60)
        self.set_rc(4, 1500)

        fence_radius = self.get_parameter("FENCE_RADIUS")

        self.progress("flying forward (east) until we hit fence")
        pitching_forward = True
        self.set_rc(2, 1100)

        self.progress("Waiting for fence breach")
        tstart = self.get_sim_time()
        while not self.mode_is("RTL"):
            if self.get_sim_time_cached() - tstart > 30:
                raise NotAchievedException("Did not breach fence")

            m = self.mav.recv_match(type='GLOBAL_POSITION_INT', blocking=True)
            alt = m.relative_alt / 1000.0 # mm -> m
            home_distance = self.distance_to_home(use_cached_home=True)
            self.progress("Alt: %.02f  HomeDistance: %.02f (fence radius=%f)" %
                          (alt, home_distance, fence_radius))

        self.progress("Waiting until we get home and disarm")
        tstart = self.get_sim_time()
        while self.get_sim_time_cached() < tstart + timeout:
            m = self.mav.recv_match(type='GLOBAL_POSITION_INT', blocking=True)
            alt = m.relative_alt / 1000.0 # mm -> m
            home_distance = self.distance_to_home(use_cached_home=True)
            self.progress("Alt: %.02f  HomeDistance: %.02f" %
                          (alt, home_distance))
            # recenter pitch sticks once we're home so we don't fly off again
            if pitching_forward and home_distance < 50:
                pitching_forward = False
                self.set_rc(2, 1475)
                # disable fence
                self.set_parameter("FENCE_ENABLE", 0)
            if (alt <= 1 and home_distance < 10) or (not self.armed() and home_distance < 10):
                # reduce throttle
                self.zero_throttle()
                self.change_mode("LAND")
                self.wait_landed_and_disarmed()
                self.progress("Reached home OK")
                self.zero_throttle()
                return

        # give we're testing RTL, doing one here probably doesn't make sense
        home_distance = self.distance_to_home(use_cached_home=True)
        raise AutoTestTimeoutException(
            "Fence test failed to reach home (%fm distance) - "
            "timed out after %u seconds" % (home_distance, timeout,))

    # fly_alt_max_fence_test - fly up until you hit the fence ceiling
    def fly_alt_max_fence_test(self):
        self.takeoff(10, mode="LOITER")
        """Hold loiter position."""

        # enable fence, disable avoidance
        self.set_parameter("FENCE_ENABLE", 1)
        self.set_parameter("AVOID_ENABLE", 0)
        self.set_parameter("FENCE_TYPE", 1)

        self.change_alt(10)

        # first east
        self.progress("turning east")
        self.set_rc(4, 1580)
        self.wait_heading(160, timeout=60)
        self.set_rc(4, 1500)

        self.progress("flying east 20m")
        self.set_rc(2, 1100)
        self.wait_distance(20)

        self.progress("flying up")
        self.set_rc_from_map({
            2: 1500,
            3: 1800,
        })

        # wait for fence to trigger
        self.wait_mode('RTL', timeout=120)

        self.wait_rtl_complete()

        self.zero_throttle()

    # fly_alt_min_fence_test - fly down until you hit the fence floor
    def fly_alt_min_fence_test(self):
        self.takeoff(30, mode="LOITER", timeout=60)

        # enable fence, disable avoidance
        self.set_parameter("AVOID_ENABLE", 0)
        self.set_parameter("FENCE_TYPE", 8)
        self.set_parameter("FENCE_ALT_MIN", 20)

        self.change_alt(30)

        # Activate the floor fence
        # TODO this test should run without requiring this
        self.do_fence_enable()

        # first east
        self.progress("turn east")
        self.set_rc(4, 1580)
        self.wait_heading(160, timeout=60)
        self.set_rc(4, 1500)

        # fly forward (east) at least 20m
        self.set_rc(2, 1100)
        self.wait_distance(20)

        # stop flying forward and start flying down:
        self.set_rc_from_map({
            2: 1500,
            3: 1200,
        })

        # wait for fence to trigger
        self.wait_mode('RTL', timeout=120)

        self.wait_rtl_complete()

        # Disable the fence using mavlink command to ensure cleaned up SITL state
        self.do_fence_disable()

        self.zero_throttle()

    def fly_fence_floor_enabled_landing(self):
        """ fly_fence_floor_enabled_landing. Ensures we can initiate and complete
        an RTL while the fence is enabled. """
        fence_bit = mavutil.mavlink.MAV_SYS_STATUS_GEOFENCE

        self.progress("Test Landing while fence floor enabled")
        self.set_parameter("AVOID_ENABLE", 0)
        self.set_parameter("FENCE_TYPE", 15)
        self.set_parameter("FENCE_ALT_MIN", 10)
        self.set_parameter("FENCE_ALT_MAX", 20)

        self.change_mode("GUIDED")
        self.wait_ready_to_arm()
        self.arm_vehicle()
        self.user_takeoff(alt_min=15)

        # Check fence is enabled
        self.do_fence_enable()
        self.assert_fence_enabled()

        # Change to RC controlled mode
        self.change_mode('LOITER')

        self.set_rc(3, 1800)

        self.wait_mode('RTL', timeout=120)
        self.wait_landed_and_disarmed()
        self.assert_fence_enabled()

        # Assert fence is not healthy
        self.assert_sensor_state(fence_bit, healthy=False)

        # Disable the fence using mavlink command to ensure cleaned up SITL state
        self.do_fence_disable()
        self.assert_fence_disabled()

    def fly_gps_glitch_loiter_test(self, timeout=30, max_distance=20):
        """fly_gps_glitch_loiter_test. Fly south east in loiter and test
        reaction to gps glitch."""
        self.takeoff(10, mode="LOITER")

        # turn on simulator display of gps and actual position
        if self.use_map:
            self.show_gps_and_sim_positions(True)

        # set-up gps glitch array
        glitch_lat = [0.0002996,
                      0.0006958,
                      0.0009431,
                      0.0009991,
                      0.0009444,
                      0.0007716,
                      0.0006221]
        glitch_lon = [0.0000717,
                      0.0000912,
                      0.0002761,
                      0.0002626,
                      0.0002807,
                      0.0002049,
                      0.0001304]
        glitch_num = len(glitch_lat)
        self.progress("GPS Glitches:")
        for i in range(1, glitch_num):
            self.progress("glitch %d %.7f %.7f" %
                          (i, glitch_lat[i], glitch_lon[i]))

        # turn south east
        self.progress("turn south east")
        self.set_rc(4, 1580)
        try:
            self.wait_heading(150)
            self.set_rc(4, 1500)
            # fly forward (south east) at least 60m
            self.set_rc(2, 1100)
            self.wait_distance(60)
            self.set_rc(2, 1500)
            # wait for copter to slow down
        except Exception as e:
            if self.use_map:
                self.show_gps_and_sim_positions(False)
            raise e

        # record time and position
        tstart = self.get_sim_time()
        tnow = tstart
        start_pos = self.sim_location()

        # initialise current glitch
        glitch_current = 0
        self.progress("Apply first glitch")
        self.set_parameter("SIM_GPS_GLITCH_X", glitch_lat[glitch_current])
        self.set_parameter("SIM_GPS_GLITCH_Y", glitch_lon[glitch_current])

        # record position for 30 seconds
        while tnow < tstart + timeout:
            tnow = self.get_sim_time_cached()
            desired_glitch_num = int((tnow - tstart) * 2.2)
            if desired_glitch_num > glitch_current and glitch_current != -1:
                glitch_current = desired_glitch_num
                # turn off glitching if we've reached the end of glitch list
                if glitch_current >= glitch_num:
                    glitch_current = -1
                    self.progress("Completed Glitches")
                    self.set_parameter("SIM_GPS_GLITCH_X", 0)
                    self.set_parameter("SIM_GPS_GLITCH_Y", 0)
                else:
                    self.progress("Applying glitch %u" % glitch_current)
                    # move onto the next glitch
                    self.set_parameter("SIM_GPS_GLITCH_X", glitch_lat[glitch_current])
                    self.set_parameter("SIM_GPS_GLITCH_Y", glitch_lon[glitch_current])

            # start displaying distance moved after all glitches applied
            if glitch_current == -1:
                m = self.mav.recv_match(type='GLOBAL_POSITION_INT',
                                        blocking=True)
                alt = m.alt/1000.0 # mm -> m
                curr_pos = self.sim_location()
                moved_distance = self.get_distance(curr_pos, start_pos)
                self.progress("Alt: %.02f  Moved: %.0f" %
                              (alt, moved_distance))
                if moved_distance > max_distance:
                    raise NotAchievedException(
                        "Moved over %u meters, Failed!" % max_distance)
            else:
                self.drain_mav()

        # disable gps glitch
        if glitch_current != -1:
            self.set_parameter("SIM_GPS_GLITCH_X", 0)
            self.set_parameter("SIM_GPS_GLITCH_Y", 0)
        if self.use_map:
            self.show_gps_and_sim_positions(False)

        self.progress("GPS glitch test passed!"
                      "  stayed within %u meters for %u seconds" %
                      (max_distance, timeout))
        self.do_RTL()
        # re-arming is problematic because the GPS is glitching!
        self.reboot_sitl()

    # fly_gps_glitch_auto_test - fly mission and test reaction to gps glitch
    def fly_gps_glitch_auto_test(self, timeout=180):
        # set-up gps glitch array
        glitch_lat = [0.0002996,
                      0.0006958,
                      0.0009431,
                      0.0009991,
                      0.0009444,
                      0.0007716,
                      0.0006221]
        glitch_lon = [0.0000717,
                      0.0000912,
                      0.0002761,
                      0.0002626,
                      0.0002807,
                      0.0002049,
                      0.0001304]
        glitch_num = len(glitch_lat)
        self.progress("GPS Glitches:")
        for i in range(1, glitch_num):
            self.progress("glitch %d %.7f %.7f" %
                          (i, glitch_lat[i], glitch_lon[i]))

        # Fly mission #1
        self.progress("# Load copter_glitch_mission")
        # load the waypoint count
        num_wp = self.load_mission("copter_glitch_mission.txt", strict=False)
        if not num_wp:
            raise NotAchievedException("load copter_glitch_mission failed")

        # turn on simulator display of gps and actual position
        if self.use_map:
            self.show_gps_and_sim_positions(True)

        self.progress("test: Fly a mission from 1 to %u" % num_wp)
        self.set_current_waypoint(1)

        self.change_mode("STABILIZE")
        self.wait_ready_to_arm()
        self.zero_throttle()
        self.arm_vehicle()

        # switch into AUTO mode and raise throttle
        self.change_mode('AUTO')
        self.set_rc(3, 1500)

        # wait until 100m from home
        try:
            self.wait_distance(100, 5, 90)
        except Exception as e:
            if self.use_map:
                self.show_gps_and_sim_positions(False)
            raise e

        # record time and position
        tstart = self.get_sim_time()

        # initialise current glitch
        glitch_current = 0
        self.progress("Apply first glitch")
        self.set_parameter("SIM_GPS_GLITCH_X", glitch_lat[glitch_current])
        self.set_parameter("SIM_GPS_GLITCH_Y", glitch_lon[glitch_current])

        # record position for 30 seconds
        while glitch_current < glitch_num:
            tnow = self.get_sim_time()
            desired_glitch_num = int((tnow - tstart) * 2.2)
            if desired_glitch_num > glitch_current and glitch_current != -1:
                glitch_current = desired_glitch_num
                # apply next glitch
                if glitch_current < glitch_num:
                    self.progress("Applying glitch %u" % glitch_current)
                    self.set_parameter("SIM_GPS_GLITCH_X",
                                       glitch_lat[glitch_current])
                    self.set_parameter("SIM_GPS_GLITCH_Y",
                                       glitch_lon[glitch_current])

        # turn off glitching
        self.progress("Completed Glitches")
        self.set_parameter("SIM_GPS_GLITCH_X", 0)
        self.set_parameter("SIM_GPS_GLITCH_Y", 0)

        # continue with the mission
        self.wait_waypoint(0, num_wp-1, timeout=500)

        # wait for arrival back home
        self.wait_distance_to_home(0, 10, timeout=timeout)

        # turn off simulator display of gps and actual position
        if self.use_map:
            self.show_gps_and_sim_positions(False)

        self.progress("GPS Glitch test Auto completed: passed!")
        self.wait_disarmed()
        # re-arming is problematic because the GPS is glitching!
        self.reboot_sitl()

    #   fly_simple - assumes the simple bearing is initialised to be
    #   directly north flies a box with 100m west, 15 seconds north,
    #   50 seconds east, 15 seconds south
    def fly_simple(self, side=50):
        self.takeoff(10, mode="LOITER")

        # set SIMPLE mode for all flight modes
        self.set_parameter("SIMPLE", 63)

        # switch to stabilize mode
        self.change_mode('STABILIZE')
        self.set_rc(3, 1545)

        # fly south 50m
        self.progress("# Flying south %u meters" % side)
        self.set_rc(1, 1300)
        self.wait_distance(side, 5, 60)
        self.set_rc(1, 1500)

        # fly west 8 seconds
        self.progress("# Flying west for 8 seconds")
        self.set_rc(2, 1300)
        tstart = self.get_sim_time()
        while self.get_sim_time_cached() < (tstart + 8):
            self.mav.recv_match(type='VFR_HUD', blocking=True)
        self.set_rc(2, 1500)

        # fly north 25 meters
        self.progress("# Flying north %u meters" % (side/2.0))
        self.set_rc(1, 1700)
        self.wait_distance(side/2, 5, 60)
        self.set_rc(1, 1500)

        # fly east 8 seconds
        self.progress("# Flying east for 8 seconds")
        self.set_rc(2, 1700)
        tstart = self.get_sim_time()
        while self.get_sim_time_cached() < (tstart + 8):
            self.mav.recv_match(type='VFR_HUD', blocking=True)
        self.set_rc(2, 1500)

        # hover in place
        self.hover()

        self.do_RTL(timeout=500)

    # fly_super_simple - flies a circle around home for 45 seconds
    def fly_super_simple(self, timeout=45):
        self.takeoff(10, mode="LOITER")

        # fly forward 20m
        self.progress("# Flying forward 20 meters")
        self.set_rc(2, 1300)
        self.wait_distance(20, 5, 60)
        self.set_rc(2, 1500)

        # set SUPER SIMPLE mode for all flight modes
        self.set_parameter("SUPER_SIMPLE", 63)

        # switch to stabilize mode
        self.change_mode("ALT_HOLD")
        self.set_rc(3, 1500)

        # start copter yawing slowly
        self.set_rc(4, 1550)

        # roll left for timeout seconds
        self.progress("# rolling left from pilot's POV for %u seconds"
                      % timeout)
        self.set_rc(1, 1300)
        tstart = self.get_sim_time()
        while self.get_sim_time_cached() < (tstart + timeout):
            self.mav.recv_match(type='VFR_HUD', blocking=True)

        # stop rolling and yawing
        self.set_rc(1, 1500)
        self.set_rc(4, 1500)

        # restore simple mode parameters to default
        self.set_parameter("SUPER_SIMPLE", 0)

        # hover in place
        self.hover()

        self.do_RTL()

    # fly_circle - flies a circle with 20m radius
    def fly_circle(self, holdtime=36):
        # the following should not be required.  But there appears to
        # be a physics failure in the simulation which is causing CI
        # to fall over a lot.  -pb 202007021209
        self.reboot_sitl()

        self.takeoff(10, mode="LOITER")

        # face west
        self.progress("turn west")
        self.set_rc(4, 1580)
        self.wait_heading(270)
        self.set_rc(4, 1500)

        # set CIRCLE radius
        self.set_parameter("CIRCLE_RADIUS", 3000)

        # fly forward (east) at least 100m
        self.set_rc(2, 1100)
        self.wait_distance(100)
        # return pitch stick back to middle
        self.set_rc(2, 1500)

        # set CIRCLE mode
        self.change_mode('CIRCLE')

        # wait
        m = self.mav.recv_match(type='VFR_HUD', blocking=True)
        start_altitude = m.alt
        tstart = self.get_sim_time()
        self.progress("Circle at %u meters for %u seconds" %
                      (start_altitude, holdtime))
        while self.get_sim_time_cached() < tstart + holdtime:
            m = self.mav.recv_match(type='VFR_HUD', blocking=True)
            self.progress("heading %d" % m.heading)

        self.progress("CIRCLE OK for %u seconds" % holdtime)

        self.do_RTL()

    # test_mag_fail - test failover of compass in EKF
    def test_mag_fail(self):
        # we want both EK2 and EK3
        self.set_parameter("EK2_ENABLE", 1)
        self.set_parameter("EK3_ENABLE", 1)

        self.takeoff(10, mode="LOITER")

        self.change_mode('CIRCLE')

        self.delay_sim_time(20)

        self.context_collect("STATUSTEXT")

        self.progress("Failing first compass")
        self.set_parameter("SIM_MAG1_FAIL", 1)

        # we want for the message twice, one for EK2 and again for EK3
        self.wait_statustext("EKF2 IMU0 switching to compass 1", check_context=True)
        self.wait_statustext("EKF3 IMU0 switching to compass 1", check_context=True)
        self.progress("compass switch 1 OK")

        self.delay_sim_time(2)

        self.context_clear_collection("STATUSTEXT")

        self.progress("Failing 2nd compass")
        self.set_parameter("SIM_MAG2_FAIL", 1)

        self.wait_statustext("EKF2 IMU0 switching to compass 2", check_context=True)
        self.wait_statustext("EKF3 IMU0 switching to compass 2", check_context=True)

        self.progress("compass switch 2 OK")

        self.delay_sim_time(2)

        self.context_clear_collection("STATUSTEXT")

        self.progress("Failing 3rd compass")
        self.set_parameter("SIM_MAG3_FAIL", 1)
        self.delay_sim_time(2)
        self.set_parameter("SIM_MAG1_FAIL", 0)

        self.wait_statustext("EKF2 IMU0 switching to compass 0", check_context=True)
        self.wait_statustext("EKF3 IMU0 switching to compass 0", check_context=True)
        self.progress("compass switch 0 OK")

        self.do_RTL()

    def wait_attitude(self, desroll=None, despitch=None, timeout=2, tolerance=10):
        '''wait for an attitude (degrees)'''
        if desroll is None and despitch is None:
            raise ValueError("despitch or desroll must be supplied")
        tstart = self.get_sim_time()
        while True:
            if self.get_sim_time_cached() - tstart > 2:
                raise AutoTestTimeoutException("Failed to achieve attitude")
            m = self.mav.recv_match(type='ATTITUDE', blocking=True)
            roll_deg = math.degrees(m.roll)
            pitch_deg = math.degrees(m.pitch)
            self.progress("wait_att: roll=%f desroll=%s pitch=%f despitch=%s" %
                          (roll_deg, desroll, pitch_deg, despitch))
            if desroll is not None and abs(roll_deg - desroll) > tolerance:
                continue
            if despitch is not None and abs(pitch_deg - despitch) > tolerance:
                continue
            return

    def fly_flip(self):
        ex = None
        try:
            self.set_message_rate_hz(mavutil.mavlink.MAVLINK_MSG_ID_ATTITUDE, 100)

            self.takeoff(20)
            self.hover()
            old_speedup = self.get_parameter("SIM_SPEEDUP")
            self.set_parameter('SIM_SPEEDUP', 1)
            self.progress("Flipping in roll")
            self.set_rc(1, 1700)
            self.send_cmd_do_set_mode('FLIP') # don't wait for success
            self.wait_attitude(despitch=0, desroll=45, tolerance=30)
            self.wait_attitude(despitch=0, desroll=90, tolerance=30)
            self.wait_attitude(despitch=0, desroll=-45, tolerance=30)
            self.progress("Waiting for level")
            self.set_rc(1, 1500) # can't change quickly enough!
            self.wait_attitude(despitch=0, desroll=0, tolerance=5)

            self.progress("Regaining altitude")
            self.change_mode('ALT_HOLD')
            self.wait_for_alt(20, max_err=40)

            self.progress("Flipping in pitch")
            self.set_rc(2, 1700)
            self.send_cmd_do_set_mode('FLIP') # don't wait for success
            self.wait_attitude(despitch=45, desroll=0, tolerance=30)
            # can't check roll here as it flips from 0 to -180..
            self.wait_attitude(despitch=90, tolerance=30)
            self.wait_attitude(despitch=-45, tolerance=30)
            self.progress("Waiting for level")
            self.set_rc(2, 1500) # can't change quickly enough!
            self.wait_attitude(despitch=0, desroll=0, tolerance=5)
            self.set_parameter('SIM_SPEEDUP', old_speedup)
            self.do_RTL()
        except Exception as e:
            self.print_exception_caught(e)
            ex = e
        self.set_message_rate_hz(mavutil.mavlink.MAVLINK_MSG_ID_ATTITUDE, 0)
        if ex is not None:
            raise ex

    # fly_optical_flow_limits - test EKF navigation limiting
    def fly_optical_flow_limits(self):
        ex = None
        self.context_push()
        try:

            self.set_parameter("SIM_FLOW_ENABLE", 1)
            self.set_parameter("FLOW_TYPE", 10)

            # configure EKF to use optical flow instead of GPS
            ahrs_ekf_type = self.get_parameter("AHRS_EKF_TYPE")
            if ahrs_ekf_type == 2:
                self.set_parameter("EK2_GPS_TYPE", 3)
            if ahrs_ekf_type == 3:
                self.set_parameter("EK3_SRC1_POSXY", 0)
                self.set_parameter("EK3_SRC1_VELXY", 5)
                self.set_parameter("EK3_SRC1_VELZ", 0)

            self.set_analog_rangefinder_parameters()

            self.set_parameter("SIM_GPS_DISABLE", 1)
            self.set_parameter("SIM_TERRAIN", 0)

            self.reboot_sitl()

            # we can't takeoff in loiter as we need flow healthy
            self.takeoff(alt_min=5, mode='ALT_HOLD', require_absolute=False, takeoff_throttle=1800)
            self.change_mode('LOITER')

            # speed should be limited to <10m/s
            self.set_rc(2, 1000)

            tstart = self.get_sim_time()
            timeout = 60
            started_climb = False
            while self.get_sim_time_cached() - tstart < timeout:
                m = self.mav.recv_match(type='GLOBAL_POSITION_INT', blocking=True)
                spd = math.sqrt(m.vx**2 + m.vy**2) * 0.01
                alt = m.relative_alt*0.001

                # calculate max speed from altitude above the ground
                margin = 2.0
                max_speed = alt * 1.5 + margin
                self.progress("%0.1f: Low Speed: %f (want <= %u) alt=%.1f" %
                              (self.get_sim_time_cached() - tstart,
                               spd,
                               max_speed, alt))
                if spd > max_speed:
                    raise NotAchievedException(("Speed should be limited by"
                                                "EKF optical flow limits"))

                # after 30 seconds start climbing
                if not started_climb and self.get_sim_time_cached() - tstart > 30:
                    started_climb = True
                    self.set_rc(3, 1900)
                    self.progress("Moving higher")

                # check altitude is not climbing above 35m
                if alt > 35:
                    raise NotAchievedException("Alt should be limited by EKF optical flow limits")

        except Exception as e:
            self.print_exception_caught(e)
            ex = e

        self.set_rc(2, 1500)
        self.context_pop()
        self.disarm_vehicle(force=True)
        self.reboot_sitl()

        if ex is not None:
            raise ex

    def fly_autotune(self):
        """Test autotune mode"""

        rlld = self.get_parameter("ATC_RAT_RLL_D")
        rlli = self.get_parameter("ATC_RAT_RLL_I")
        rllp = self.get_parameter("ATC_RAT_RLL_P")
        self.takeoff(10)

        # hold position in loiter
        self.change_mode('AUTOTUNE')

        tstart = self.get_sim_time()
        sim_time_expected = 5000
        deadline = tstart + sim_time_expected
        while self.get_sim_time_cached() < deadline:
            now = self.get_sim_time_cached()
            m = self.mav.recv_match(type='STATUSTEXT',
                                    blocking=True,
                                    timeout=1)
            if m is None:
                continue
            self.progress("STATUSTEXT (%u<%u): %s" % (now, deadline, m.text))
            if "AutoTune: Success" in m.text:
                self.progress("AUTOTUNE OK (%u seconds)" % (now - tstart))
                # near enough for now:
                self.change_mode('LAND')
                self.wait_landed_and_disarmed()
                # check the original gains have been re-instated
                if (rlld != self.get_parameter("ATC_RAT_RLL_D") or
                        rlli != self.get_parameter("ATC_RAT_RLL_I") or
                        rllp != self.get_parameter("ATC_RAT_RLL_P")):
                    raise NotAchievedException("AUTOTUNE gains still present")
                return

        raise NotAchievedException("AUTOTUNE failed (%u seconds)" %
                                   (self.get_sim_time() - tstart))

    def fly_autotune_switch(self):
        """Test autotune on a switch with gains being saved"""

        # autotune changes a set of parameters on the vehicle which
        # are not in our context.  That changes the flight
        # characterstics, which we can't afford between runs.  So
        # completely reset the simulated vehicle after the run is
        # complete by "customising" the commandline here:
        self.customise_SITL_commandline([])

        self.context_push()

        ex = None

        try:
            self.fly_autotune_switch_body()
        except Exception as e:
            self.print_exception_caught(e)
            ex = e

        self.context_pop()

        if ex is not None:
            raise ex

    def fly_autotune_switch_body(self):
        self.set_parameter("RC8_OPTION", 17)
        self.set_parameter("ATC_RAT_RLL_FLTT", 20)
        rlld = self.get_parameter("ATC_RAT_RLL_D")
        rlli = self.get_parameter("ATC_RAT_RLL_I")
        rllp = self.get_parameter("ATC_RAT_RLL_P")
        rllt = self.get_parameter("ATC_RAT_RLL_FLTT")
        self.progress("AUTOTUNE pre-gains are P:%f I:%f D:%f" %
                      (self.get_parameter("ATC_RAT_RLL_P"),
                       self.get_parameter("ATC_RAT_RLL_I"),
                       self.get_parameter("ATC_RAT_RLL_D")))
        self.takeoff(10, mode='LOITER')

        # hold position in loiter and run autotune
        self.set_rc(8, 1850)
        self.wait_mode('AUTOTUNE')

        tstart = self.get_sim_time()
        sim_time_expected = 5000
        deadline = tstart + sim_time_expected
        while self.get_sim_time_cached() < deadline:
            now = self.get_sim_time_cached()
            m = self.mav.recv_match(type='STATUSTEXT',
                                    blocking=True,
                                    timeout=1)
            if m is None:
                continue
            self.progress("STATUSTEXT (%u<%u): %s" % (now, deadline, m.text))
            if "AutoTune: Success" in m.text:
                self.progress("AUTOTUNE OK (%u seconds)" % (now - tstart))
                # Check original gains are re-instated
                self.set_rc(8, 1100)
                self.delay_sim_time(1)
                self.progress("AUTOTUNE original gains are P:%f I:%f D:%f" %
                              (self.get_parameter("ATC_RAT_RLL_P"), self.get_parameter("ATC_RAT_RLL_I"),
                               self.get_parameter("ATC_RAT_RLL_D")))
                if (rlld != self.get_parameter("ATC_RAT_RLL_D") or
                        rlli != self.get_parameter("ATC_RAT_RLL_I") or
                        rllp != self.get_parameter("ATC_RAT_RLL_P")):
                    raise NotAchievedException("AUTOTUNE gains still present")
                # Use autotuned gains
                self.set_rc(8, 1850)
                self.delay_sim_time(1)
                self.progress("AUTOTUNE testing gains are P:%f I:%f D:%f" %
                              (self.get_parameter("ATC_RAT_RLL_P"), self.get_parameter("ATC_RAT_RLL_I"),
                               self.get_parameter("ATC_RAT_RLL_D")))
                if (rlld == self.get_parameter("ATC_RAT_RLL_D") or
                        rlli == self.get_parameter("ATC_RAT_RLL_I") or
                        rllp == self.get_parameter("ATC_RAT_RLL_P")):
                    raise NotAchievedException("AUTOTUNE gains not present in pilot testing")
                # land without changing mode
                self.set_rc(3, 1000)
                self.wait_for_alt(0)
                self.wait_disarmed()
                # Check gains are still there after disarm
                if (rlld == self.get_parameter("ATC_RAT_RLL_D") or
                        rlli == self.get_parameter("ATC_RAT_RLL_I") or
                        rllp == self.get_parameter("ATC_RAT_RLL_P")):
                    raise NotAchievedException("AUTOTUNE gains not present on disarm")

                self.reboot_sitl()
                # Check gains are still there after reboot
                if (rlld == self.get_parameter("ATC_RAT_RLL_D") or
                        rlli == self.get_parameter("ATC_RAT_RLL_I") or
                        rllp == self.get_parameter("ATC_RAT_RLL_P")):
                    raise NotAchievedException("AUTOTUNE gains not present on reboot")
                # Check FLTT is unchanged
                if rllt != self.get_parameter("ATC_RAT_RLL_FLTT"):
                    raise NotAchievedException("AUTOTUNE FLTT was modified")
                return

        raise NotAchievedException("AUTOTUNE failed (%u seconds)" %
                                   (self.get_sim_time() - tstart))

    # fly_auto_test - fly mission which tests a significant number of commands
    def fly_auto_test(self):
        # Fly mission #1
        self.progress("# Load copter_mission")
        # load the waypoint count
        num_wp = self.load_mission("copter_mission.txt", strict=False)
        if not num_wp:
            raise NotAchievedException("load copter_mission failed")

        self.progress("test: Fly a mission from 1 to %u" % num_wp)
        self.set_current_waypoint(1)

        self.change_mode("LOITER")
        self.wait_ready_to_arm()
        self.arm_vehicle()

        # switch into AUTO mode and raise throttle
        self.change_mode("AUTO")
        self.set_rc(3, 1500)

        # fly the mission
        self.wait_waypoint(0, num_wp-1, timeout=500)

        # set throttle to minimum
        self.zero_throttle()

        # wait for disarm
        self.wait_disarmed()
        self.progress("MOTORS DISARMED OK")

        self.progress("Auto mission completed: passed!")

    # fly_auto_test using CAN GPS - fly mission which tests normal operation alongside CAN GPS
    def fly_auto_test_using_can_gps(self):
        self.set_parameter("CAN_P1_DRIVER", 1)
        self.set_parameter("GPS_TYPE", 9)
        self.set_parameter("GPS_TYPE2", 9)
        self.set_parameter("SIM_GPS2_DISABLE", 0)

        self.context_push()
        self.set_parameter("ARMING_CHECK", 1 << 3)
        self.context_collect('STATUSTEXT')

        self.reboot_sitl()
        # Test UAVCAN GPS ordering working
        gps1_det_text = self.wait_text("GPS 1: specified as UAVCAN.*", regex=True, check_context=True)
        gps2_det_text = self.wait_text("GPS 2: specified as UAVCAN.*", regex=True, check_context=True)
        gps1_nodeid = int(gps1_det_text.split('-')[1])
        gps2_nodeid = int(gps2_det_text.split('-')[1])
        if gps1_nodeid is None or gps2_nodeid is None:
            raise NotAchievedException("GPS not ordered per the order of Node IDs")

        self.context_stop_collecting('STATUSTEXT')

        GPS_Order_Tests = [[gps2_nodeid, gps2_nodeid, gps2_nodeid, 0,
                            "PreArm: Same Node Id {} set for multiple GPS".format(gps2_nodeid)],
                           [gps1_nodeid, int(gps2_nodeid/2), gps1_nodeid, 0,
                            "Selected GPS Node {} not set as instance {}".format(int(gps2_nodeid/2), 2)],
                           [int(gps1_nodeid/2), gps2_nodeid, 0, gps2_nodeid,
                            "Selected GPS Node {} not set as instance {}".format(int(gps1_nodeid/2), 1)],
                           [gps1_nodeid, gps2_nodeid, gps1_nodeid, gps2_nodeid, ""],
                           [gps2_nodeid, gps1_nodeid, gps2_nodeid, gps1_nodeid, ""],
                           [gps1_nodeid, 0, gps1_nodeid, gps2_nodeid, ""],
                           [0, gps2_nodeid, gps1_nodeid, gps2_nodeid, ""]]
        for case in GPS_Order_Tests:
            self.progress("############################### Trying Case: " + str(case))
            self.set_parameter("GPS1_CAN_OVRIDE", case[0])
            self.set_parameter("GPS2_CAN_OVRIDE", case[1])
            self.drain_mav()
            self.context_collect('STATUSTEXT')
            self.reboot_sitl()
            gps1_det_text = None
            gps2_det_text = None
            try:
                gps1_det_text = self.wait_text("GPS 1: specified as UAVCAN.*", regex=True, check_context=True)
            except AutoTestTimeoutException:
                pass
            try:
                gps2_det_text = self.wait_text("GPS 2: specified as UAVCAN.*", regex=True, check_context=True)
            except AutoTestTimeoutException:
                pass

            self.context_stop_collecting('STATUSTEXT')
            self.change_mode('LOITER')
            if case[2] == 0 and case[3] == 0:
                if gps1_det_text or gps2_det_text:
                    raise NotAchievedException("Failed ordering for requested CASE:", case)

            if case[2] == 0 or case[3] == 0:
                if bool(gps1_det_text is not None) == bool(gps2_det_text is not None):
                    print(gps1_det_text)
                    print(gps2_det_text)
                    raise NotAchievedException("Failed ordering for requested CASE:", case)

            if gps1_det_text:
                if case[2] != int(gps1_det_text.split('-')[1]):
                    raise NotAchievedException("Failed ordering for requested CASE:", case)
            if gps2_det_text:
                if case[3] != int(gps2_det_text.split('-')[1]):
                    raise NotAchievedException("Failed ordering for requested CASE:", case)
            if len(case[4]):
                self.context_collect('STATUSTEXT')
                self.run_cmd(mavutil.mavlink.MAV_CMD_COMPONENT_ARM_DISARM,
                             1,  # ARM
                             0,
                             0,
                             0,
                             0,
                             0,
                             0,
                             timeout=10,
                             want_result=mavutil.mavlink.MAV_RESULT_FAILED)
                self.wait_statustext(case[4], check_context=True)
                self.context_stop_collecting('STATUSTEXT')
        self.progress("############################### All GPS Order Cases Tests Passed")
        self.context_pop()
        self.fly_auto_test()

    def fly_motor_fail(self, fail_servo=0, fail_mul=0.0, holdtime=30):
        """Test flight with reduced motor efficiency"""

        # we only expect an octocopter to survive ATM:
        servo_counts = {
            # 2: 6, # hexa
            3: 8,  # octa
            # 5: 6, # Y6
        }
        frame_class = int(self.get_parameter("FRAME_CLASS"))
        if frame_class not in servo_counts:
            self.progress("Test not relevant for frame_class %u" % frame_class)
            return

        servo_count = servo_counts[frame_class]

        if fail_servo < 0 or fail_servo > servo_count:
            raise ValueError('fail_servo outside range for frame class')

        self.takeoff(10, mode="LOITER")

        self.change_alt(alt_min=50)

        # Get initial values
        start_hud = self.mav.recv_match(type='VFR_HUD', blocking=True)
        start_attitude = self.mav.recv_match(type='ATTITUDE', blocking=True)

        hover_time = 5
        try:
            tstart = self.get_sim_time()
            int_error_alt = 0
            int_error_yaw_rate = 0
            int_error_yaw = 0
            self.progress("Hovering for %u seconds" % hover_time)
            failed = False
            while True:
                now = self.get_sim_time_cached()
                if now - tstart > holdtime + hover_time:
                    break

                servo = self.mav.recv_match(type='SERVO_OUTPUT_RAW',
                                            blocking=True)
                hud = self.mav.recv_match(type='VFR_HUD', blocking=True)
                attitude = self.mav.recv_match(type='ATTITUDE', blocking=True)

                if not failed and now - tstart > hover_time:
                    self.progress("Killing motor %u (%u%%)" %
                                  (fail_servo+1, fail_mul))
                    self.set_parameter("SIM_ENGINE_FAIL", fail_servo)
                    self.set_parameter("SIM_ENGINE_MUL", fail_mul)
                    failed = True

                if failed:
                    self.progress("Hold Time: %f/%f" % (now-tstart, holdtime))

                servo_pwm = [servo.servo1_raw,
                             servo.servo2_raw,
                             servo.servo3_raw,
                             servo.servo4_raw,
                             servo.servo5_raw,
                             servo.servo6_raw,
                             servo.servo7_raw,
                             servo.servo8_raw]

                self.progress("PWM output per motor")
                for i, pwm in enumerate(servo_pwm[0:servo_count]):
                    if pwm > 1900:
                        state = "oversaturated"
                    elif pwm < 1200:
                        state = "undersaturated"
                    else:
                        state = "OK"

                    if failed and i == fail_servo:
                        state += " (failed)"

                    self.progress("servo %u [pwm=%u] [%s]" % (i+1, pwm, state))

                alt_delta = hud.alt - start_hud.alt
                yawrate_delta = attitude.yawspeed - start_attitude.yawspeed
                yaw_delta = attitude.yaw - start_attitude.yaw

                self.progress("Alt=%fm (delta=%fm)" % (hud.alt, alt_delta))
                self.progress("Yaw rate=%f (delta=%f) (rad/s)" %
                              (attitude.yawspeed, yawrate_delta))
                self.progress("Yaw=%f (delta=%f) (deg)" %
                              (attitude.yaw, yaw_delta))

                dt = self.get_sim_time() - now
                int_error_alt += abs(alt_delta/dt)
                int_error_yaw_rate += abs(yawrate_delta/dt)
                int_error_yaw += abs(yaw_delta/dt)
                self.progress("## Error Integration ##")
                self.progress("  Altitude: %fm" % int_error_alt)
                self.progress("  Yaw rate: %f rad/s" % int_error_yaw_rate)
                self.progress("  Yaw: %f deg" % int_error_yaw)
                self.progress("----")

                if int_error_yaw_rate > 0.1:
                    raise NotAchievedException("Vehicle is spinning")

                if alt_delta < -20:
                    raise NotAchievedException("Vehicle is descending")

            self.set_parameter("SIM_ENGINE_FAIL", 0)
            self.set_parameter("SIM_ENGINE_MUL", 1.0)
        except Exception as e:
            self.set_parameter("SIM_ENGINE_FAIL", 0)
            self.set_parameter("SIM_ENGINE_MUL", 1.0)
            raise e

        self.do_RTL()

    def fly_motor_vibration(self):
        """Test flight with motor vibration"""
        self.context_push()

        ex = None
        try:
            self.set_rc_default()
            # magic tridge EKF type that dramatically speeds up the test
            self.set_parameters({
                "AHRS_EKF_TYPE": 10,
                "INS_LOG_BAT_MASK": 3,
                "INS_LOG_BAT_OPT": 0,
                "LOG_BITMASK": 958,
                "LOG_DISARMED": 0,
                "SIM_VIB_MOT_MAX": 350,
                # these are real values taken from a 180mm Quad:
                "SIM_GYR1_RND": 20,
                "SIM_ACC1_RND": 5,
                "SIM_ACC2_RND": 5,
                "SIM_INS_THR_MIN": 0.1,
            })
            self.reboot_sitl()

            self.takeoff(15, mode="ALT_HOLD")

            hover_time = 15
            tstart = self.get_sim_time()
            self.progress("Hovering for %u seconds" % hover_time)
            while self.get_sim_time_cached() < tstart + hover_time:
                self.mav.recv_match(type='ATTITUDE', blocking=True)
            tend = self.get_sim_time()

            # if we don't reduce vibes here then the landing detector
            # may not trigger
            self.set_parameter("SIM_VIB_MOT_MAX", 0)
            self.do_RTL()
            psd = self.mavfft_fttd(1, 0, tstart * 1.0e6, tend * 1.0e6)
            # ignore the first 20Hz and look for a peak at -15dB or more
            ignore_bins = 20
            freq = psd["F"][numpy.argmax(psd["X"][ignore_bins:]) + ignore_bins]
            if numpy.amax(psd["X"][ignore_bins:]) < -15 or freq < 180 or freq > 300:
                raise NotAchievedException(
                    "Did not detect a motor peak, found %f at %f dB" %
                    (freq, numpy.amax(psd["X"][ignore_bins:])))
            else:
                self.progress("Detected motor peak at %fHz" % freq)

            # now add a notch and check that post-filter the peak is squashed below 40dB
            self.set_parameters({
                "INS_LOG_BAT_OPT": 2,
                "INS_NOTCH_ENABLE": 1,
                "INS_NOTCH_FREQ": freq,
                "INS_NOTCH_ATT": 50,
                "INS_NOTCH_BW": freq/2,
                "SIM_VIB_MOT_MAX": 350,
            })
            self.reboot_sitl()

            self.takeoff(15, mode="ALT_HOLD")

            tstart = self.get_sim_time()
            self.progress("Hovering for %u seconds" % hover_time)
            while self.get_sim_time_cached() < tstart + hover_time:
                self.mav.recv_match(type='ATTITUDE', blocking=True)
            tend = self.get_sim_time()
            self.set_parameter("SIM_VIB_MOT_MAX", 0)
            self.do_RTL()
            psd = self.mavfft_fttd(1, 0, tstart * 1.0e6, tend * 1.0e6)
            freq = psd["F"][numpy.argmax(psd["X"][ignore_bins:]) + ignore_bins]
            peakdB = numpy.amax(psd["X"][ignore_bins:])
            if peakdB < -23:
                self.progress("Did not detect a motor peak, found %f at %f dB" % (freq, peakdB))
            else:
                raise NotAchievedException("Detected peak %.1f Hz %.2f dB" % (freq, peakdB))
        except Exception as e:
            self.print_exception_caught(e)
            ex = e
            self.disarm_vehicle(force=True)

        self.context_pop()

        self.reboot_sitl()

        if ex is not None:
            raise ex

    def fly_vision_position(self):
        """Disable GPS navigation, enable Vicon input."""
        # scribble down a location we can set origin to:

        self.customise_SITL_commandline(["--uartF=sim:vicon:"])
        self.progress("Waiting for location")
        self.change_mode('LOITER')
        self.wait_ready_to_arm()

        old_pos = self.mav.recv_match(type='GLOBAL_POSITION_INT', blocking=True)
        print("old_pos=%s" % str(old_pos))

        self.context_push()

        ex = None
        try:
            # configure EKF to use external nav instead of GPS
            ahrs_ekf_type = self.get_parameter("AHRS_EKF_TYPE")
            if ahrs_ekf_type == 2:
                self.set_parameter("EK2_GPS_TYPE", 3)
            if ahrs_ekf_type == 3:
                self.set_parameter("EK3_SRC1_POSXY", 6)
                self.set_parameter("EK3_SRC1_VELXY", 6)
                self.set_parameter("EK3_SRC1_POSZ", 6)
                self.set_parameter("EK3_SRC1_VELZ", 6)
            self.set_parameter("GPS_TYPE", 0)
            self.set_parameter("VISO_TYPE", 1)
            self.set_parameter("SERIAL5_PROTOCOL", 1)
            self.reboot_sitl()
            # without a GPS or some sort of external prompting, AP
            # doesn't send system_time messages.  So prompt it:
            self.mav.mav.system_time_send(int(time.time() * 1000000), 0)
            self.progress("Waiting for non-zero-lat")
            tstart = self.get_sim_time()
            while True:
                self.mav.mav.set_gps_global_origin_send(1,
                                                        old_pos.lat,
                                                        old_pos.lon,
                                                        old_pos.alt)
                gpi = self.mav.recv_match(type='GLOBAL_POSITION_INT',
                                          blocking=True)
                self.progress("gpi=%s" % str(gpi))
                if gpi.lat != 0:
                    break

                if self.get_sim_time_cached() - tstart > 60:
                    raise AutoTestTimeoutException("Did not get non-zero lat")

            self.takeoff()
            self.set_rc(1, 1600)
            tstart = self.get_sim_time()
            while True:
                vicon_pos = self.mav.recv_match(type='VISION_POSITION_ESTIMATE',
                                                blocking=True)
                # print("vpe=%s" % str(vicon_pos))
                self.mav.recv_match(type='GLOBAL_POSITION_INT',
                                    blocking=True)
                # self.progress("gpi=%s" % str(gpi))
                if vicon_pos.x > 40:
                    break

                if self.get_sim_time_cached() - tstart > 100:
                    raise AutoTestTimeoutException("Vicon showed no movement")

            # recenter controls:
            self.set_rc(1, 1500)
            self.progress("# Enter RTL")
            self.change_mode('RTL')
            self.set_rc(3, 1500)
            tstart = self.get_sim_time()
            while True:
                if self.get_sim_time_cached() - tstart > 200:
                    raise NotAchievedException("Did not disarm")
                self.mav.recv_match(type='GLOBAL_POSITION_INT',
                                    blocking=True)
                # print("gpi=%s" % str(gpi))
                self.mav.recv_match(type='SIMSTATE',
                                    blocking=True)
                # print("ss=%s" % str(ss))
                # wait for RTL disarm:
                if not self.armed():
                    break

        except Exception as e:
            self.print_exception_caught(e)
            ex = e

        self.context_pop()
        self.zero_throttle()
        self.reboot_sitl()

        if ex is not None:
            raise ex

    def fly_gps_vicon_switching(self):
        """Fly GPS and Vicon switching test"""
        self.customise_SITL_commandline(["--uartF=sim:vicon:"])

        """Setup parameters including switching to EKF3"""
        self.context_push()
        ex = None
        try:
            self.set_parameters({
                "VISO_TYPE": 2,      # enable vicon
                "SERIAL5_PROTOCOL": 2,
                "EK3_ENABLE": 1,
                "EK3_SRC2_POSXY": 6, # External Nav
                "EK3_SRC2_POSZ": 6,  # External Nav
                "EK3_SRC2_VELXY": 6, # External Nav
                "EK3_SRC2_VELZ": 6,  # External Nav
                "EK3_SRC2_YAW": 6,   # External Nav
                "RC7_OPTION": 80,    # RC aux switch 7 set to Viso Align
                "RC8_OPTION": 90,    # RC aux switch 8 set to EKF source selector
                "EK2_ENABLE": 0,
                "AHRS_EKF_TYPE": 3,
            })
            self.reboot_sitl()

            # switch to use GPS
            self.set_rc(8, 1000)

            # ensure we can get a global position:
            self.poll_home_position(timeout=120)

            # record starting position
            old_pos = self.get_global_position_int()
            print("old_pos=%s" % str(old_pos))

            # align vicon yaw with ahrs heading
            self.set_rc(7, 2000)

            # takeoff to 10m in Loiter
            self.progress("Moving to ensure location is tracked")
            self.takeoff(10, mode="LOITER", require_absolute=True, timeout=720)

            # fly forward in Loiter
            self.set_rc(2, 1300)

            # disable vicon
            self.set_parameter("SIM_VICON_FAIL", 1)

            # ensure vehicle remain in Loiter for 15 seconds
            tstart = self.get_sim_time()
            while self.get_sim_time() - tstart < 15:
                if not self.mode_is('LOITER'):
                    raise NotAchievedException("Expected to stay in loiter for >15 seconds")

            # re-enable vicon
            self.set_parameter("SIM_VICON_FAIL", 0)

            # switch to vicon, disable GPS and wait 10sec to ensure vehicle remains in Loiter
            self.set_rc(8, 1500)
            self.set_parameter("GPS_TYPE", 0)

            # ensure vehicle remain in Loiter for 15 seconds
            tstart = self.get_sim_time()
            while self.get_sim_time() - tstart < 15:
                if not self.mode_is('LOITER'):
                    raise NotAchievedException("Expected to stay in loiter for >15 seconds")

            # RTL and check vehicle arrives within 10m of home
            self.set_rc(2, 1500)
            self.do_RTL()

        except Exception as e:
            self.print_exception_caught(e)
            ex = e
        self.context_pop()
        self.disarm_vehicle(force=True)
        self.reboot_sitl()
        if ex is not None:
            raise ex

    def fly_rtl_speed(self):
        """Test RTL Speed parameters"""
        rtl_speed_ms = 7
        wpnav_speed_ms = 4
        wpnav_accel_mss = 3
        tolerance = 0.5
        self.load_mission("copter_rtl_speed.txt")
        self.set_parameter('WPNAV_ACCEL', wpnav_accel_mss * 100)
        self.set_parameter('RTL_SPEED', rtl_speed_ms * 100)
        self.set_parameter('WPNAV_SPEED', wpnav_speed_ms * 100)
        self.change_mode('LOITER')
        self.wait_ready_to_arm()
        self.arm_vehicle()
        self.change_mode('AUTO')
        self.set_rc(3, 1600)
        self.wait_altitude(19, 25, relative=True)
        self.wait_groundspeed(wpnav_speed_ms-tolerance, wpnav_speed_ms+tolerance)
        self.monitor_groundspeed(wpnav_speed_ms, timeout=20)
        self.change_mode('RTL')
        self.wait_groundspeed(rtl_speed_ms-tolerance, rtl_speed_ms+tolerance)
        self.monitor_groundspeed(rtl_speed_ms, timeout=5)
        self.change_mode('AUTO')
        self.wait_groundspeed(0-tolerance, 0+tolerance)
        self.wait_groundspeed(wpnav_speed_ms-tolerance, wpnav_speed_ms+tolerance)
        self.monitor_groundspeed(wpnav_speed_ms, tolerance=0.6, timeout=5)
        self.do_RTL()

    def fly_nav_delay(self):
        """Fly a simple mission that has a delay in it."""

        self.load_mission("copter_nav_delay.txt")

        self.set_parameter("DISARM_DELAY", 0)

        self.change_mode("LOITER")
        self.wait_ready_to_arm()

        self.arm_vehicle()
        self.change_mode("AUTO")
        self.set_rc(3, 1600)
        count_start = -1
        count_stop = -1
        tstart = self.get_sim_time()
        last_mission_current_msg = 0
        last_seq = None
        while self.armed(): # we RTL at end of mission
            now = self.get_sim_time_cached()
            if now - tstart > 200:
                raise AutoTestTimeoutException("Did not disarm as expected")
            m = self.mav.recv_match(type='MISSION_CURRENT', blocking=True)
            at_delay_item = ""
            if m.seq == 3:
                at_delay_item = "(At delay item)"
                if count_start == -1:
                    count_start = now
            if ((now - last_mission_current_msg) > 1 or m.seq != last_seq):
                dist = None
                x = self.mav.messages.get("NAV_CONTROLLER_OUTPUT", None)
                if x is not None:
                    dist = x.wp_dist
                    self.progress("MISSION_CURRENT.seq=%u dist=%s %s" %
                                  (m.seq, dist, at_delay_item))
                last_mission_current_msg = self.get_sim_time_cached()
                last_seq = m.seq
            if m.seq > 3:
                if count_stop == -1:
                    count_stop = now
        calculated_delay = count_stop - count_start
        want_delay = 59 # should reflect what's in the mission file
        self.progress("Stopped for %u seconds (want >=%u seconds)" %
                      (calculated_delay, want_delay))
        if calculated_delay < want_delay:
            raise NotAchievedException("Did not delay for long enough")

    def test_rangefinder(self):
        ex = None
        self.context_push()

        self.progress("Making sure we don't ordinarily get RANGEFINDER")
        m = self.mav.recv_match(type='RANGEFINDER',
                                blocking=True,
                                timeout=5)

        if m is not None:
            raise NotAchievedException("Received unexpected RANGEFINDER msg")

        # may need to force a rotation if some other test has used the
        # rangefinder...
        self.progress("Ensure no RFND messages in log")
        self.set_parameter("LOG_DISARMED", 1)
        if self.current_onboard_log_contains_message("RFND"):
            raise NotAchievedException("Found unexpected RFND message")

        try:
            self.set_analog_rangefinder_parameters()
            self.set_parameter("RC9_OPTION", 10) # rangefinder
            self.set_rc(9, 2000)

            self.reboot_sitl()

            self.progress("Making sure we now get RANGEFINDER messages")
            m = self.mav.recv_match(type='RANGEFINDER',
                                    blocking=True,
                                    timeout=10)
            if m is None:
                raise NotAchievedException("Did not get expected RANGEFINDER msg")

            self.progress("Checking RangeFinder is marked as enabled in mavlink")
            m = self.mav.recv_match(type='SYS_STATUS',
                                    blocking=True,
                                    timeout=10)
            flags = m.onboard_control_sensors_enabled
            if not flags & mavutil.mavlink.MAV_SYS_STATUS_SENSOR_LASER_POSITION:
                raise NotAchievedException("Laser not enabled in SYS_STATUS")
            self.progress("Disabling laser using switch")
            self.set_rc(9, 1000)
            self.delay_sim_time(1)
            self.progress("Checking RangeFinder is marked as disabled in mavlink")
            m = self.mav.recv_match(type='SYS_STATUS',
                                    blocking=True,
                                    timeout=10)
            flags = m.onboard_control_sensors_enabled
            if flags & mavutil.mavlink.MAV_SYS_STATUS_SENSOR_LASER_POSITION:
                raise NotAchievedException("Laser enabled in SYS_STATUS")

            self.progress("Re-enabling rangefinder")
            self.set_rc(9, 2000)
            self.delay_sim_time(1)
            m = self.mav.recv_match(type='SYS_STATUS',
                                    blocking=True,
                                    timeout=10)
            flags = m.onboard_control_sensors_enabled
            if not flags & mavutil.mavlink.MAV_SYS_STATUS_SENSOR_LASER_POSITION:
                raise NotAchievedException("Laser not enabled in SYS_STATUS")

            self.takeoff(10, mode="LOITER")

            m_r = self.mav.recv_match(type='RANGEFINDER',
                                      blocking=True)
            m_p = self.mav.recv_match(type='GLOBAL_POSITION_INT',
                                      blocking=True)

            if abs(m_r.distance - m_p.relative_alt/1000) > 1:
                raise NotAchievedException(
                    "rangefinder/global position int mismatch %0.2f vs %0.2f" %
                    (m_r.distance, m_p.relative_alt/1000))

            self.land_and_disarm()

            if not self.current_onboard_log_contains_message("RFND"):
                raise NotAchievedException("Did not see expected RFND message")

        except Exception as e:
            self.print_exception_caught(e)
            ex = e
        self.context_pop()
        self.reboot_sitl()
        if ex is not None:
            raise ex

    def test_surface_tracking(self):
        ex = None
        self.context_push()

        # we must start mavproxy here as otherwise we can't get the
        # terrain database tiles - this leads to random failures in
        # CI!
        mavproxy = self.start_mavproxy()

        try:
            self.set_analog_rangefinder_parameters()
            self.set_parameter("RC9_OPTION", 10) # rangefinder
            self.set_rc(9, 2000)

            self.reboot_sitl() # needed for both rangefinder and initial position
            self.assert_vehicle_location_is_at_startup_location()

            self.takeoff(10, mode="LOITER")
            lower_surface_pos = mavutil.location(-35.362421, 149.164534, 584, 270)
            here = self.mav.location()
            bearing = self.get_bearing(here, lower_surface_pos)

            self.change_mode("GUIDED")
            self.guided_achieve_heading(bearing)
            self.change_mode("LOITER")
            self.delay_sim_time(2)
            m = self.mav.recv_match(type='GLOBAL_POSITION_INT', blocking=True)
            orig_absolute_alt_mm = m.alt

            self.progress("Original alt: absolute=%f" % orig_absolute_alt_mm)

            self.progress("Flying somewhere which surface is known lower compared to takeoff point")
            self.set_rc(2, 1450)
            tstart = self.get_sim_time()
            while True:
                if self.get_sim_time() - tstart > 200:
                    raise NotAchievedException("Did not reach lower point")
                m = self.mav.recv_match(type='GLOBAL_POSITION_INT', blocking=True)
                x = mavutil.location(m.lat/1e7, m.lon/1e7, m.alt/1e3, 0)
                dist = self.get_distance(x, lower_surface_pos)
                delta = (orig_absolute_alt_mm - m.alt)/1000.0

                self.progress("Distance: %fm abs-alt-delta: %fm" %
                              (dist, delta))
                if dist < 15:
                    if delta < 0.8:
                        raise NotAchievedException("Did not dip in altitude as expected")
                    break

            self.set_rc(2, 1500)
            self.do_RTL()

        except Exception as e:
            self.print_exception_caught(e)
            self.disarm_vehicle(force=True)
            ex = e

        self.stop_mavproxy(mavproxy)

        self.context_pop()
        self.reboot_sitl()
        if ex is not None:
            raise ex

    def test_rangefinder_switchover(self):
        """test that the EKF correctly handles the switchover between baro and rangefinder"""
        ex = None
        self.context_push()

        try:
            self.set_analog_rangefinder_parameters()

            self.set_parameters({
                "RNGFND1_MAX_CM": 1500
            })

            # configure EKF to use rangefinder for altitude at low altitudes
            ahrs_ekf_type = self.get_parameter("AHRS_EKF_TYPE")
            if ahrs_ekf_type == 2:
                self.set_parameter("EK2_RNG_USE_HGT", 70)
            if ahrs_ekf_type == 3:
                self.set_parameter("EK3_RNG_USE_HGT", 70)

            self.reboot_sitl() # needed for both rangefinder and initial position
            self.assert_vehicle_location_is_at_startup_location()

            self.change_mode("LOITER")
            self.wait_ready_to_arm()
            self.arm_vehicle()
            self.set_rc(3, 1800)
            self.set_rc(2, 1200)
            # wait till we get to 50m
            self.wait_altitude(50, 52, True, 60)

            self.change_mode("RTL")
            # wait till we get to 25m
            self.wait_altitude(25, 27, True, 120)

            # level up
            self.set_rc(2, 1500)
            self.wait_altitude(14, 15, relative=True)

            self.wait_rtl_complete()

        except Exception as e:
            self.print_exception_caught(e)
            self.disarm_vehicle(force=True)
            ex = e
        self.context_pop()
        self.reboot_sitl()
        if ex is not None:
            raise ex

    def test_parachute(self):

        self.set_rc(9, 1000)
        self.set_parameter("CHUTE_ENABLED", 1)
        self.set_parameter("CHUTE_TYPE", 10)
        self.set_parameter("SERVO9_FUNCTION", 27)
        self.set_parameter("SIM_PARA_ENABLE", 1)
        self.set_parameter("SIM_PARA_PIN", 9)

        self.progress("Test triggering parachute in mission")
        self.load_mission("copter_parachute_mission.txt")
        self.change_mode('LOITER')
        self.wait_ready_to_arm()
        self.arm_vehicle()
        self.change_mode('AUTO')
        self.set_rc(3, 1600)
        self.wait_statustext('BANG', timeout=60)
        self.disarm_vehicle(force=True)
        self.reboot_sitl()

        self.progress("Test triggering with mavlink message")
        self.takeoff(20)
        self.run_cmd(mavutil.mavlink.MAV_CMD_DO_PARACHUTE,
                     2, # release
                     0,
                     0,
                     0,
                     0,
                     0,
                     0)
        self.wait_statustext('BANG', timeout=60)
        self.disarm_vehicle(force=True)
        self.reboot_sitl()

        self.progress("Testing three-position switch")
        self.set_parameter("RC9_OPTION", 23) # parachute 3pos

        self.progress("Test manual triggering")
        self.takeoff(20)
        self.set_rc(9, 2000)
        self.wait_statustext('BANG', timeout=60)
        self.set_rc(9, 1000)
        self.disarm_vehicle(force=True)
        self.reboot_sitl()

        self.context_push()
        self.progress("Crashing with 3pos switch in enable position")
        self.takeoff(40)
        self.set_rc(9, 1500)
        self.set_parameter("SIM_ENGINE_MUL", 0)
        self.set_parameter("SIM_ENGINE_FAIL", 1)
        self.wait_statustext('BANG', timeout=60)
        self.set_rc(9, 1000)
        self.disarm_vehicle(force=True)
        self.reboot_sitl()
        self.context_pop()

        self.progress("Crashing with 3pos switch in disable position")
        loiter_alt = 10
        self.takeoff(loiter_alt, mode='LOITER')
        self.set_rc(9, 1100)
        self.set_parameter("SIM_ENGINE_MUL", 0)
        self.set_parameter("SIM_ENGINE_FAIL", 1)
        tstart = self.get_sim_time()
        while self.get_sim_time_cached() < tstart + 5:
            m = self.mav.recv_match(type='STATUSTEXT', blocking=True, timeout=1)
            if m is None:
                continue
            if "BANG" in m.text:
                self.set_rc(9, 1000)
                self.reboot_sitl()
                raise NotAchievedException("Parachute deployed when disabled")
        self.set_rc(9, 1000)
        self.disarm_vehicle(force=True)
        self.reboot_sitl()

    def test_motortest(self, timeout=60):
        self.start_subtest("Testing PWM output")
        pwm_in = 1300
        # default frame is "+" - start motor of 2 is "B", which is
        # motor 1... see
        # https://ardupilot.org/copter/docs/connect-escs-and-motors.html
        self.run_cmd(mavutil.mavlink.MAV_CMD_DO_MOTOR_TEST,
                     2, # start motor
                     mavutil.mavlink.MOTOR_TEST_THROTTLE_PWM,
                     pwm_in, # pwm-to-output
                     2, # timeout in seconds
                     2, # number of motors to output
                     0, # compass learning
                     0,
                     timeout=timeout)
        # long timeouts here because there's a pause before we start motors
        self.wait_servo_channel_value(1, pwm_in, timeout=10)
        self.wait_servo_channel_value(4, pwm_in, timeout=10)
        self.wait_statustext("finished motor test")
        self.end_subtest("Testing PWM output")

        self.start_subtest("Testing percentage output")
        percentage = 90.1
        # since MOT_SPIN_MIN and MOT_SPIN_MAX are not set, the RC3
        # min/max are used.
        expected_pwm = 1000 + (self.get_parameter("RC3_MAX") - self.get_parameter("RC3_MIN")) * percentage/100.0
        self.progress("expected pwm=%f" % expected_pwm)
        self.run_cmd(mavutil.mavlink.MAV_CMD_DO_MOTOR_TEST,
                     2, # start motor
                     mavutil.mavlink.MOTOR_TEST_THROTTLE_PERCENT,
                     percentage, # pwm-to-output
                     2, # timeout in seconds
                     2, # number of motors to output
                     0, # compass learning
                     0,
                     timeout=timeout)
        self.wait_servo_channel_value(1, expected_pwm, timeout=10)
        self.wait_servo_channel_value(4, expected_pwm, timeout=10)
        self.wait_statustext("finished motor test")
        self.end_subtest("Testing percentage output")

    def fly_precision_sitl(self):
        """Use SITL PrecLand backend precision messages to land aircraft."""

        self.context_push()

        ex = None
        try:
            self.set_parameter("PLND_ENABLED", 1)
            self.set_parameter("PLND_TYPE", 4)

            self.set_analog_rangefinder_parameters()
            self.set_parameter("SIM_SONAR_SCALE", 12)

            start = self.mav.location()
            target = start
            (target.lat, target.lng) = mavextra.gps_offset(start.lat, start.lng, 4, -4)
            self.progress("Setting target to %f %f" % (target.lat, target.lng))

            self.set_parameter("SIM_PLD_ENABLE", 1)
            self.set_parameter("SIM_PLD_LAT", target.lat)
            self.set_parameter("SIM_PLD_LON", target.lng)
            self.set_parameter("SIM_PLD_HEIGHT", 0)
            self.set_parameter("SIM_PLD_ALT_LMT", 15)
            self.set_parameter("SIM_PLD_DIST_LMT", 10)

            self.reboot_sitl()

            self.progress("Waiting for location")
            self.zero_throttle()
            self.takeoff(10, 1800)
            self.change_mode("LAND")
            self.wait_landed_and_disarmed()
            self.mav.recv_match(type='GLOBAL_POSITION_INT', blocking=True)
            new_pos = self.mav.location()
            delta = self.get_distance(target, new_pos)
            self.progress("Landed %f metres from target position" % delta)
            max_delta = 1
            if delta > max_delta:
                raise NotAchievedException("Did not land close enough to target position (%fm > %fm" % (delta, max_delta))

            if not self.current_onboard_log_contains_message("PL"):
                raise NotAchievedException("Did not see expected PL message")

        except Exception as e:
            self.print_exception_caught(e)
            ex = e

        self.zero_throttle()
        self.context_pop()
        self.reboot_sitl()
        self.progress("All done")

        if ex is not None:
            raise ex

    def get_system_clock_utc(self, time_seconds):
        # this is a copy of ArduPilot's AP_RTC function!
        # separate time into ms, sec, min, hour and days but all expressed
        # in milliseconds
        time_ms = time_seconds * 1000
        ms = time_ms % 1000
        sec_ms = (time_ms % (60 * 1000)) - ms
        min_ms = (time_ms % (60 * 60 * 1000)) - sec_ms - ms
        hour_ms = (time_ms % (24 * 60 * 60 * 1000)) - min_ms - sec_ms - ms

        # convert times as milliseconds into appropriate units
        secs = sec_ms / 1000
        mins = min_ms / (60 * 1000)
        hours = hour_ms / (60 * 60 * 1000)
        return (hours, mins, secs, 0)

    def calc_delay(self, seconds, delay_for_seconds):
        # delay-for-seconds has to be long enough that we're at the
        # waypoint before that time.  Otherwise we'll try to wait a
        # day....
        if delay_for_seconds >= 3600:
            raise ValueError("Won't handle large delays")
        (hours,
         mins,
         secs,
         ms) = self.get_system_clock_utc(seconds)
        self.progress("Now is %uh %um %us" % (hours, mins, secs))
        secs += delay_for_seconds # add seventeen seconds
        mins += int(secs/60)
        secs %= 60

        hours += int(mins / 60)
        mins %= 60

        if hours > 24:
            raise ValueError("Way too big a delay")
        self.progress("Delay until %uh %um %us" %
                      (hours, mins, secs))
        return (hours, mins, secs, 0)

    def reset_delay_item(self, seq, seconds_in_future):
        frame = mavutil.mavlink.MAV_FRAME_GLOBAL_RELATIVE_ALT_INT
        command = mavutil.mavlink.MAV_CMD_NAV_DELAY
        # retrieve mission item and check it:
        tried_set = False
        hours = None
        mins = None
        secs = None
        while True:
            self.progress("Requesting item")
            self.mav.mav.mission_request_send(1,
                                              1,
                                              seq)
            st = self.mav.recv_match(type='MISSION_ITEM',
                                     blocking=True,
                                     timeout=1)
            if st is None:
                continue

            print("Item: %s" % str(st))
            have_match = (tried_set and
                          st.seq == seq and
                          st.command == command and
                          st.param2 == hours and
                          st.param3 == mins and
                          st.param4 == secs)
            if have_match:
                return

            self.progress("Mission mismatch")

            m = None
            tstart = self.get_sim_time()
            while True:
                if self.get_sim_time_cached() - tstart > 3:
                    raise NotAchievedException(
                        "Did not receive MISSION_REQUEST")
                self.mav.mav.mission_write_partial_list_send(1,
                                                             1,
                                                             seq,
                                                             seq)
                m = self.mav.recv_match(type='MISSION_REQUEST',
                                        blocking=True,
                                        timeout=1)
                if m is None:
                    continue
                if m.seq != st.seq:
                    continue
                break

            self.progress("Sending absolute-time mission item")

            # we have to change out the delay time...
            now = self.mav.messages["SYSTEM_TIME"]
            if now is None:
                raise PreconditionFailedException("Never got SYSTEM_TIME")
            if now.time_unix_usec == 0:
                raise PreconditionFailedException("system time is zero")
            (hours, mins, secs, ms) = self.calc_delay(now.time_unix_usec/1000000, seconds_in_future)

            self.mav.mav.mission_item_send(
                1, # target system
                1, # target component
                seq, # seq
                frame, # frame
                command, # command
                0, # current
                1, # autocontinue
                0, # p1 (relative seconds)
                hours, # p2
                mins, # p3
                secs, # p4
                0, # p5
                0, # p6
                0) # p7
            tried_set = True
            ack = self.mav.recv_match(type='MISSION_ACK',
                                      blocking=True,
                                      timeout=1)
            self.progress("Received ack: %s" % str(ack))

    def fly_nav_delay_abstime(self):
        """fly a simple mission that has a delay in it"""
        self.fly_nav_delay_abstime_x(87)

    def fly_nav_delay_abstime_x(self, delay_for, expected_delay=None):
        """fly a simple mission that has a delay in it, expect a delay"""

        if expected_delay is None:
            expected_delay = delay_for

        self.load_mission("copter_nav_delay.txt")

        self.change_mode("LOITER")

        self.wait_ready_to_arm()

        delay_item_seq = 3
        self.reset_delay_item(delay_item_seq, delay_for)
        delay_for_seconds = delay_for
        reset_at_m = self.mav.recv_match(type='SYSTEM_TIME', blocking=True)
        reset_at = reset_at_m.time_unix_usec/1000000

        self.arm_vehicle()
        self.change_mode("AUTO")
        self.set_rc(3, 1600)
        count_stop = -1
        tstart = self.get_sim_time()
        while self.armed(): # we RTL at end of mission
            now = self.get_sim_time_cached()
            if now - tstart > 240:
                raise AutoTestTimeoutException("Did not disarm as expected")
            m = self.mav.recv_match(type='MISSION_CURRENT', blocking=True)
            at_delay_item = ""
            if m.seq == delay_item_seq:
                at_delay_item = "(delay item)"
            self.progress("MISSION_CURRENT.seq=%u %s" % (m.seq, at_delay_item))
            if m.seq > delay_item_seq:
                if count_stop == -1:
                    count_stop_m = self.mav.recv_match(type='SYSTEM_TIME',
                                                       blocking=True)
                    count_stop = count_stop_m.time_unix_usec/1000000
        calculated_delay = count_stop - reset_at
        error = abs(calculated_delay - expected_delay)
        self.progress("Stopped for %u seconds (want >=%u seconds)" %
                      (calculated_delay, delay_for_seconds))
        if error > 2:
            raise NotAchievedException("delay outside expectations")

    def fly_nav_takeoff_delay_abstime(self):
        """make sure taking off at a specific time works"""
        self.load_mission("copter_nav_delay_takeoff.txt")

        self.change_mode("LOITER")
        self.wait_ready_to_arm()

        delay_item_seq = 2
        delay_for_seconds = 77
        self.reset_delay_item(delay_item_seq, delay_for_seconds)
        reset_at = self.get_sim_time_cached()

        self.arm_vehicle()
        self.change_mode("AUTO")

        self.set_rc(3, 1600)

        # should not take off for about least 77 seconds
        tstart = self.get_sim_time()
        took_off = False
        while self.armed():
            now = self.get_sim_time_cached()
            if now - tstart > 200:
                # timeout
                break
            m = self.mav.recv_match(type='MISSION_CURRENT', blocking=True)
            now = self.get_sim_time_cached()
            self.progress("%s" % str(m))
            if m.seq > delay_item_seq:
                if not took_off:
                    took_off = True
                    delta_time = now - reset_at
                    if abs(delta_time - delay_for_seconds) > 2:
                        raise NotAchievedException((
                            "Did not take off on time "
                            "measured=%f want=%f" %
                            (delta_time, delay_for_seconds)))

        if not took_off:
            raise NotAchievedException("Did not take off")

    def fly_zigzag_mode(self):
        '''test zigzag mode'''

        # set channel 8 for zigzag savewp and recentre it
        self.set_parameter("RC8_OPTION", 61)

        self.takeoff(alt_min=5, mode='LOITER')

        ZIGZAG = 24
        j = 0
        slowdown_speed = 0.3 # because Copter takes a long time to actually stop
        self.start_subtest("Conduct ZigZag test for all 4 directions")
        while j < 4:
            self.progress("## Align heading with the run-way (j=%d)##" % j)
            self.set_rc(8, 1500)
            self.set_rc(4, 1420)
            self.wait_heading(352-j*90)
            self.set_rc(4, 1500)
            self.change_mode(ZIGZAG)
            self.progress("## Record Point A ##")
            self.set_rc(8, 1100)  # record point A
            self.set_rc(1, 1700)  # fly side-way for 20m
            self.wait_distance(20)
            self.set_rc(1, 1500)
            self.wait_groundspeed(0, slowdown_speed)   # wait until the copter slows down
            self.progress("## Record Point A ##")
            self.set_rc(8, 1500)    # pilot always have to cross mid position when changing for low to high position
            self.set_rc(8, 1900)    # record point B

            i = 1
            while i < 2:
                self.start_subtest("Run zigzag A->B and B->A (i=%d)" % i)
                self.progress("## fly forward for 10 meter ##")
                self.set_rc(2, 1300)
                self.wait_distance(10)
                self.set_rc(2, 1500)    # re-centre pitch rc control
                self.wait_groundspeed(0, slowdown_speed)   # wait until the copter slows down
                self.set_rc(8, 1500)    # switch to mid position
                self.progress("## auto execute vector BA ##")
                self.set_rc(8, 1100)
                self.wait_distance(17)  # wait for it to finish
                self.wait_groundspeed(0, slowdown_speed)   # wait until the copter slows down

                self.progress("## fly forward for 10 meter ##")
                self.set_rc(2, 1300)    # fly forward for 10 meter
                self.wait_distance(10)
                self.set_rc(2, 1500)    # re-centre pitch rc control
                self.wait_groundspeed(0, slowdown_speed)   # wait until the copter slows down
                self.set_rc(8, 1500)    # switch to mid position
                self.progress("## auto execute vector AB ##")
                self.set_rc(8, 1900)
                self.wait_distance(17)  # wait for it to finish
                self.wait_groundspeed(0, slowdown_speed)   # wait until the copter slows down
                i = i + 1
            # test the case when pilot switch to manual control during the auto flight
            self.start_subtest("test the case when pilot switch to manual control during the auto flight")
            self.progress("## fly forward for 10 meter ##")
            self.set_rc(2, 1300)    # fly forward for 10 meter
            self.wait_distance(10)
            self.set_rc(2, 1500)    # re-centre pitch rc control
            self.wait_groundspeed(0, 0.3)   # wait until the copter slows down
            self.set_rc(8, 1500)    # switch to mid position
            self.progress("## auto execute vector BA ##")
            self.set_rc(8, 1100)    # switch to low position, auto execute vector BA
            self.wait_distance(8)   # purposely switch to manual halfway
            self.set_rc(8, 1500)
            self.wait_groundspeed(0, slowdown_speed)   # copter should slow down here
            self.progress("## Manual control to fly forward ##")
            self.set_rc(2, 1300)    # manual control to fly forward
            self.wait_distance(8)
            self.set_rc(2, 1500)    # re-centre pitch rc control
            self.wait_groundspeed(0, slowdown_speed)   # wait until the copter slows down
            self.progress("## continue vector BA ##")
            self.set_rc(8, 1100)    # copter should continue mission here
            self.wait_distance(8)   # wait for it to finish rest of BA
            self.wait_groundspeed(0, slowdown_speed)   # wait until the copter slows down
            self.set_rc(8, 1500)    # switch to mid position
            self.progress("## auto execute vector AB ##")
            self.set_rc(8, 1900)    # switch to execute AB again
            self.wait_distance(17)  # wait for it to finish
            self.wait_groundspeed(0, slowdown_speed)   # wait until the copter slows down
            self.change_mode('LOITER')
            j = j + 1

        self.do_RTL()

    def test_setting_modes_via_modeswitch(self):
        self.context_push()
        ex = None
        try:
            fltmode_ch = 5
            self.set_parameter("FLTMODE_CH", fltmode_ch)
            self.set_rc(fltmode_ch, 1000) # PWM for mode1
            testmodes = [("FLTMODE1", 4, "GUIDED", 1165),
                         ("FLTMODE2", 13, "SPORT", 1295),
                         ("FLTMODE3", 6, "RTL", 1425),
                         ("FLTMODE4", 7, "CIRCLE", 1555),
                         ("FLTMODE5", 1, "ACRO", 1685),
                         ("FLTMODE6", 17, "BRAKE", 1815),
                         ]
            for mode in testmodes:
                (parm, parm_value, name, pwm) = mode
                self.set_parameter(parm, parm_value)

            for mode in reversed(testmodes):
                (parm, parm_value, name, pwm) = mode
                self.set_rc(fltmode_ch, pwm)
                self.wait_mode(name)

            for mode in testmodes:
                (parm, parm_value, name, pwm) = mode
                self.set_rc(fltmode_ch, pwm)
                self.wait_mode(name)

            for mode in reversed(testmodes):
                (parm, parm_value, name, pwm) = mode
                self.set_rc(fltmode_ch, pwm)
                self.wait_mode(name)

        except Exception as e:
            self.print_exception_caught(e)
            ex = e

        self.context_pop()

        if ex is not None:
            raise ex

    def test_setting_modes_via_auxswitch(self):
        self.context_push()
        ex = None
        try:
            fltmode_ch = int(self.get_parameter("FLTMODE_CH"))
            self.set_rc(fltmode_ch, 1000)
            self.wait_mode("CIRCLE")
            self.set_rc(9, 1000)
            self.set_rc(10, 1000)
            self.set_parameter("RC9_OPTION", 18) # land
            self.set_parameter("RC10_OPTION", 55) # guided
            self.set_rc(9, 1900)
            self.wait_mode("LAND")
            self.set_rc(10, 1900)
            self.wait_mode("GUIDED")
            self.set_rc(10, 1000) # this re-polls the mode switch
            self.wait_mode("CIRCLE")
        except Exception as e:
            self.print_exception_caught(e)
            ex = e

        self.context_pop()

        if ex is not None:
            raise ex

    def fly_guided_stop(self,
                        timeout=20,
                        groundspeed_tolerance=0.05,
                        climb_tolerance=0.01):
        """stop the vehicle moving in guided mode"""
        self.progress("Stopping vehicle")
        tstart = self.get_sim_time()
        # send a position-control command
        self.mav.mav.set_position_target_local_ned_send(
            0, # timestamp
            1, # target system_id
            1, # target component id
            mavutil.mavlink.MAV_FRAME_BODY_NED,
            0b1111111111111000, # mask specifying use-only-x-y-z
            0, # x
            0, # y
            0, # z
            0, # vx
            0, # vy
            0, # vz
            0, # afx
            0, # afy
            0, # afz
            0, # yaw
            0, # yawrate
        )
        while True:
            if self.get_sim_time_cached() - tstart > timeout:
                raise NotAchievedException("Vehicle did not stop")
            m = self.mav.recv_match(type='VFR_HUD', blocking=True)
            print("%s" % str(m))
            if (m.groundspeed < groundspeed_tolerance and
                    m.climb < climb_tolerance):
                break

    def fly_guided_move_global_relative_alt(self, lat, lon, alt):
        startpos = self.mav.recv_match(type='GLOBAL_POSITION_INT',
                                       blocking=True)

        self.mav.mav.set_position_target_global_int_send(
            0, # timestamp
            1, # target system_id
            1, # target component id
            mavutil.mavlink.MAV_FRAME_GLOBAL_RELATIVE_ALT_INT,
            0b1111111111111000, # mask specifying use-only-lat-lon-alt
            lat, # lat
            lon, # lon
            alt, # alt
            0, # vx
            0, # vy
            0, # vz
            0, # afx
            0, # afy
            0, # afz
            0, # yaw
            0, # yawrate
        )

        tstart = self.get_sim_time()
        while True:
            if self.get_sim_time_cached() - tstart > 200:
                raise NotAchievedException("Did not move far enough")
            # send a position-control command
            pos = self.mav.recv_match(type='GLOBAL_POSITION_INT',
                                      blocking=True)
            delta = self.get_distance_int(startpos, pos)
            self.progress("delta=%f (want >10)" % delta)
            if delta > 10:
                break

    def fly_guided_move_local(self, x, y, z_up, timeout=100):
        """move the vehicle using MAVLINK_MSG_ID_SET_POSITION_TARGET_LOCAL_NED"""
        startpos = self.mav.recv_match(type='LOCAL_POSITION_NED', blocking=True)
        self.progress("startpos=%s" % str(startpos))

        tstart = self.get_sim_time()
        # send a position-control command
        self.mav.mav.set_position_target_local_ned_send(
            0, # timestamp
            1, # target system_id
            1, # target component id
            mavutil.mavlink.MAV_FRAME_LOCAL_NED,
            0b1111111111111000, # mask specifying use-only-x-y-z
            x, # x
            y, # y
            -z_up,# z
            0, # vx
            0, # vy
            0, # vz
            0, # afx
            0, # afy
            0, # afz
            0, # yaw
            0, # yawrate
        )
        while True:
            if self.get_sim_time_cached() - tstart > timeout:
                raise NotAchievedException("Did not start to move")
            m = self.mav.recv_match(type='VFR_HUD', blocking=True)
            print("%s" % m)
            if m.groundspeed > 0.5:
                break

        self.progress("Waiting for vehicle to stop...")
        self.wait_groundspeed(1, 100, timeout=timeout)

        stoppos = self.mav.recv_match(type='LOCAL_POSITION_NED', blocking=True)
        self.progress("stop_pos=%s" % str(stoppos))

        x_achieved = stoppos.x - startpos.x
        if x_achieved - x > 1:
            raise NotAchievedException("Did not achieve x position: want=%f got=%f" % (x, x_achieved))

        y_achieved = stoppos.y - startpos.y
        if y_achieved - y > 1:
            raise NotAchievedException("Did not achieve y position: want=%f got=%f" % (y, y_achieved))

        z_achieved = stoppos.z - startpos.z
        if z_achieved - z_up > 1:
            raise NotAchievedException("Did not achieve z position: want=%f got=%f" % (z_up, z_achieved))

    def test_guided_local_position_target(self, x, y, z_up):
        """ Check target position being received by vehicle """
        # set POSITION_TARGET_LOCAL_NED message rate using SET_MESSAGE_INTERVAL
        self.progress("Setting local target in NED: (%f, %f, %f)" % (x, y, -z_up))
        self.progress("Setting rate to 1 Hz")
        self.set_message_rate_hz(mavutil.mavlink.MAVLINK_MSG_ID_POSITION_TARGET_LOCAL_NED, 1)
        # set position target
        self.mav.mav.set_position_target_local_ned_send(
            0, # timestamp
            1, # target system_id
            1, # target component id
            mavutil.mavlink.MAV_FRAME_LOCAL_NED,
            0b1111111111111000, # mask specifying use only xyz
            x, # x
            y, # y
            -z_up, # z
            0, # vx
            0, # vy
            0, # vz
            0, # afx
            0, # afy
            0, # afz
            0, # yaw
            0, # yawrate
        )
        m = self.mav.recv_match(type='POSITION_TARGET_LOCAL_NED', blocking=True, timeout=2)
        self.progress("Received local target: %s" % str(m))

        if not (m.type_mask == 0xFFF8 or m.type_mask == 0x0FF8):
            raise NotAchievedException("Did not receive proper mask: expected=65528 or 4088, got=%u" % m.type_mask)

        if x - m.x > 0.1:
            raise NotAchievedException("Did not receive proper target position x: wanted=%f got=%f" % (x, m.x))

        if y - m.y > 0.1:
            raise NotAchievedException("Did not receive proper target position y: wanted=%f got=%f" % (y, m.y))

        if z_up - (-m.z) > 0.1:
            raise NotAchievedException("Did not receive proper target position z: wanted=%f got=%f" % (z_up, -m.z))

    def test_guided_local_velocity_target(self, vx, vy, vz_up, timeout=3):
        " Check local target velocity being recieved by vehicle "
        self.progress("Setting local NED velocity target: (%f, %f, %f)" % (vx, vy, -vz_up))
        self.progress("Setting POSITION_TARGET_LOCAL_NED message rate to 10Hz")
        self.set_message_rate_hz(mavutil.mavlink.MAVLINK_MSG_ID_POSITION_TARGET_LOCAL_NED, 10)

        # Drain old messages and ignore the ramp-up to the required target velocity
        tstart = self.get_sim_time()
        while self.get_sim_time_cached() - tstart < timeout:
            # send velocity-control command
            self.mav.mav.set_position_target_local_ned_send(
                0, # timestamp
                1, # target system_id
                1, # target component id
                mavutil.mavlink.MAV_FRAME_LOCAL_NED,
                0b1111111111000111, # mask specifying use only vx,vy,vz
                0, # x
                0, # y
                0, # z
                vx, # vx
                vy, # vy
                -vz_up, # vz
                0, # afx
                0, # afy
                0, # afz
                0, # yaw
                0, # yawrate
            )
            m = self.mav.recv_match(type='POSITION_TARGET_LOCAL_NED', blocking=True, timeout=1)

            if m is None:
                raise NotAchievedException("Did not receive any message for 1 sec")

            self.progress("Received local target: %s" % str(m))

        # Check the last received message
        if not (m.type_mask == 0xFFC7 or m.type_mask == 0x0FC7):
            raise NotAchievedException("Did not receive proper mask: expected=65479 or 4039, got=%u" % m.type_mask)

        if vx - m.vx > 0.1:
            raise NotAchievedException("Did not receive proper target velocity vx: wanted=%f got=%f" % (vx, m.vx))

        if vy - m.vy > 0.1:
            raise NotAchievedException("Did not receive proper target velocity vy: wanted=%f got=%f" % (vy, m.vy))

        if vz_up - (-m.vz) > 0.1:
            raise NotAchievedException("Did not receive proper target velocity vz: wanted=%f got=%f" % (vz_up, -m.vz))

        self.progress("Received proper target velocity commands")

    def test_position_target_message_mode(self):
        " Ensure that POSITION_TARGET_LOCAL_NED messages are sent in Guided Mode only "
        self.hover()
        self.change_mode('LOITER')
        self.progress("Setting POSITION_TARGET_LOCAL_NED message rate to 10Hz")
        self.set_message_rate_hz(mavutil.mavlink.MAVLINK_MSG_ID_POSITION_TARGET_LOCAL_NED, 10)

        tstart = self.get_sim_time()
        while self.get_sim_time_cached() < tstart + 5:
            m = self.mav.recv_match(type='POSITION_TARGET_LOCAL_NED', blocking=True, timeout=1)
            if m is None:
                continue

            raise NotAchievedException("Received POSITION_TARGET message in LOITER mode: %s" % str(m))

        self.progress("Did not receive any POSITION_TARGET_LOCAL_NED message in LOITER mode. Success")

    def earth_to_body(self, vector):
        m = self.mav.messages["ATTITUDE"]
        x = rotmat.Vector3(m.roll, m.pitch, m.yaw)
#        print('r=%f p=%f y=%f' % (m.roll, m.pitch, m.yaw))
        return vector - x

    def loiter_to_ne(self, x, y, z, timeout=40):
        dest = rotmat.Vector3(x, y, z)
        tstart = self.get_sim_time()
        while True:
            if self.get_sim_time_cached() - tstart > timeout:
                raise NotAchievedException("Did not loiter to ne!")
            m_pos = self.mav.recv_match(type='LOCAL_POSITION_NED',
                                        blocking=True)
            pos = rotmat.Vector3(m_pos.x, m_pos.y, m_pos.z)
            delta_ef = pos - dest
            dist = math.sqrt(delta_ef.x * delta_ef.x + delta_ef.y * delta_ef.y)
            dist_max = 2
            self.progress("dist=%f want <%f" % (dist, dist_max))
            if dist < dist_max:
                break
            delta_bf = self.earth_to_body(delta_ef)
            angle_x = math.atan2(delta_bf.x, delta_bf.z)
            angle_y = math.atan2(delta_bf.y, delta_bf.z)
            distance = math.sqrt(delta_bf.x * delta_bf.x +
                                 delta_bf.y * delta_bf.y +
                                 delta_bf.z * delta_bf.z)
            self.mav.mav.landing_target_send(
                0, # time_usec
                1, # target_num
                mavutil.mavlink.MAV_FRAME_GLOBAL, # frame; AP ignores
                angle_x, # angle x (radians)
                angle_y, # angle y (radians)
                distance, # distance to target
                0.01, # size of target in radians, X-axis
                0.01 # size of target in radians, Y-axis
            )

        tstart = self.get_sim_time()
        while self.get_sim_time_cached() - tstart < 10:
            m_pos = self.mav.recv_match(type='LOCAL_POSITION_NED',
                                        blocking=True)
            pos = rotmat.Vector3(m_pos.x, m_pos.y, m_pos.z)
            delta_ef = pos - dest
            dist = math.sqrt(delta_ef.x * delta_ef.x + delta_ef.y * delta_ef.y)
            self.progress("dist=%f" % (dist,))

    def fly_payload_place_mission(self):
        """Test payload placing in auto."""
        self.context_push()

        ex = None
        try:
            self.set_analog_rangefinder_parameters()
            self.set_parameter("GRIP_ENABLE", 1)
            self.set_parameter("GRIP_TYPE", 1)
            self.set_parameter("SIM_GRPS_ENABLE", 1)
            self.set_parameter("SIM_GRPS_PIN", 8)
            self.set_parameter("SERVO8_FUNCTION", 28)
            self.set_parameter("RC9_OPTION", 19)
            self.reboot_sitl()
            self.set_rc(9, 2000)
            # load the mission:
            self.load_mission("copter_payload_place.txt")

            self.progress("Waiting for location")
            self.mav.location()
            self.zero_throttle()
            self.change_mode('STABILIZE')
            self.wait_ready_to_arm()

            self.arm_vehicle()

            self.change_mode('AUTO')

            self.set_rc(3, 1500)
            self.wait_text("Gripper load releas", timeout=90)

            self.wait_disarmed()

        except Exception as e:
            self.print_exception_caught(e)
            ex = e

        self.context_pop()
        self.reboot_sitl()
        self.progress("All done")

        if ex is not None:
            raise ex

    def fly_guided_change_submode(self):
        """"Ensure we can move around in guided after a takeoff command."""

        '''start by disabling GCS failsafe, otherwise we immediately disarm
        due to (apparently) not receiving traffic from the GCS for
        too long.  This is probably a function of --speedup'''
        self.set_parameter("FS_GCS_ENABLE", 0)
        self.set_parameter("DISARM_DELAY", 0) # until traffic problems are fixed
        self.change_mode("GUIDED")
        self.wait_ready_to_arm()
        self.arm_vehicle()

        self.user_takeoff(alt_min=10)

        self.start_subtest("yaw through absolute angles using MAV_CMD_CONDITION_YAW")
        self.guided_achieve_heading(45)
        self.guided_achieve_heading(135)

        self.start_subtest("move the vehicle using set_position_target_global_int")
        # the following numbers are 5-degree-latitude and 5-degrees
        # longitude - just so that we start to really move a lot.
        self.fly_guided_move_global_relative_alt(5, 5, 10)

        self.start_subtest("move the vehicle using MAVLINK_MSG_ID_SET_POSITION_TARGET_LOCAL_NED")
        self.fly_guided_stop(groundspeed_tolerance=0.1)
        self.fly_guided_move_local(5, 5, 10)

        self.start_subtest("Check target position received by vehicle using SET_MESSAGE_INTERVAL")
        self.test_guided_local_position_target(5, 5, 10)
        self.test_guided_local_velocity_target(2, 2, 1)
        self.test_position_target_message_mode()

        self.do_RTL()

    def test_gripper_mission(self):
        self.context_push()
        ex = None
        try:
            self.load_mission("copter-gripper-mission.txt")
            self.change_mode('LOITER')
            self.wait_ready_to_arm()
            self.assert_vehicle_location_is_at_startup_location()
            self.arm_vehicle()
            self.change_mode('AUTO')
            self.set_rc(3, 1500)
            self.wait_statustext("Gripper Grabbed", timeout=60)
            self.wait_statustext("Gripper Released", timeout=60)
        except Exception as e:
            self.print_exception_caught(e)
            self.change_mode('LAND')
            ex = e
        self.context_pop()
        self.wait_disarmed()
        if ex is not None:
            raise ex

    def test_spline_last_waypoint(self):
        self.context_push()
        ex = None
        try:
            self.load_mission("copter-spline-last-waypoint.txt")
            self.change_mode('LOITER')
            self.wait_ready_to_arm()
            self.arm_vehicle()
            self.change_mode('AUTO')
            self.set_rc(3, 1500)
            self.wait_altitude(10, 3000, relative=True)
        except Exception as e:
            self.print_exception_caught(e)
            ex = e
        self.context_pop()
        self.do_RTL()
        self.wait_disarmed()
        if ex is not None:
            raise ex

    def fly_manual_throttle_mode_change(self):
        self.set_parameter("FS_GCS_ENABLE", 0) # avoid GUIDED instant disarm
        self.change_mode("STABILIZE")
        self.wait_ready_to_arm()
        self.arm_vehicle()
        self.change_mode("ACRO")
        self.change_mode("STABILIZE")
        self.change_mode("GUIDED")
        self.set_rc(3, 1700)
        self.watch_altitude_maintained(-1, 0.2) # should not take off in guided
        self.run_cmd_do_set_mode(
            "ACRO",
            want_result=mavutil.mavlink.MAV_RESULT_FAILED)
        self.run_cmd_do_set_mode(
            "STABILIZE",
            want_result=mavutil.mavlink.MAV_RESULT_FAILED)
        self.run_cmd_do_set_mode(
            "DRIFT",
            want_result=mavutil.mavlink.MAV_RESULT_FAILED)
        self.progress("Check setting an invalid mode")
        self.run_cmd(
            mavutil.mavlink.MAV_CMD_DO_SET_MODE,
            mavutil.mavlink.MAV_MODE_FLAG_CUSTOM_MODE_ENABLED,
            126,
            0,
            0,
            0,
            0,
            0,
            want_result=mavutil.mavlink.MAV_RESULT_FAILED,
            timeout=1
        )
        self.set_rc(3, 1000)
        self.run_cmd_do_set_mode("ACRO")
        self.wait_disarmed()

    def test_mount_pitch(self, despitch, despitch_tolerance, timeout=10, hold=0):
        tstart = self.get_sim_time()
        success_start = 0
        while True:
            now = self.get_sim_time_cached()
            if now - tstart > timeout:
                raise NotAchievedException("Mount pitch not achieved")

            m = self.mav.recv_match(type='MOUNT_STATUS',
                                    blocking=True,
                                    timeout=5)
#            self.progress("pitch=%f roll=%f yaw=%f" %
#                          (m.pointing_a, m.pointing_b, m.pointing_c))
            mount_pitch = m.pointing_a/100.0 # centidegrees to degrees
            if abs(despitch - mount_pitch) > despitch_tolerance:
                self.progress("Mount pitch incorrect: got=%f want=%f (+/- %f)" %
                              (mount_pitch, despitch, despitch_tolerance))
                success_start = 0
                continue
            self.progress("Mount pitch correct: %f degrees == %f" %
                          (mount_pitch, despitch))
            if success_start == 0:
                success_start = now
                continue
            if now - success_start > hold:
                self.progress("Mount pitch achieved")
                return

    def do_pitch(self, pitch):
        '''pitch aircraft in guided/angle mode'''
        self.mav.mav.set_attitude_target_send(
            0, # time_boot_ms
            1, # target sysid
            1, # target compid
            0, # bitmask of things to ignore
            mavextra.euler_to_quat([0, math.radians(pitch), 0]), # att
            0, # roll rate (rad/s)
            1, # pitch rate
            0, # yaw rate
            0.5) # thrust, 0 to 1, translated to a climb/descent rate

    def test_mount(self):
        ex = None
        self.context_push()
        old_srcSystem = self.mav.mav.srcSystem
        self.mav.mav.srcSystem = 250
        self.set_parameter("DISARM_DELAY", 0)
        try:
            '''start by disabling GCS failsafe, otherwise we immediately disarm
            due to (apparently) not receiving traffic from the GCS for
            too long.  This is probably a function of --speedup'''
            self.set_parameter("FS_GCS_ENABLE", 0)

            self.progress("Setting up servo mount")
            roll_servo = 5
            pitch_servo = 6
            yaw_servo = 7
            self.set_parameter("MNT_TYPE", 1)
            self.set_parameter("SERVO%u_FUNCTION" % roll_servo, 8) # roll
            self.set_parameter("SERVO%u_FUNCTION" % pitch_servo, 7) # pitch
            self.set_parameter("SERVO%u_FUNCTION" % yaw_servo, 6) # yaw
            self.reboot_sitl() # to handle MNT_TYPE changing

            # make sure we're getting mount status and gimbal reports
            self.mav.recv_match(type='MOUNT_STATUS',
                                blocking=True,
                                timeout=5)
            self.mav.recv_match(type='GIMBAL_REPORT',
                                blocking=True,
                                timeout=5)

            # test pitch isn't stabilising:
            m = self.mav.recv_match(type='MOUNT_STATUS',
                                    blocking=True,
                                    timeout=5)
            if m.pointing_a != 0 or m.pointing_b != 0 or m.pointing_c != 0:
                raise NotAchievedException("Mount stabilising when not requested")

            self.change_mode('GUIDED')
            self.wait_ready_to_arm()
            self.arm_vehicle()

            self.user_takeoff()

            despitch = 10
            despitch_tolerance = 3

            self.progress("Pitching vehicle")
            self.do_pitch(despitch) # will time out!

            self.wait_pitch(despitch, despitch_tolerance)

            # check we haven't modified:
            m = self.mav.recv_match(type='MOUNT_STATUS',
                                    blocking=True,
                                    timeout=5)
            if m.pointing_a != 0 or m.pointing_b != 0 or m.pointing_c != 0:
                raise NotAchievedException("Mount stabilising when not requested")

            self.progress("Enable pitch stabilization using MOUNT_CONFIGURE")
            self.mav.mav.mount_configure_send(
                1, # target system
                1, # target component
                mavutil.mavlink.MAV_MOUNT_MODE_RC_TARGETING,
                0, # stab-roll
                1, # stab-pitch
                0)

            self.do_pitch(despitch)
            self.test_mount_pitch(-despitch, 1)

            self.progress("Disable pitch using MAV_CMD_DO_MOUNT_CONFIGURE")
            self.do_pitch(despitch)
            self.run_cmd(mavutil.mavlink.MAV_CMD_DO_MOUNT_CONFIGURE,
                         mavutil.mavlink.MAV_MOUNT_MODE_RC_TARGETING,
                         0,
                         0,
                         0,
                         0,
                         0,
                         0,
                         )
            self.test_mount_pitch(0, 0)

            self.progress("Point somewhere using MOUNT_CONTROL (ANGLE)")
            self.do_pitch(despitch)
            self.run_cmd(mavutil.mavlink.MAV_CMD_DO_MOUNT_CONFIGURE,
                         mavutil.mavlink.MAV_MOUNT_MODE_MAVLINK_TARGETING,
                         0,
                         0,
                         0,
                         0,
                         0,
                         0,
                         )
            self.mav.mav.mount_control_send(
                1, # target system
                1, # target component
                20 * 100, # pitch
                20 * 100, # roll (centidegrees)
                0,  # yaw
                0   # save position
            )
            self.test_mount_pitch(20, 1)

            self.progress("Point somewhere using MOUNT_CONTROL (GPS)")
            self.do_pitch(despitch)
            self.run_cmd(mavutil.mavlink.MAV_CMD_DO_MOUNT_CONFIGURE,
                         mavutil.mavlink.MAV_MOUNT_MODE_GPS_POINT,
                         0,
                         0,
                         0,
                         0,
                         0,
                         0,
                         )
            start = self.mav.location()
            self.progress("start=%s" % str(start))
            (t_lat, t_lon) = mavextra.gps_offset(start.lat, start.lng, 10, 20)
            t_alt = 0

            self.progress("loc %f %f %f" % (start.lat, start.lng, start.alt))
            self.progress("targetting %f %f %f" % (t_lat, t_lon, t_alt))
            self.do_pitch(despitch)
            self.mav.mav.mount_control_send(
                1, # target system
                1, # target component
                int(t_lat * 1e7), # lat
                int(t_lon * 1e7), # lon
                t_alt * 100, # alt
                0  # save position
            )
            self.test_mount_pitch(-52, 5)

            # now test RC targetting
            self.progress("Testing mount RC targetting")

            # this is a one-off; ArduCopter *will* time out this directive!
            self.progress("Levelling aircraft")
            self.mav.mav.set_attitude_target_send(
                0, # time_boot_ms
                1, # target sysid
                1, # target compid
                0, # bitmask of things to ignore
                mavextra.euler_to_quat([0, 0, 0]), # att
                1, # roll rate (rad/s)
                1, # pitch rate
                1, # yaw rate
                0.5) # thrust, 0 to 1, translated to a climb/descent rate

            self.run_cmd(mavutil.mavlink.MAV_CMD_DO_MOUNT_CONFIGURE,
                         mavutil.mavlink.MAV_MOUNT_MODE_RC_TARGETING,
                         0,
                         0,
                         0,
                         0,
                         0,
                         0,
                         )
            try:
                self.context_push()
                self.set_parameter('MNT_RC_IN_ROLL', 11)
                self.set_parameter('MNT_RC_IN_TILT', 12)
                self.set_parameter('MNT_RC_IN_PAN', 13)
                self.progress("Testing RC angular control")
                # default RC min=1100 max=1900
                self.set_rc_from_map({
                    11: 1500,
                    12: 1500,
                    13: 1500,
                })
                self.test_mount_pitch(0, 1)
                self.progress("Testing RC input down 1/4 of its range in the output, should be down 1/4 range in output")
                rc12_in = 1400
                rc12_min = 1100 # default
                rc12_max = 1900 # default
                angmin_tilt = -45.0 # default
                angmax_tilt = 45.0 # default
                expected_pitch = (float(rc12_in-rc12_min)/float(rc12_max-rc12_min) * (angmax_tilt-angmin_tilt)) + angmin_tilt
                self.progress("expected mount pitch: %f" % expected_pitch)
                if expected_pitch != -11.25:
                    raise NotAchievedException("Calculation wrong - defaults changed?!")
                self.set_rc(12, rc12_in)
                self.test_mount_pitch(-11.25, 0.01)
                self.set_rc(12, 1800)
                self.test_mount_pitch(33.75, 0.01)
                self.set_rc_from_map({
                    11: 1500,
                    12: 1500,
                    13: 1500,
                })

                try:
                    self.progress(
                        "Issue https://discuss.ardupilot.org/t/"
                        "gimbal-limits-with-storm32-backend-mavlink-not-applied-correctly/51438"
                    )
                    self.context_push()
                    self.set_parameter("RC12_MIN", 1000)
                    self.set_parameter("RC12_MAX", 2000)
                    self.set_parameter("MNT_ANGMIN_TIL", -9000)
                    self.set_parameter("MNT_ANGMAX_TIL", 1000)
                    self.set_rc(12, 1000)
                    self.test_mount_pitch(-90.00, 0.01)
                    self.set_rc(12, 2000)
                    self.test_mount_pitch(10.00, 0.01)
                    self.set_rc(12, 1500)
                    self.test_mount_pitch(-40.00, 0.01)
                finally:
                    self.context_pop()

                self.set_rc(12, 1500)

                self.progress("Testing RC rate control")
                self.set_parameter('MNT_JSTICK_SPD', 10)
                self.test_mount_pitch(0, 1)
                self.set_rc(12, 1300)
                self.test_mount_pitch(-5, 1)
                self.test_mount_pitch(-10, 1)
                self.test_mount_pitch(-15, 1)
                self.test_mount_pitch(-20, 1)
                self.set_rc(12, 1700)
                self.test_mount_pitch(-15, 1)
                self.test_mount_pitch(-10, 1)
                self.test_mount_pitch(-5, 1)
                self.test_mount_pitch(0, 1)
                self.test_mount_pitch(5, 1)

                self.progress("Reverting to angle mode")
                self.set_parameter('MNT_JSTICK_SPD', 0)
                self.set_rc(12, 1500)
                self.test_mount_pitch(0, 0.1)

                self.context_pop()

            except Exception as e:
                self.print_exception_caught(e)
                self.context_pop()
                raise e

            self.progress("Testing mount ROI behaviour")
            self.drain_mav_unparsed()
            self.test_mount_pitch(0, 0.1)
            start = self.mav.location()
            self.progress("start=%s" % str(start))
            (roi_lat, roi_lon) = mavextra.gps_offset(start.lat,
                                                     start.lng,
                                                     10,
                                                     20)
            roi_alt = 0
            self.progress("Using MAV_CMD_DO_SET_ROI_LOCATION")
            self.run_cmd(mavutil.mavlink.MAV_CMD_DO_SET_ROI_LOCATION,
                         0,
                         0,
                         0,
                         0,
                         roi_lat,
                         roi_lon,
                         roi_alt,
                         )
            self.test_mount_pitch(-52, 5)

            start = self.mav.location()
            (roi_lat, roi_lon) = mavextra.gps_offset(start.lat,
                                                     start.lng,
                                                     -100,
                                                     -200)
            roi_alt = 0
            self.progress("Using MAV_CMD_DO_SET_ROI")
            self.run_cmd(mavutil.mavlink.MAV_CMD_DO_SET_ROI,
                         0,
                         0,
                         0,
                         0,
                         roi_lat,
                         roi_lon,
                         roi_alt,
                         )
            self.test_mount_pitch(-7.5, 1)

            start = self.mav.location()
            (roi_lat, roi_lon) = mavextra.gps_offset(start.lat,
                                                     start.lng,
                                                     -100,
                                                     -200)
            roi_alt = 0
            self.progress("Using MAV_CMD_DO_SET_ROI (COMMAND_INT)")
            self.run_cmd_int(
                mavutil.mavlink.MAV_CMD_DO_SET_ROI,
                0,
                0,
                0,
                0,
                int(roi_lat*1e7),
                int(roi_lon*1e7),
                roi_alt,
                frame=mavutil.mavlink.MAV_FRAME_GLOBAL_RELATIVE_ALT_INT,
            )
            self.test_mount_pitch(-7.5, 1)
            self.progress("Using MAV_CMD_DO_SET_ROI (COMMAND_INT), absolute-alt-frame")
            # this is pointing essentially straight down
            self.run_cmd_int(
                mavutil.mavlink.MAV_CMD_DO_SET_ROI,
                0,
                0,
                0,
                0,
                int(roi_lat*1e7),
                int(roi_lon*1e7),
                roi_alt,
                frame=mavutil.mavlink.MAV_FRAME_GLOBAL,
            )
            self.test_mount_pitch(-70, 1, hold=2)

            self.run_cmd(mavutil.mavlink.MAV_CMD_DO_MOUNT_CONFIGURE,
                         mavutil.mavlink.MAV_MOUNT_MODE_NEUTRAL,
                         0,
                         0,
                         0,
                         0,
                         0,
                         0,
                         )
            self.test_mount_pitch(0, 0.1)

            self.progress("Testing mount roi-sysid behaviour")
            self.test_mount_pitch(0, 0.1)
            start = self.mav.location()
            self.progress("start=%s" % str(start))
            (roi_lat, roi_lon) = mavextra.gps_offset(start.lat,
                                                     start.lng,
                                                     10,
                                                     20)
            roi_alt = 0
            self.progress("Using MAV_CMD_DO_SET_ROI_SYSID")
            self.run_cmd(mavutil.mavlink.MAV_CMD_DO_SET_ROI_SYSID,
                         250,
                         0,
                         0,
                         0,
                         0,
                         0,
                         0,
                         )
            self.mav.mav.global_position_int_send(
                0, # time boot ms
                int(roi_lat * 1e7),
                int(roi_lon * 1e7),
                0 * 1000, # mm alt amsl
                0 * 1000, # relalt mm UP!
                0, # vx
                0, # vy
                0, # vz
                0 # heading
            )
            self.test_mount_pitch(-89, 5, hold=2)

            self.mav.mav.global_position_int_send(
                0, # time boot ms
                int(roi_lat * 1e7),
                int(roi_lon * 1e7),
                670 * 1000, # mm alt amsl
                100 * 1000, # mm UP!
                0, # vx
                0, # vy
                0, # vz
                0 # heading
            )
            self.test_mount_pitch(68, 5, hold=2)

            self.run_cmd(mavutil.mavlink.MAV_CMD_DO_MOUNT_CONFIGURE,
                         mavutil.mavlink.MAV_MOUNT_MODE_NEUTRAL,
                         0,
                         0,
                         0,
                         0,
                         0,
                         0,
                         )
            self.test_mount_pitch(0, 0.1)

            self.progress("checking ArduCopter yaw-aircraft-for-roi")
            try:
                self.context_push()

                m = self.mav.recv_match(type='VFR_HUD', blocking=True)
                self.progress("current heading %u" % m.heading)
                self.set_parameter("SERVO%u_FUNCTION" % yaw_servo, 0) # yaw
                self.progress("Waiting for check_servo_map to do its job")
                self.delay_sim_time(5)
                start = self.mav.location()
                self.progress("Moving to guided/position controller")
                # the following numbers are 1-degree-latitude and
                # 0-degrees longitude - just so that we start to
                # really move a lot.
                self.fly_guided_move_global_relative_alt(1, 0, 0)
                self.guided_achieve_heading(0)
                (roi_lat, roi_lon) = mavextra.gps_offset(start.lat,
                                                         start.lng,
                                                         -100,
                                                         -200)
                roi_alt = 0
                self.progress("Using MAV_CMD_DO_SET_ROI")
                self.run_cmd(mavutil.mavlink.MAV_CMD_DO_SET_ROI,
                             0,
                             0,
                             0,
                             0,
                             roi_lat,
                             roi_lon,
                             roi_alt,
                             )

                self.wait_heading(110, timeout=600)

                self.context_pop()
            except Exception:
                self.context_pop()
                raise

        except Exception as e:
            self.print_exception_caught(e)
            ex = e
        self.context_pop()

        self.mav.mav.srcSystem = old_srcSystem
        self.disarm_vehicle(force=True)
        self.reboot_sitl() # to handle MNT_TYPE changing

        if ex is not None:
            raise ex

    def fly_throw_mode(self):
        # test boomerang mode:
        self.progress("Throwing vehicle away")
        self.set_parameters({
            "THROW_NEXTMODE": 6,
            "SIM_SHOVE_Z": -30,
            "SIM_SHOVE_X": -20,
        })
        self.change_mode('THROW')
        self.wait_ready_to_arm()
        self.arm_vehicle()
        try:
            self.set_parameter("SIM_SHOVE_TIME", 500, retries=3)
        except ValueError:
            # the shove resets this to zero
            pass

        tstart = self.get_sim_time()
        self.wait_mode('RTL')
        max_good_tdelta = 15
        tdelta = self.get_sim_time() - tstart
        self.progress("Vehicle in RTL")
        self.wait_rtl_complete()
        self.progress("Vehicle disarmed")
        if tdelta > max_good_tdelta:
            raise NotAchievedException("Took too long to enter RTL: %fs > %fs" %
                                       (tdelta, max_good_tdelta))
        self.progress("Vehicle returned")

    def hover_and_check_matched_frequency_with_fft(self, dblevel=-15, minhz=200, maxhz=300, peakhz=None, reverse=None):
        # find a motor peak
        self.takeoff(10, mode="ALT_HOLD")

        hover_time = 15
        tstart = self.get_sim_time()
        self.progress("Hovering for %u seconds" % hover_time)
        while self.get_sim_time_cached() < tstart + hover_time:
            self.mav.recv_match(type='ATTITUDE', blocking=True)
        vfr_hud = self.mav.recv_match(type='VFR_HUD', blocking=True)
        tend = self.get_sim_time()

        self.do_RTL()
        psd = self.mavfft_fttd(1, 0, tstart * 1.0e6, tend * 1.0e6)

        # batch sampler defaults give 1024 fft and sample rate of 1kz so roughly 1hz/bin
        freq = psd["F"][numpy.argmax(psd["X"][minhz:maxhz]) + minhz] * (1000. / 1024.)
        peakdb = numpy.amax(psd["X"][minhz:maxhz])
        if peakdb < dblevel or (peakhz is not None and abs(freq - peakhz) / peakhz > 0.05):
            if reverse is not None:
                self.progress("Did not detect a motor peak, found %fHz at %fdB" % (freq, peakdb))
            else:
                raise NotAchievedException("Did not detect a motor peak, found %fHz at %fdB" % (freq, peakdb))
        else:
            if reverse is not None:
                raise NotAchievedException(
                    "Detected motor peak at %fHz, throttle %f%%, %fdB" %
                    (freq, vfr_hud.throttle, peakdb))
            else:
                self.progress("Detected motor peak at %fHz, throttle %f%%, %fdB" % (freq, vfr_hud.throttle, peakdb))

        return freq, vfr_hud, peakdb

    def fly_dynamic_notches(self):
        """Use dynamic harmonic notch to control motor noise."""
        self.progress("Flying with dynamic notches")
        self.context_push()

        ex = None
        # we are dealing with probabalistic scenarios involving threads, have two bites at the cherry
        for loop in ["first", "second"]:
            try:
                self.set_rc_default()
                self.set_parameter("AHRS_EKF_TYPE", 10)
                self.set_parameter("INS_LOG_BAT_MASK", 3)
                self.set_parameter("INS_LOG_BAT_OPT", 0)
                # set the gyro filter high so we can observe behaviour
                self.set_parameter("INS_GYRO_FILTER", 100)
                self.set_parameter("LOG_BITMASK", 958)
                self.set_parameter("LOG_DISARMED", 0)
                self.set_parameter("SIM_VIB_MOT_MAX", 350)
                self.set_parameter("SIM_GYR1_RND", 20)
                self.reboot_sitl()

                self.takeoff(10, mode="ALT_HOLD")

                # find a motor peak
                freq, vfr_hud, peakdb = self.hover_and_check_matched_frequency_with_fft(-15, 200, 300)

                # now add a dynamic notch and check that the peak is squashed
                self.set_parameter("INS_LOG_BAT_OPT", 2)
                self.set_parameter("INS_HNTCH_ENABLE", 1)
                self.set_parameter("INS_HNTCH_FREQ", freq)
                self.set_parameter("INS_HNTCH_REF", vfr_hud.throttle/100.)
                # first and third harmonic
                self.set_parameter("INS_HNTCH_HMNCS", 5)
                self.set_parameter("INS_HNTCH_ATT", 50)
                self.set_parameter("INS_HNTCH_BW", freq/2)
                self.reboot_sitl()

                freq, vfr_hud, peakdb1 = self.hover_and_check_matched_frequency_with_fft(-10, 20, 350, reverse=True)

                # now add double dynamic notches and check that the peak is squashed
                self.set_parameter("INS_HNTCH_OPTS", 1)
                self.reboot_sitl()

                freq, vfr_hud, peakdb2 = self.hover_and_check_matched_frequency_with_fft(-15, 20, 350, reverse=True)

                # double-notch should do better, but check for within 5%
                if peakdb2 * 1.05 > peakdb1:
                    raise NotAchievedException(
                        "Double-notch peak was higher than single-notch peak %fdB > %fdB" %
                        (peakdb2, peakdb1))

            except Exception as e:
                self.print_exception_caught(e)
                self.progress("Exception caught in %s loop" % (loop,))
                if loop != "second":
                    continue
                ex = e
            break

        self.context_pop()

        if ex is not None:
            raise ex

    def hover_and_check_matched_frequency(self, dblevel=-15, minhz=200, maxhz=300, fftLength=32, peakhz=None):
        # find a motor peak
        self.takeoff(10, mode="ALT_HOLD")

        hover_time = 15
        tstart = self.get_sim_time()
        self.progress("Hovering for %u seconds" % hover_time)
        while self.get_sim_time_cached() < tstart + hover_time:
            self.mav.recv_match(type='ATTITUDE', blocking=True)
        vfr_hud = self.mav.recv_match(type='VFR_HUD', blocking=True)
        tend = self.get_sim_time()

        self.do_RTL()
        psd = self.mavfft_fttd(1, 0, tstart * 1.0e6, tend * 1.0e6)

        # batch sampler defaults give 1024 fft and sample rate of 1kz so roughly 1hz/bin
        scale = 1000. / 1024.
        sminhz = int(minhz * scale)
        smaxhz = int(maxhz * scale)
        freq = psd["F"][numpy.argmax(psd["X"][sminhz:smaxhz]) + sminhz]
        peakdb = numpy.amax(psd["X"][sminhz:smaxhz])
        if peakdb < dblevel:
            raise NotAchievedException("Did not detect a motor peak, found %fHz at %fdB" % (freq, peakdb))
        elif peakhz is not None and abs(freq - peakhz) / peakhz > 0.05:
            raise NotAchievedException("Did not detect a motor peak at %fHz, found %fHz at %fdB" % (peakhz, freq, peakdb))
        else:
            self.progress("Detected motor peak at %fHz, throttle %f%%, %fdB" % (freq, vfr_hud.throttle, peakdb))

        # we have a peak make sure that the FFT detected something close
        # logging is at 10Hz
        mlog = self.dfreader_for_current_onboard_log()
        # accuracy is determined by sample rate and fft length, given our use of quinn we could probably use half of this
        freqDelta = 1000. / fftLength
        pkAvg = freq
        nmessages = 1

        m = mlog.recv_match(
            type='FTN1',
            blocking=False,
            condition="FTN1.TimeUS>%u and FTN1.TimeUS<%u" % (tstart * 1.0e6, tend * 1.0e6)
        )
        freqs = []
        while m is not None:
            nmessages = nmessages + 1
            freqs.append(m.PkAvg)
            m = mlog.recv_match(
                type='FTN1',
                blocking=False,
                condition="FTN1.TimeUS>%u and FTN1.TimeUS<%u" % (tstart * 1.0e6, tend * 1.0e6)
            )

        # peak within resolution of FFT length
        pkAvg = numpy.median(numpy.asarray(freqs))
        self.progress("Detected motor peak at %fHz processing %d messages" % (pkAvg, nmessages))

        # peak within 5%
        if abs(pkAvg - freq) > freqDelta:
            raise NotAchievedException("FFT did not detect a motor peak at %f, found %f, wanted %f" % (dblevel, pkAvg, freq))

        return freq

    def fly_gyro_fft_harmonic(self):
        """Use dynamic harmonic notch to control motor noise with harmonic matching of the first harmonic."""
        # basic gyro sample rate test
        self.progress("Flying with gyro FFT harmonic - Gyro sample rate")
        self.context_push()
        ex = None
        # we are dealing with probabalistic scenarios involving threads, have two bites at the cherry
        for loop in ["first", "second"]:
            try:
                self.start_subtest("Hover to calculate approximate hover frequency")
                self.set_rc_default()
                # magic tridge EKF type that dramatically speeds up the test
                self.set_parameter("AHRS_EKF_TYPE", 10)
                self.set_parameter("EK2_ENABLE", 0)
                self.set_parameter("EK3_ENABLE", 0)
                self.set_parameter("INS_LOG_BAT_MASK", 3)
                self.set_parameter("INS_LOG_BAT_OPT", 0)
                self.set_parameter("INS_GYRO_FILTER", 100)
                self.set_parameter("INS_FAST_SAMPLE", 0)
                self.set_parameter("LOG_BITMASK", 958)
                self.set_parameter("LOG_DISARMED", 0)
                self.set_parameter("SIM_DRIFT_SPEED", 0)
                self.set_parameter("SIM_DRIFT_TIME", 0)
                self.set_parameter("FFT_THR_REF", self.get_parameter("MOT_THST_HOVER"))
                # enable a noisy motor peak
                self.set_parameter("SIM_GYR1_RND", 20)
                # enabling FFT will also enable the arming check, self-testing the functionality
                self.set_parameter("FFT_ENABLE", 1)
                self.set_parameter("FFT_MINHZ", 50)
                self.set_parameter("FFT_MAXHZ", 450)
                self.set_parameter("FFT_SNR_REF", 10)

                # Step 1: inject actual motor noise and use the FFT to track it
                self.set_parameter("SIM_VIB_MOT_MAX", 250) # gives a motor peak at about 175Hz
                self.set_parameter("FFT_WINDOW_SIZE", 64)
                self.set_parameter("FFT_WINDOW_OLAP", 0.75)

                self.reboot_sitl()
                freq = self.hover_and_check_matched_frequency(-15, 100, 250, 64)

                # Step 2: add a second harmonic and check the first is still tracked
                self.start_subtest("Add a fixed frequency harmonic at twice the hover frequency "
                                   "and check the right harmonic is found")
                self.set_parameter("SIM_VIB_FREQ_X", freq * 2)
                self.set_parameter("SIM_VIB_FREQ_Y", freq * 2)
                self.set_parameter("SIM_VIB_FREQ_Z", freq * 2)
                self.set_parameter("SIM_VIB_MOT_MULT", 0.25) # halve the motor noise so that the higher harmonic dominates
                self.reboot_sitl()

                self.hover_and_check_matched_frequency(-15, 100, 250, 64, None)

                # Step 3: switch harmonics mid flight and check for tracking
                self.start_subtest("Switch harmonics mid flight and check the right harmonic is found")
                self.set_parameter("FFT_HMNC_PEAK", 0)
                self.reboot_sitl()

                self.takeoff(10, mode="ALT_HOLD")

                hover_time = 10
                tstart = self.get_sim_time()
                self.progress("Hovering for %u seconds" % hover_time)
                while self.get_sim_time_cached() < tstart + hover_time:
                    self.mav.recv_match(type='ATTITUDE', blocking=True)
                vfr_hud = self.mav.recv_match(type='VFR_HUD', blocking=True)

                self.set_parameter("SIM_VIB_MOT_MULT", 5.0)

                self.progress("Hovering for %u seconds" % hover_time)
                while self.get_sim_time_cached() < tstart + hover_time:
                    self.mav.recv_match(type='ATTITUDE', blocking=True)
                vfr_hud = self.mav.recv_match(type='VFR_HUD', blocking=True)
                tend = self.get_sim_time()

                self.do_RTL()

                mlog = self.dfreader_for_current_onboard_log()
                m = mlog.recv_match(
                    type='FTN1',
                    blocking=False,
                    condition="FTN1.TimeUS>%u and FTN1.TimeUS<%u" % (tstart * 1.0e6, tend * 1.0e6))
                freqs = []
                while m is not None:
                    freqs.append(m.PkAvg)
                    m = mlog.recv_match(
                        type='FTN1',
                        blocking=False,
                        condition="FTN1.TimeUS>%u and FTN1.TimeUS<%u" % (tstart * 1.0e6, tend * 1.0e6))

                # peak within resolution of FFT length, the highest energy peak switched but our detection should not
                pkAvg = numpy.median(numpy.asarray(freqs))
                freqDelta = 1000. / self.get_parameter("FFT_WINDOW_SIZE")

                if abs(pkAvg - freq) > freqDelta:
                    raise NotAchievedException("FFT did not detect a harmonic motor peak, found %f, wanted %f" % (pkAvg, freq))

                # Step 4: dynamic harmonic
                self.start_subtest("Enable dynamic harmonics and make sure both frequency peaks are attenuated")
                # find a motor peak
                freq, vfr_hud, peakdb = self.hover_and_check_matched_frequency_with_fft(-15, 100, 350)

                # now add a dynamic notch and check that the peak is squashed
                self.set_parameter("INS_LOG_BAT_OPT", 2)
                self.set_parameter("INS_HNTCH_ENABLE", 1)
                self.set_parameter("INS_HNTCH_HMNCS", 3)
                self.set_parameter("INS_HNTCH_MODE", 4)
                self.set_parameter("INS_HNTCH_FREQ", freq)
                # self.set_parameter("INS_HNTCH_REF", 1.0)
                self.set_parameter("INS_HNTCH_REF", vfr_hud.throttle/100.)
                self.set_parameter("INS_HNTCH_ATT", 100)
                self.set_parameter("INS_HNTCH_BW", freq/2)
                self.set_parameter("INS_HNTCH_OPTS", 3)
                self.reboot_sitl()

                # 5db is far in excess of the attenuation that the double dynamic-harmonic notch is able
                # to provide (-7dB on average), but without the notch the peak is around 20dB so still a safe test
                self.hover_and_check_matched_frequency_with_fft(5, 100, 350, reverse=True)

                self.set_parameter("SIM_VIB_FREQ_X", 0)
                self.set_parameter("SIM_VIB_FREQ_Y", 0)
                self.set_parameter("SIM_VIB_FREQ_Z", 0)
                self.set_parameter("SIM_VIB_MOT_MULT", 1.)
                # prevent update parameters from messing with the settings when we pop the context
                self.set_parameter("FFT_ENABLE", 0)
                self.reboot_sitl()

            except Exception as e:
                self.print_exception_caught(e)
                self.progress("Exception caught in %s loop" % (loop, ))
                if loop != "second":
                    continue
                ex = e
            break

        self.context_pop()

        # need a final reboot because weird things happen to your
        # vehicle state when switching back from EKF type 10!
        self.reboot_sitl()

        if ex is not None:
            raise ex

    def fly_gyro_fft(self):
        """Use dynamic harmonic notch to control motor noise."""
        # basic gyro sample rate test
        self.progress("Flying with gyro FFT - Gyro sample rate")
        self.context_push()

        ex = None
        # we are dealing with probabalistic scenarios involving threads, have two bites at the cherry
        for loop in ["first" "second"]:
            try:
                self.set_rc_default()
                # magic tridge EKF type that dramatically speeds up the test
                self.set_parameter("AHRS_EKF_TYPE", 10)
                self.set_parameter("EK2_ENABLE", 0)
                self.set_parameter("EK3_ENABLE", 0)
                self.set_parameter("INS_LOG_BAT_MASK", 3)
                self.set_parameter("INS_LOG_BAT_OPT", 0)
                self.set_parameter("INS_GYRO_FILTER", 100)
                self.set_parameter("INS_FAST_SAMPLE", 0)
                self.set_parameter("LOG_BITMASK", 958)
                self.set_parameter("LOG_DISARMED", 0)
                self.set_parameter("SIM_DRIFT_SPEED", 0)
                self.set_parameter("SIM_DRIFT_TIME", 0)
                # enable a noisy motor peak
                self.set_parameter("SIM_GYR1_RND", 20)
                # enabling FFT will also enable the arming check, self-testing the functionality
                self.set_parameter("FFT_ENABLE", 1)
                self.set_parameter("FFT_MINHZ", 50)
                self.set_parameter("FFT_MAXHZ", 450)
                self.set_parameter("FFT_SNR_REF", 10)
                self.set_parameter("FFT_WINDOW_SIZE", 128)
                self.set_parameter("FFT_WINDOW_OLAP", 0.75)
                self.set_parameter("FFT_SAMPLE_MODE", 0)

                # Step 1: inject a very precise noise peak at 250hz and make sure the in-flight fft
                # can detect it really accurately. For a 128 FFT the frequency resolution is 8Hz so
                # a 250Hz peak should be detectable within 5%
                self.start_subtest("Inject noise at 250Hz and check the FFT can find the noise")
                self.set_parameter("SIM_VIB_FREQ_X", 250)
                self.set_parameter("SIM_VIB_FREQ_Y", 250)
                self.set_parameter("SIM_VIB_FREQ_Z", 250)

                self.reboot_sitl()

                # find a motor peak
                self.hover_and_check_matched_frequency(-15, 100, 350, 128, 250)

                # Step 1b: run the same test with an FFT length of 256 which is needed to flush out a
                # whole host of bugs related to uint8_t. This also tests very accurately the frequency resolution
                self.set_parameter("FFT_WINDOW_SIZE", 256)
                self.start_subtest("Inject noise at 250Hz and check the FFT can find the noise")

                self.reboot_sitl()

                # find a motor peak
                self.hover_and_check_matched_frequency(-15, 100, 350, 256, 250)
                self.set_parameter("FFT_WINDOW_SIZE", 128)

                # Step 2: inject actual motor noise and use the standard length FFT to track it
                self.start_subtest("Hover and check that the FFT can find the motor noise")
                self.set_parameter("SIM_VIB_FREQ_X", 0)
                self.set_parameter("SIM_VIB_FREQ_Y", 0)
                self.set_parameter("SIM_VIB_FREQ_Z", 0)
                self.set_parameter("SIM_VIB_MOT_MAX", 250) # gives a motor peak at about 175Hz
                self.set_parameter("FFT_WINDOW_SIZE", 32)
                self.set_parameter("FFT_WINDOW_OLAP", 0.5)

                self.reboot_sitl()
                freq = self.hover_and_check_matched_frequency(-15, 100, 250, 32)

                self.set_parameter("SIM_VIB_MOT_MULT", 1.)

                # Step 3: add a FFT dynamic notch and check that the peak is squashed
                self.start_subtest("Add a dynamic notch, hover and check that the noise peak is now gone")
                self.set_parameter("INS_LOG_BAT_OPT", 2)
                self.set_parameter("INS_HNTCH_ENABLE", 1)
                self.set_parameter("INS_HNTCH_FREQ", freq)
                self.set_parameter("INS_HNTCH_REF", 1.0)
                self.set_parameter("INS_HNTCH_ATT", 50)
                self.set_parameter("INS_HNTCH_BW", freq/2)
                self.set_parameter("INS_HNTCH_MODE", 4)
                self.reboot_sitl()

                self.takeoff(10, mode="ALT_HOLD")
                hover_time = 15
                self.progress("Hovering for %u seconds" % hover_time)
                tstart = self.get_sim_time()
                while self.get_sim_time_cached() < tstart + hover_time:
                    self.mav.recv_match(type='ATTITUDE', blocking=True)
                tend = self.get_sim_time()

                # fly fast forrest!
                self.set_rc(3, 1900)
                self.set_rc(2, 1200)
                self.wait_groundspeed(5, 1000)
                self.set_rc(3, 1500)
                self.set_rc(2, 1500)

                self.do_RTL()
                psd = self.mavfft_fttd(1, 0, tstart * 1.0e6, tend * 1.0e6)

                # batch sampler defaults give 1024 fft and sample rate of 1kz so roughly 1hz/bin
                scale = 1000. / 1024.
                sminhz = int(100 * scale)
                smaxhz = int(350 * scale)
                freq = psd["F"][numpy.argmax(psd["X"][sminhz:smaxhz]) + sminhz]
                peakdb = numpy.amax(psd["X"][sminhz:smaxhz])
                if peakdb < -9:
                    self.progress("Did not detect a motor peak, found %fHz at %fdB" % (freq, peakdb))
                else:
                    raise NotAchievedException("Detected %fHz motor peak at %fdB" % (freq, peakdb))

                # Step 4: loop sample rate test with larger window
                self.start_subtest("Hover and check that the FFT can find the motor noise when running at fast loop rate")
                # we are limited to half the loop rate for frequency detection
                self.set_parameter("FFT_MAXHZ", 185)
                self.set_parameter("INS_LOG_BAT_OPT", 0)
                self.set_parameter("SIM_VIB_MOT_MAX", 220)
                self.set_parameter("FFT_WINDOW_SIZE", 64)
                self.set_parameter("FFT_WINDOW_OLAP", 0.75)
                self.set_parameter("FFT_SAMPLE_MODE", 1)
                self.reboot_sitl()

                self.takeoff(10, mode="ALT_HOLD")

                self.progress("Hovering for %u seconds" % hover_time)
                tstart = self.get_sim_time()
                while self.get_sim_time_cached() < tstart + hover_time:
                    self.mav.recv_match(type='ATTITUDE', blocking=True)
                tend = self.get_sim_time()

                self.do_RTL()
                # prevent update parameters from messing with the settings when we pop the context
                self.set_parameter("FFT_ENABLE", 0)
                self.reboot_sitl()

            except Exception as e:
                self.progress("Exception caught in %s loop" % (loop, ))
                if loop != "second":
                    continue
                ex = e
            break

        self.context_pop()

        # must reboot after we move away from EKF type 10 to EKF2 or EKF3
        self.reboot_sitl()

        if ex is not None:
            raise ex

    def fly_brake_mode(self):
        # test brake mode
        self.progress("Testing brake mode")
        self.takeoff(10, mode="LOITER")

        self.progress("Ensuring RC inputs have no effect in brake mode")
        self.change_mode("STABILIZE")
        self.set_rc(3, 1500)
        self.set_rc(2, 1200)
        self.wait_groundspeed(5, 1000)

        self.change_mode("BRAKE")
        self.wait_groundspeed(0, 1)

        self.set_rc(2, 1500)

        self.do_RTL()
        self.progress("Ran brake  mode")

    def fly_guided_move_to(self, destination, timeout=30):
        '''move to mavutil.location location; absolute altitude'''
        tstart = self.get_sim_time()
        self.mav.mav.set_position_target_global_int_send(
            0, # timestamp
            1, # target system_id
            1, # target component id
            mavutil.mavlink.MAV_FRAME_GLOBAL_INT,
            0b1111111111111000, # mask specifying use-only-lat-lon-alt
            int(destination.lat * 1e7), # lat
            int(destination.lng * 1e7), # lon
            destination.alt, # alt
            0, # vx
            0, # vy
            0, # vz
            0, # afx
            0, # afy
            0, # afz
            0, # yaw
            0, # yawrate
        )
        while True:
            if self.get_sim_time() - tstart > timeout:
                raise NotAchievedException()
            delta = self.get_distance(self.mav.location(), destination)
            self.progress("delta=%f (want <1)" % delta)
            if delta < 1:
                break

    def test_altitude_types(self):
        '''start by disabling GCS failsafe, otherwise we immediately disarm
        due to (apparently) not receiving traffic from the GCS for
        too long.  This is probably a function of --speedup'''

        '''this test flies the vehicle somewhere lower than were it started.
        It then disarms.  It then arms, which should reset home to the
        new, lower altitude.  This delta should be outside 1m but
        within a few metres of the old one.

        '''

        # we must start mavproxy here as otherwise we can't get the
        # terrain database tiles - this leads to random failures in
        # CI!
        mavproxy = self.start_mavproxy()

        self.set_parameter("FS_GCS_ENABLE", 0)
        self.change_mode('GUIDED')
        self.wait_ready_to_arm()
        self.arm_vehicle()
        m = self.mav.recv_match(type='GLOBAL_POSITION_INT', blocking=True)
        max_initial_home_alt_m = 500
        if m.relative_alt > max_initial_home_alt_m:
            raise NotAchievedException("Initial home alt too high (%fm > %fm)" %
                                       (m.relative_alt*1000, max_initial_home_alt_m*1000))
        orig_home_offset_mm = m.alt - m.relative_alt
        self.user_takeoff(5)

        self.progress("Flying to low position")
        current_alt = self.mav.location().alt
# 10m delta        low_position = mavutil.location(-35.358273, 149.169165, current_alt, 0)
        low_position = mavutil.location(-35.36200016, 149.16415599, current_alt, 0)
        self.fly_guided_move_to(low_position, timeout=240)
        self.change_mode('LAND')
        # expecting home to change when disarmed
        self.wait_landed_and_disarmed()
        # wait a while for home to move (it shouldn't):
        self.delay_sim_time(10)
        m = self.mav.recv_match(type='GLOBAL_POSITION_INT', blocking=True)
        new_home_offset_mm = m.alt - m.relative_alt
        home_offset_delta_mm = orig_home_offset_mm - new_home_offset_mm
        self.progress("new home offset: %f delta=%f" %
                      (new_home_offset_mm, home_offset_delta_mm))
        self.progress("gpi=%s" % str(m))
        max_home_offset_delta_mm = 10
        if home_offset_delta_mm > max_home_offset_delta_mm:
            raise NotAchievedException("Large home offset delta: want<%f got=%f" %
                                       (max_home_offset_delta_mm, home_offset_delta_mm))
        self.progress("Ensuring home moves when we arm")
        self.change_mode('GUIDED')
        self.wait_ready_to_arm()
        self.arm_vehicle()
        m = self.mav.recv_match(type='GLOBAL_POSITION_INT', blocking=True)
        post_arming_home_offset_mm = m.alt - m.relative_alt
        self.progress("post-arming home offset: %f" % (post_arming_home_offset_mm))
        self.progress("gpi=%s" % str(m))
        min_post_arming_home_offset_delta_mm = -3000
        max_post_arming_home_offset_delta_mm = -4000
        delta_between_original_home_alt_offset_and_new_home_alt_offset_mm = post_arming_home_offset_mm - orig_home_offset_mm
        self.progress("delta=%f-%f=%f" % (
            post_arming_home_offset_mm,
            orig_home_offset_mm,
            delta_between_original_home_alt_offset_and_new_home_alt_offset_mm))
        self.progress("Home moved %fm vertically" % (delta_between_original_home_alt_offset_and_new_home_alt_offset_mm/1000.0))
        if delta_between_original_home_alt_offset_and_new_home_alt_offset_mm > min_post_arming_home_offset_delta_mm:
            raise NotAchievedException(
                "Home did not move vertically on arming: want<=%f got=%f" %
                (min_post_arming_home_offset_delta_mm, delta_between_original_home_alt_offset_and_new_home_alt_offset_mm))
        if delta_between_original_home_alt_offset_and_new_home_alt_offset_mm < max_post_arming_home_offset_delta_mm:
            raise NotAchievedException(
                "Home moved too far vertically on arming: want>=%f got=%f" %
                (max_post_arming_home_offset_delta_mm, delta_between_original_home_alt_offset_and_new_home_alt_offset_mm))

        self.wait_disarmed()

        self.stop_mavproxy(mavproxy)

    def fly_precision_companion(self):
        """Use Companion PrecLand backend precision messages to loiter."""

        self.context_push()

        ex = None
        try:
            self.set_parameter("PLND_ENABLED", 1)
            # enable companion backend:
            self.set_parameter("PLND_TYPE", 1)

            self.set_analog_rangefinder_parameters()

            # set up a channel switch to enable precision loiter:
            self.set_parameter("RC7_OPTION", 39)

            self.reboot_sitl()

            self.progress("Waiting for location")
            self.mav.location()
            self.zero_throttle()
            self.change_mode('STABILIZE')
            self.wait_ready_to_arm()

            # we should be doing precision loiter at this point
            start = self.mav.recv_match(type='LOCAL_POSITION_NED',
                                        blocking=True)

            self.arm_vehicle()
            self.set_rc(3, 1800)
            alt_min = 10
            self.wait_altitude(alt_min,
                               (alt_min + 5),
                               relative=True)
            self.set_rc(3, 1500)
            # move away a little
            self.set_rc(2, 1550)
            self.wait_distance(5, accuracy=1)
            self.set_rc(2, 1500)
            self.change_mode('LOITER')

            # turn precision loiter on:
            self.set_rc(7, 2000)

            # try to drag aircraft to a position 5 metres north-east-east:
            self.loiter_to_ne(start.x + 5, start.y + 10, start.z + 10)
            self.loiter_to_ne(start.x + 5, start.y - 10, start.z + 10)

        except Exception as e:
            self.print_exception_caught(e)
            ex = e

        self.context_pop()
        self.zero_throttle()
        self.disarm_vehicle(force=True)
        self.reboot_sitl()
        self.progress("All done")

        if ex is not None:
            raise ex

    def loiter_requires_position(self):
        # ensure we can't switch to LOITER without position
        self.progress("Ensure we can't enter LOITER without position")
        self.context_push()
        self.set_parameter("GPS_TYPE", 2)
        self.set_parameter("SIM_GPS_DISABLE", 1)
        self.reboot_sitl()

        # check for expected EKF flags
        ahrs_ekf_type = self.get_parameter("AHRS_EKF_TYPE")
        expected_ekf_flags = (mavutil.mavlink.ESTIMATOR_ATTITUDE |
                              mavutil.mavlink.ESTIMATOR_VELOCITY_VERT |
                              mavutil.mavlink.ESTIMATOR_POS_VERT_ABS |
                              mavutil.mavlink.ESTIMATOR_CONST_POS_MODE)
        if ahrs_ekf_type == 2:
            expected_ekf_flags = expected_ekf_flags | mavutil.mavlink.ESTIMATOR_PRED_POS_HORIZ_REL
        self.wait_ekf_flags(expected_ekf_flags, 0, timeout=120)

        # arm in Stabilize and attempt to switch to Loiter
        self.change_mode('STABILIZE')
        self.arm_vehicle()
        self.context_collect('STATUSTEXT')
        self.run_cmd_do_set_mode(
            "LOITER",
            want_result=mavutil.mavlink.MAV_RESULT_FAILED)
        self.wait_statustext("requires position", check_context=True)
        self.disarm_vehicle()
        self.context_pop()
        self.reboot_sitl()

    def test_arm_feature(self):
        self.loiter_requires_position()

        super(AutoTestCopter, self).test_arm_feature()

    def test_parameter_checks(self):
        self.test_parameter_checks_poscontrol("PSC")

    def fly_poshold_takeoff(self):
        """ensure vehicle stays put until it is ready to fly"""
        self.context_push()

        ex = None
        try:
            self.set_parameter("PILOT_TKOFF_ALT", 700)
            self.change_mode('POSHOLD')
            self.set_rc(3, 1000)
            self.wait_ready_to_arm()
            self.arm_vehicle()
            self.delay_sim_time(2)
            # check we are still on the ground...
            m = self.mav.recv_match(type='GLOBAL_POSITION_INT', blocking=True)
            if abs(m.relative_alt) > 100:
                raise NotAchievedException("Took off prematurely")

            self.progress("Pushing throttle up")
            self.set_rc(3, 1710)
            self.delay_sim_time(0.5)
            self.progress("Bringing back to hover throttle")
            self.set_rc(3, 1500)

            # make sure we haven't already reached alt:
            m = self.mav.recv_match(type='GLOBAL_POSITION_INT', blocking=True)
            max_initial_alt = 500
            if abs(m.relative_alt) > max_initial_alt:
                raise NotAchievedException("Took off too fast (%f > %f" %
                                           (abs(m.relative_alt), max_initial_alt))

            self.progress("Monitoring takeoff-to-alt")
            self.wait_altitude(6.9, 8, relative=True)

            self.progress("Making sure we stop at our takeoff altitude")
            tstart = self.get_sim_time()
            while self.get_sim_time() - tstart < 5:
                m = self.mav.recv_match(type='GLOBAL_POSITION_INT', blocking=True)
                delta = abs(7000 - m.relative_alt)
                self.progress("alt=%f delta=%f" % (m.relative_alt/1000,
                                                   delta/1000))
                if delta > 1000:
                    raise NotAchievedException("Failed to maintain takeoff alt")
            self.progress("takeoff OK")
        except Exception as e:
            self.print_exception_caught(e)
            ex = e

        self.land_and_disarm()
        self.set_rc(8, 1000)

        self.context_pop()

        if ex is not None:
            raise ex

    def initial_mode(self):
        return "STABILIZE"

    def initial_mode_switch_mode(self):
        return "STABILIZE"

    def default_mode(self):
        return "STABILIZE"

    def rc_defaults(self):
        ret = super(AutoTestCopter, self).rc_defaults()
        ret[3] = 1000
        ret[5] = 1800 # mode switch
        return ret

    def test_manual_control(self):
        '''test manual_control mavlink message'''
        self.set_parameter("SYSID_MYGCS", self.mav.source_system)

        self.change_mode('STABILIZE')
        self.takeoff(10)

        tstart = self.get_sim_time_cached()
        want_pitch_degrees = -12
        while True:
            if self.get_sim_time_cached() - tstart > 10:
                raise AutoTestTimeoutException("Did not reach pitch")
            self.progress("Sending pitch-forward")
            self.mav.mav.manual_control_send(
                1, # target system
                500, # x (pitch)
                32767, # y (roll)
                32767, # z (thrust)
                32767, # r (yaw)
                0) # button mask
            m = self.mav.recv_match(type='ATTITUDE', blocking=True, timeout=1)
            print("m=%s" % str(m))
            if m is None:
                continue
            p = math.degrees(m.pitch)
            self.progress("pitch=%f want<=%f" % (p, want_pitch_degrees))
            if p <= want_pitch_degrees:
                break
        self.mav.mav.manual_control_send(
            1, # target system
            32767, # x (pitch)
            32767, # y (roll)
            32767, # z (thrust)
            32767, # r (yaw)
            0) # button mask
        self.do_RTL()

    def check_avoidance_corners(self):
        self.takeoff(10, mode="LOITER")
        self.set_rc(2, 1400)
        west_loc = mavutil.location(-35.363007,
                                    149.164911,
                                    0,
                                    0)
        self.wait_location(west_loc, accuracy=6)
        north_loc = mavutil.location(-35.362908,
                                     149.165051,
                                     0,
                                     0)
        self.reach_heading_manual(0)
        self.wait_location(north_loc, accuracy=6, timeout=200)
        self.reach_heading_manual(90)
        east_loc = mavutil.location(-35.363013,
                                    149.165194,
                                    0,
                                    0)
        self.wait_location(east_loc, accuracy=6)
        self.reach_heading_manual(225)
        self.wait_location(west_loc, accuracy=6, timeout=200)
        self.set_rc(2, 1500)
        self.do_RTL()

    def OBSTACLE_DISTANCE_3D_test_angle(self, angle):
        now = self.get_sim_time_cached()

        distance = 15
        right = distance * math.sin(math.radians(angle))
        front = distance * math.cos(math.radians(angle))
        down = 0

        expected_distance_cm = distance * 100
        # expected orientation
        expected_orientation = int((angle+22.5)/45) % 8
        self.progress("Angle %f expected orient %u" %
                      (angle, expected_orientation))

        tstart = self.get_sim_time()
        last_send = 0
        while True:
            now = self.get_sim_time_cached()
            if now - tstart > 10:
                raise NotAchievedException("Did not get correct angle back")

            if now - last_send > 0.1:
                self.progress("ang=%f sending front=%f right=%f" %
                              (angle, front, right))
                self.mav.mav.obstacle_distance_3d_send(
                    int(now*1000),  # time_boot_ms
                    mavutil.mavlink.MAV_DISTANCE_SENSOR_LASER,
                    mavutil.mavlink.MAV_FRAME_BODY_FRD,
                    65535,
                    front,  # x (m)
                    right,  # y (m)
                    down,  # z (m)
                    0,  # min_distance (m)
                    20  # max_distance (m)
                )
                last_send = now
            m = self.mav.recv_match(type="DISTANCE_SENSOR",
                                    blocking=True,
                                    timeout=1)
            if m is None:
                continue
            # self.progress("Got (%s)" % str(m))
            if m.orientation != expected_orientation:
                # self.progress("Wrong orientation (want=%u got=%u)" %
                # (expected_orientation, m.orientation))
                continue
            if abs(m.current_distance - expected_distance_cm) > 1:
                # self.progress("Wrong distance (want=%f got=%f)" %
                # (expected_distance_cm, m.current_distance))
                continue
            self.progress("distance-at-angle good")
            break

    def OBSTACLE_DISTANCE_3D(self):
        self.context_push()
        ex = None
        try:
            self.set_parameters({
                "SERIAL5_PROTOCOL": 1,
                "PRX_TYPE": 2,
            })
            self.reboot_sitl()

            for angle in range(0, 360):
                self.OBSTACLE_DISTANCE_3D_test_angle(angle)

        except Exception as e:
            self.print_exception_caught(e)
            ex = e
        self.context_pop()
        self.disarm_vehicle(force=True)
        self.reboot_sitl()
        if ex is not None:
            raise ex

    def fly_proximity_avoidance_test_corners(self):
        self.start_subtest("Corners")
        self.context_push()
        ex = None
        try:
            self.load_fence("copter-avoidance-fence.txt")
            self.set_parameter("FENCE_ENABLE", 1)
            self.set_parameter("PRX_TYPE", 10)
            self.set_parameter("RC10_OPTION", 40) # proximity-enable
            self.reboot_sitl()
            self.progress("Enabling proximity")
            self.set_rc(10, 2000)
            self.check_avoidance_corners()
        except Exception as e:
            self.print_exception_caught(e)
            ex = e
        self.context_pop()
        self.clear_fence()
        self.disarm_vehicle(force=True)
        self.reboot_sitl()
        if ex is not None:
            raise ex

    def fly_proximity_avoidance_test_alt_no_avoid(self):
        self.start_subtest("Alt-no-avoid")
        self.context_push()
        ex = None
        try:
            self.set_parameter("PRX_TYPE", 2)
            self.set_parameter("AVOID_ALT_MIN", 10)
            self.set_analog_rangefinder_parameters()
            self.reboot_sitl()
            tstart = self.get_sim_time()
            self.change_mode('LOITER')
            while True:
                if self.armed():
                    break
                if self.get_sim_time_cached() - tstart > 60:
                    raise AutoTestTimeoutException("Did not arm")
                self.mav.mav.distance_sensor_send(
                    0, # time_boot_ms
                    10, # min_distance cm
                    500, # max_distance cm
                    400, # current_distance cm
                    mavutil.mavlink.MAV_DISTANCE_SENSOR_LASER, # type
                    26, # id
                    mavutil.mavlink.MAV_SENSOR_ROTATION_NONE, # orientation
                    255  # covariance
                )
                self.send_cmd(mavutil.mavlink.MAV_CMD_COMPONENT_ARM_DISARM,
                              1,  # ARM
                              0,
                              0,
                              0,
                              0,
                              0,
                              0)
                self.wait_heartbeat()
            self.takeoff(15, mode='LOITER')
            self.progress("Poking vehicle; should avoid")

            def shove(a, b):
                self.mav.mav.distance_sensor_send(
                    0,  # time_boot_ms
                    10, # min_distance cm
                    500, # max_distance cm
                    20, # current_distance cm
                    mavutil.mavlink.MAV_DISTANCE_SENSOR_LASER, # type
                    21, # id
                    mavutil.mavlink.MAV_SENSOR_ROTATION_NONE, # orientation
                    255  # covariance
                )
            self.wait_speed_vector_bf(
                Vector3(-0.4, 0.0, 0.0),
                timeout=10,
                called_function=shove,
            )

            self.change_alt(5)

            tstart = self.get_sim_time()
            while True:
                if self.get_sim_time_cached() - tstart > 10:
                    break
                vel = self.get_body_frame_velocity()
                if vel.length() > 0.3:
                    raise NotAchievedException("Moved too much (%s)" %
                                               (str(vel),))
                shove(None, None)

        except Exception as e:
            self.progress("Caught exception: %s" %
                          self.get_exception_stacktrace(e))
            ex = e
        self.context_pop()
        self.disarm_vehicle(force=True)
        self.reboot_sitl()
        if ex is not None:
            raise ex

    def fly_proximity_avoidance_test(self):
        self.fly_proximity_avoidance_test_alt_no_avoid()
        self.fly_proximity_avoidance_test_corners()

    def fly_fence_avoidance_test(self):
        self.context_push()
        ex = None
        try:
            self.load_fence("copter-avoidance-fence.txt")
            self.set_parameter("FENCE_ENABLE", 1)
            self.check_avoidance_corners()
        except Exception as e:
            self.print_exception_caught(e)
            ex = e
        self.context_pop()
        self.clear_fence()
        self.disarm_vehicle(force=True)
        if ex is not None:
            raise ex

    def global_position_int_for_location(self, loc, time_boot, heading=0):
        return self.mav.mav.global_position_int_encode(
            int(time_boot * 1000), # time_boot_ms
            int(loc.lat * 1e7),
            int(loc.lng * 1e7),
            int(loc.alt * 1000), # alt in mm
            20, # relative alt - urp.
            vx=0,
            vy=0,
            vz=0,
            hdg=heading
        )

    def fly_follow_mode(self):
        self.set_parameter("FOLL_ENABLE", 1)
        self.set_parameter("FOLL_SYSID", self.mav.source_system)
        foll_ofs_x = 30 # metres
        self.set_parameter("FOLL_OFS_X", -foll_ofs_x)
        self.set_parameter("FOLL_OFS_TYPE", 1) # relative to other vehicle heading
        self.takeoff(10, mode="LOITER")
        self.set_parameter("SIM_SPEEDUP", 1)
        self.change_mode("FOLLOW")
        new_loc = self.mav.location()
        new_loc_offset_n = 20
        new_loc_offset_e = 30
        self.location_offset_ne(new_loc, new_loc_offset_n, new_loc_offset_e)
        self.progress("new_loc: %s" % str(new_loc))
        heading = 0
        if self.mavproxy is not None:
            self.mavproxy.send("map icon %f %f greenplane %f\n" %
                               (new_loc.lat, new_loc.lng, heading))

        expected_loc = copy.copy(new_loc)
        self.location_offset_ne(expected_loc, -foll_ofs_x, 0)
        if self.mavproxy is not None:
            self.mavproxy.send("map icon %f %f hoop\n" %
                               (expected_loc.lat, expected_loc.lng))
        self.progress("expected_loc: %s" % str(expected_loc))

        last_sent = 0
        tstart = self.get_sim_time()
        while True:
            now = self.get_sim_time_cached()
            if now - tstart > 60:
                raise NotAchievedException("Did not FOLLOW")
            if now - last_sent > 0.5:
                gpi = self.global_position_int_for_location(new_loc,
                                                            now,
                                                            heading=heading)
                gpi.pack(self.mav.mav)
                self.mav.mav.send(gpi)
            self.mav.recv_match(type='GLOBAL_POSITION_INT', blocking=True)
            pos = self.mav.location()
            delta = self.get_distance(expected_loc, pos)
            max_delta = 3
            self.progress("position delta=%f (want <%f)" % (delta, max_delta))
            if delta < max_delta:
                break
        self.do_RTL()

    def get_global_position_int(self, timeout=30):
        tstart = self.get_sim_time()
        while True:
            if self.get_sim_time_cached() - tstart > timeout:
                raise NotAchievedException("Did not get good global_position_int")
            m = self.mav.recv_match(type='GLOBAL_POSITION_INT', blocking=True, timeout=1)
            self.progress("GPI: %s" % str(m))
            if m is None:
                continue
            if m.lat != 0 or m.lon != 0:
                return m

    def fly_beacon_position(self):
        self.reboot_sitl()

        self.wait_ready_to_arm(require_absolute=True)

        old_pos = self.get_global_position_int()
        print("old_pos=%s" % str(old_pos))

        self.context_push()
        ex = None
        try:
            self.set_parameter("BCN_TYPE", 10)
            self.set_parameter("BCN_LATITUDE", SITL_START_LOCATION.lat)
            self.set_parameter("BCN_LONGITUDE", SITL_START_LOCATION.lng)
            self.set_parameter("BCN_ALT", SITL_START_LOCATION.alt)
            self.set_parameter("BCN_ORIENT_YAW", 0)
            self.set_parameter("AVOID_ENABLE", 4)
            self.set_parameter("GPS_TYPE", 0)
            self.set_parameter("EK3_ENABLE", 1)
            self.set_parameter("EK3_SRC1_POSXY", 4) # Beacon
            self.set_parameter("EK3_SRC1_POSZ", 1)  # Baro
            self.set_parameter("EK3_SRC1_VELXY", 0) # None
            self.set_parameter("EK3_SRC1_VELZ", 0)  # None
            self.set_parameter("EK2_ENABLE", 0)
            self.set_parameter("AHRS_EKF_TYPE", 3)
            self.reboot_sitl()

            # turn off GPS arming checks.  This may be considered a
            # bug that we need to do this.
            old_arming_check = int(self.get_parameter("ARMING_CHECK"))
            if old_arming_check == 1:
                old_arming_check = 1 ^ 25 - 1
            new_arming_check = int(old_arming_check) & ~(1 << 3)
            self.set_parameter("ARMING_CHECK", new_arming_check)

            self.reboot_sitl()

            # require_absolute=True infers a GPS is present
            self.wait_ready_to_arm(require_absolute=False)

            tstart = self.get_sim_time()
            timeout = 20
            while True:
                if self.get_sim_time_cached() - tstart > timeout:
                    raise NotAchievedException("Did not get new position like old position")
                self.progress("Fetching location")
                new_pos = self.get_global_position_int()
                pos_delta = self.get_distance_int(old_pos, new_pos)
                max_delta = 1
                self.progress("delta=%u want <= %u" % (pos_delta, max_delta))
                if pos_delta <= max_delta:
                    break

            self.progress("Moving to ensure location is tracked")
            self.takeoff(10, mode="STABILIZE")
            self.change_mode("CIRCLE")

            tstart = self.get_sim_time()
            max_delta = 0
            max_allowed_delta = 10
            while True:
                if self.get_sim_time_cached() - tstart > timeout:
                    break

                pos_delta = self.get_distance_int(self.sim_location_int(), self.get_global_position_int())
                self.progress("pos_delta=%f max_delta=%f max_allowed_delta=%f" % (pos_delta, max_delta, max_allowed_delta))
                if pos_delta > max_delta:
                    max_delta = pos_delta
                if pos_delta > max_allowed_delta:
                    raise NotAchievedException("Vehicle location not tracking simulated location (%f > %f)" %
                                               (pos_delta, max_allowed_delta))
            self.progress("Tracked location just fine (max_delta=%f)" % max_delta)
            self.change_mode("LOITER")
            self.wait_groundspeed(0, 0.3, timeout=120)
            self.land_and_disarm()

        except Exception as e:
            self.print_exception_caught(e)
            ex = e
        self.disarm_vehicle(force=True)
        self.reboot_sitl()
        self.context_pop()
        self.reboot_sitl()
        if ex is not None:
            raise ex

    def fly_beacon_avoidance_test(self):
        self.context_push()
        ex = None
        try:
            self.set_parameter("BCN_TYPE", 10)
            self.set_parameter("BCN_LATITUDE", int(SITL_START_LOCATION.lat))
            self.set_parameter("BCN_LONGITUDE", int(SITL_START_LOCATION.lng))
            self.set_parameter("BCN_ORIENT_YAW", 45)
            self.set_parameter("AVOID_ENABLE", 4)
            self.reboot_sitl()

            self.takeoff(10, mode="LOITER")
            self.set_rc(2, 1400)
            west_loc = mavutil.location(-35.362919, 149.165055, 0, 0)
            self.wait_location(west_loc, accuracy=7)
            self.reach_heading_manual(0)
            north_loc = mavutil.location(-35.362881, 149.165103, 0, 0)
            self.wait_location(north_loc, accuracy=7)
            self.set_rc(2, 1500)
            self.set_rc(1, 1600)
            east_loc = mavutil.location(-35.362986, 149.165227, 0, 0)
            self.wait_location(east_loc, accuracy=7)
            self.set_rc(1, 1500)
            self.set_rc(2, 1600)
            south_loc = mavutil.location(-35.363025, 149.165182, 0, 0)
            self.wait_location(south_loc, accuracy=7)
            self.set_rc(2, 1500)
            self.do_RTL()

        except Exception as e:
            self.print_exception_caught(e)
            ex = e
        self.context_pop()
        self.clear_fence()
        self.disarm_vehicle(force=True)
        self.reboot_sitl()
        if ex is not None:
            raise ex

    def fly_wind_baro_compensation(self):
        self.context_push()
        ex = None
        try:
            self.customise_SITL_commandline(
                ["--defaults", ','.join(self.model_defaults_filepath('ArduCopter', 'Callisto'))],
                model="octa-quad:@ROMFS/models/Callisto.json",
                wipe=True,
            )
            wind_spd_truth = 8.0
            wind_dir_truth = 90.0
            self.set_parameter("EK3_ENABLE", 1)
            self.set_parameter("EK2_ENABLE", 0)
            self.set_parameter("AHRS_EKF_TYPE", 3)
            self.set_parameter("BARO1_WCF_ENABLE", 1.000000)
            self.reboot_sitl()
            self.set_parameter("EK3_DRAG_BCOEF_X", 361.000000)
            self.set_parameter("EK3_DRAG_BCOEF_Y", 361.000000)
            self.set_parameter("EK3_DRAG_MCOEF", 0.082000)
            self.set_parameter("BARO1_WCF_FWD", -0.300000)
            self.set_parameter("BARO1_WCF_BCK", -0.300000)
            self.set_parameter("BARO1_WCF_RGT", 0.300000)
            self.set_parameter("BARO1_WCF_LFT", 0.300000)
            self.set_parameter("SIM_BARO_WCF_FWD", -0.300000)
            self.set_parameter("SIM_BARO_WCF_BAK", -0.300000)
            self.set_parameter("SIM_BARO_WCF_RGT", 0.300000)
            self.set_parameter("SIM_BARO_WCF_LFT", 0.300000)
            self.set_parameter("SIM_WIND_DIR", wind_dir_truth)
            self.set_parameter("SIM_WIND_SPD", wind_spd_truth)
            self.set_parameter("SIM_WIND_T", 1.000000)
            self.reboot_sitl()

            # require_absolute=True infers a GPS is present
            self.wait_ready_to_arm(require_absolute=False)

            self.progress("Climb to 20m in LOITER and yaw spin for 30 seconds")
            self.takeoff(10, mode="LOITER")
            self.set_rc(4, 1400)
            self.delay_sim_time(30)

            # check wind esitmates
            m = self.mav.recv_match(type='WIND', blocking=True)
            speed_error = abs(m.speed - wind_spd_truth)
            angle_error = abs(m.direction - wind_dir_truth)
            if (speed_error > 1.0):
                raise NotAchievedException("Wind speed incorrect - want %f +-1 got %f m/s" % (wind_spd_truth, m.speed))
            if (angle_error > 15.0):
                raise NotAchievedException(
                    "Wind direction incorrect - want %f +-15 got %f deg" %
                    (wind_dir_truth, m.direction))
            self.progress("Wind estimate is good, now check height variation for 30 seconds")

            # check height stability over another 30 seconds
            z_min = 1E6
            z_max = -1E6
            tstart = self.get_sim_time()
            while (self.get_sim_time() < tstart + 30):
                m = self.mav.recv_match(type='LOCAL_POSITION_NED', blocking=True)
                if (m.z > z_max):
                    z_max = m.z
                if (m.z < z_min):
                    z_min = m.z
            if (z_max-z_min > 0.5):
                raise NotAchievedException("Height variation is excessive")
            self.progress("Height variation is good")

            self.set_rc(4, 1500)
            self.land_and_disarm()

        except Exception as e:
            self.print_exception_caught(e)
            ex = e
        self.disarm_vehicle(force=True)
        self.reboot_sitl()
        self.context_pop()
        self.reboot_sitl()
        if ex is not None:
            raise ex

    def wait_generator_speed_and_state(self, rpm_min, rpm_max, want_state, timeout=240):
        self.drain_mav()
        tstart = self.get_sim_time()
        while True:
            if self.get_sim_time_cached() - tstart > timeout:
                raise NotAchievedException("Did not move to state/speed")

            m = self.mav.recv_match(type="GENERATOR_STATUS", blocking=True, timeout=10)
            if m is None:
                raise NotAchievedException("Did not get GENERATOR_STATUS")

            if m.generator_speed < rpm_min:
                self.progress("Too slow (%u<%u)" % (m.generator_speed, rpm_min))
                continue
            if m.generator_speed > rpm_max:
                self.progress("Too fast (%u>%u)" % (m.generator_speed, rpm_max))
                continue
            if m.status != want_state:
                self.progress("Wrong state (got=%u want=%u)" % (m.status, want_state))
            break
        self.progress("Got generator speed and state")

    def test_richenpower(self):
        self.set_parameter("SERIAL5_PROTOCOL", 30)
        self.set_parameter("SIM_RICH_ENABLE", 1)
        self.set_parameter("SERVO8_FUNCTION", 42)
        self.set_parameter("SIM_RICH_CTRL", 8)
        self.set_parameter("RC9_OPTION", 85)
        self.set_parameter("LOG_DISARMED", 1)
        self.set_parameter("BATT2_MONITOR", 17)
        self.set_parameter("GEN_TYPE", 3)
        self.reboot_sitl()
        self.set_rc(9, 1000) # remember this is a switch position - stop
        self.customise_SITL_commandline(["--uartF=sim:richenpower"])
        self.wait_statustext("requested state is not RUN", timeout=60)

        self.set_message_rate_hz("GENERATOR_STATUS", 10)
        self.drain_mav_unparsed()

        self.wait_generator_speed_and_state(0, 0, mavutil.mavlink.MAV_GENERATOR_STATUS_FLAG_OFF)

        messages = []

        def my_message_hook(mav, m):
            if m.get_type() != 'STATUSTEXT':
                return
            messages.append(m)
        self.install_message_hook(my_message_hook)
        try:
            self.set_rc(9, 2000) # remember this is a switch position - run
        finally:
            self.remove_message_hook(my_message_hook)
        if "Generator HIGH" not in [x.text for x in messages]:
            self.wait_statustext("Generator HIGH", timeout=60)
        self.set_rc(9, 1000) # remember this is a switch position - stop
        self.wait_statustext("requested state is not RUN", timeout=200)

        self.set_rc(9, 1500) # remember this is a switch position - idle
        self.wait_generator_speed_and_state(3000, 8000, mavutil.mavlink.MAV_GENERATOR_STATUS_FLAG_IDLE)

        self.set_rc(9, 2000) # remember this is a switch position - run
#        self.wait_generator_speed_and_state(3000, 30000, mavutil.mavlink.MAV_GENERATOR_STATUS_FLAG_WARMING_UP)

        self.wait_generator_speed_and_state(8000, 30000, mavutil.mavlink.MAV_GENERATOR_STATUS_FLAG_GENERATING)

        bs = self.mav.recv_match(
            type="BATTERY_STATUS",
            condition="BATTERY_STATUS.id==1",  # id is zero-indexed
            timeout=1,
            blocking=True
        )
        if bs is None:
            raise NotAchievedException("Did not receive BATTERY_STATUS")
        self.progress("Received battery status: %s" % str(bs))
        want_bs_volt = 50000
        if bs.voltages[0] != want_bs_volt:
            raise NotAchievedException("Battery voltage not as expected (want=%f) got=(%f)" % (want_bs_volt, bs.voltages[0],))

        self.progress("Moving *back* to idle")
        self.set_rc(9, 1500) # remember this is a switch position - idle
        self.wait_generator_speed_and_state(3000, 10000, mavutil.mavlink.MAV_GENERATOR_STATUS_FLAG_IDLE)

        self.progress("Moving *back* to run")
        self.set_rc(9, 2000) # remember this is a switch position - run
        self.wait_generator_speed_and_state(8000, 30000, mavutil.mavlink.MAV_GENERATOR_STATUS_FLAG_GENERATING)

        self.set_message_rate_hz("GENERATOR_STATUS", -1)
        self.set_parameter("LOG_DISARMED", 0)
        if not self.current_onboard_log_contains_message("GEN"):
            raise NotAchievedException("Did not find expected GEN message")

    def test_ie24(self):
        self.context_push()
        ex = None
        try:
            self.set_parameter("SERIAL5_PROTOCOL", 30)
            self.set_parameter("SERIAL5_BAUD", 115200)
            self.set_parameter("GEN_TYPE", 2)
            self.set_parameter("BATT2_MONITOR", 17)
            self.set_parameter("SIM_IE24_ENABLE", 1)
            self.set_parameter("LOG_DISARMED", 1)

            self.customise_SITL_commandline(["--uartF=sim:ie24"])
            self.wait_ready_to_arm()
            self.arm_vehicle()
            self.disarm_vehicle()

            # Test for pre-arm check fail when state is not running
            self.start_subtest("If you haven't taken off generator error should cause instant failsafe and disarm")
            self.set_parameter("SIM_IE24_STATE", 8)
            self.wait_statustext("Status not running", timeout=40)
            self.try_arm(result=False,
                         expect_msg="Status not running")
            self.set_parameter("SIM_IE24_STATE", 2) # Explicitly set state to running

            # Test that error code does result in failsafe
            self.start_subtest("If you haven't taken off generator error should cause instant failsafe and disarm")
            self.change_mode("STABILIZE")
            self.set_parameter("DISARM_DELAY", 0)
            self.arm_vehicle()
            self.set_parameter("SIM_IE24_ERROR", 30)
            self.disarm_wait(timeout=1)
            self.set_parameter("SIM_IE24_ERROR", 0)
            self.set_parameter("DISARM_DELAY", 10)

        except Exception as e:
            self.print_exception_caught(e)
            ex = e

        self.context_pop()

        if ex is not None:
            raise ex

    def test_aux_switch_options(self):
        self.set_parameter("RC7_OPTION", 58) # clear waypoints
        self.load_mission("copter_loiter_to_alt.txt")
        self.set_rc(7, 1000)
        self.assert_mission_count(5)
        self.progress("Clear mission")
        self.set_rc(7, 2000)
        self.delay_sim_time(1) # allow switch to debounce
        self.assert_mission_count(0)
        self.set_rc(7, 1000)
        self.set_parameter("RC7_OPTION", 24) # reset mission
        self.delay_sim_time(2)
        self.load_mission("copter_loiter_to_alt.txt")
        set_wp = 4
        self.set_current_waypoint(set_wp)
        self.wait_current_waypoint(set_wp, timeout=10)
        self.progress("Reset mission")
        self.set_rc(7, 2000)
        self.delay_sim_time(1)
        self.drain_mav()
        self.wait_current_waypoint(0, timeout=10)
        self.set_rc(7, 1000)

    def test_aux_functions_in_mission(self):
        self.load_mission("aux_functions.txt")
        self.change_mode('LOITER')
        self.wait_ready_to_arm()
        self.arm_vehicle()
        self.change_mode('AUTO')
        self.set_rc(3, 1500)
        self.wait_mode('ALT_HOLD')
        self.change_mode('AUTO')
        self.wait_rtl_complete()

    def fly_rangefinder_drivers_fly(self, rangefinders):
        '''ensure rangefinder gives height-above-ground'''
        self.change_mode('GUIDED')
        self.wait_ready_to_arm()
        self.arm_vehicle()
        expected_alt = 5
        self.user_takeoff(alt_min=expected_alt)
        rf = self.mav.recv_match(type="RANGEFINDER", timeout=1, blocking=True)
        if rf is None:
            raise NotAchievedException("Did not receive rangefinder message")
        gpi = self.mav.recv_match(type='GLOBAL_POSITION_INT', blocking=True, timeout=1)
        if gpi is None:
            raise NotAchievedException("Did not receive GLOBAL_POSITION_INT message")
        if abs(rf.distance - gpi.relative_alt/1000.0) > 1:
            raise NotAchievedException(
                "rangefinder alt (%s) disagrees with global-position-int.relative_alt (%s)" %
                (rf.distance, gpi.relative_alt/1000.0)
            )

        for i in range(0, len(rangefinders)):
            name = rangefinders[i]
            self.progress("i=%u (%s)" % (i, name))
            ds = self.mav.recv_match(
                type="DISTANCE_SENSOR",
                timeout=2,
                blocking=True,
                condition="DISTANCE_SENSOR.id==%u" % i
            )
            if ds is None:
                raise NotAchievedException("Did not receive DISTANCE_SENSOR message for id==%u (%s)" % (i, name))
            self.progress("Got: %s" % str(ds))
            if abs(ds.current_distance/100.0 - gpi.relative_alt/1000.0) > 1:
                raise NotAchievedException(
                    "distance sensor.current_distance (%f) (%s) disagrees with global-position-int.relative_alt (%s)" %
                    (ds.current_distance/100.0, name, gpi.relative_alt/1000.0))

        self.land_and_disarm()

        self.progress("Ensure RFND messages in log")
        if not self.current_onboard_log_contains_message("RFND"):
            raise NotAchievedException("No RFND messages in log")

    def fly_proximity_mavlink_distance_sensor(self):
        self.start_subtest("Test mavlink proximity sensor using DISTANCE_SENSOR messages")  # noqa
        self.context_push()
        ex = None
        try:
            self.set_parameter("SERIAL5_PROTOCOL", 1)
            self.set_parameter("PRX_TYPE", 2)  # mavlink
            self.reboot_sitl()

            self.progress("Should be unhealthy while we don't send messages")
            self.assert_sensor_state(mavutil.mavlink.MAV_SYS_STATUS_SENSOR_PROXIMITY, True, True, False)

            self.progress("Should be healthy while we're sending good messages")
            tstart = self.get_sim_time()
            while True:
                if self.get_sim_time() - tstart > 5:
                    raise NotAchievedException("Sensor did not come good")
                self.mav.mav.distance_sensor_send(
                    0,  # time_boot_ms
                    10, # min_distance cm
                    50, # max_distance cm
                    20, # current_distance cm
                    mavutil.mavlink.MAV_DISTANCE_SENSOR_LASER, # type
                    21, # id
                    mavutil.mavlink.MAV_SENSOR_ROTATION_NONE, # orientation
                    255  # covariance
                )
                if self.sensor_has_state(mavutil.mavlink.MAV_SYS_STATUS_SENSOR_PROXIMITY, True, True, True):
                    self.progress("Sensor has good state")
                    break
                self.delay_sim_time(0.1)

            self.progress("Should be unhealthy again if we stop sending messages")
            self.delay_sim_time(1)
            self.assert_sensor_state(mavutil.mavlink.MAV_SYS_STATUS_SENSOR_PROXIMITY, True, True, False)

            # now make sure we get echoed back the same sorts of things we send:
            # distances are in cm
            distance_map = {
                mavutil.mavlink.MAV_SENSOR_ROTATION_NONE: 30,
                mavutil.mavlink.MAV_SENSOR_ROTATION_YAW_45: 35,
                mavutil.mavlink.MAV_SENSOR_ROTATION_YAW_90: 20,
                mavutil.mavlink.MAV_SENSOR_ROTATION_YAW_135: 15,
                mavutil.mavlink.MAV_SENSOR_ROTATION_YAW_180: 70,
                mavutil.mavlink.MAV_SENSOR_ROTATION_YAW_225: 80,
                mavutil.mavlink.MAV_SENSOR_ROTATION_YAW_270: 10,
                mavutil.mavlink.MAV_SENSOR_ROTATION_YAW_315: 90,
            }

            wanted_distances = copy.copy(distance_map)
            sensor_enum = mavutil.mavlink.enums["MAV_SENSOR_ORIENTATION"]

            def my_message_hook(mav, m):
                if m.get_type() != 'DISTANCE_SENSOR':
                    return
                self.progress("Got (%s)" % str(m))
                want = distance_map[m.orientation]
                got = m.current_distance
                # ArduPilot's floating point conversions make it imprecise:
                delta = abs(want-got)
                if delta > 1:
                    self.progress(
                        "Wrong distance (%s): want=%f got=%f" %
                        (sensor_enum[m.orientation].name, want, got))
                    return
                if m.orientation not in wanted_distances:
                    return
                self.progress(
                    "Correct distance (%s): want=%f got=%f" %
                    (sensor_enum[m.orientation].name, want, got))
                del wanted_distances[m.orientation]

            self.install_message_hook_context(my_message_hook)
            tstart = self.get_sim_time()
            while True:
                if self.get_sim_time() - tstart > 5:
                    raise NotAchievedException("Sensor did not give right distances")  # noqa
                for (orient, dist) in distance_map.items():
                    self.mav.mav.distance_sensor_send(
                        0,  # time_boot_ms
                        10, # min_distance cm
                        90, # max_distance cm
                        dist, # current_distance cm
                        mavutil.mavlink.MAV_DISTANCE_SENSOR_LASER, # type
                        21, # id
                        orient, # orientation
                        255  # covariance
                    )
                self.wait_heartbeat()
                if len(wanted_distances.keys()) == 0:
                    break
        except Exception as e:
            self.print_exception_caught(e)
            ex = e
        self.context_pop()
        self.reboot_sitl()
        if ex is not None:
            raise ex

    def fly_rangefinder_mavlink_distance_sensor(self):
        self.start_subtest("Test mavlink rangefinder using DISTANCE_SENSOR messages")
        self.context_push()
        self.set_parameter('RTL_ALT_TYPE', 0)
        ex = None
        try:
            self.set_parameter("SERIAL5_PROTOCOL", 1)
            self.set_parameter("RNGFND1_TYPE", 10)
            self.reboot_sitl()
            self.set_parameter("RNGFND1_MAX_CM", 32767)

            self.progress("Should be unhealthy while we don't send messages")
            self.assert_sensor_state(mavutil.mavlink.MAV_SYS_STATUS_SENSOR_LASER_POSITION, True, True, False)

            self.progress("Should be healthy while we're sending good messages")
            tstart = self.get_sim_time()
            while True:
                if self.get_sim_time() - tstart > 5:
                    raise NotAchievedException("Sensor did not come good")
                self.mav.mav.distance_sensor_send(
                    0,  # time_boot_ms
                    10, # min_distance
                    50, # max_distance
                    20, # current_distance
                    mavutil.mavlink.MAV_DISTANCE_SENSOR_LASER, # type
                    21, # id
                    mavutil.mavlink.MAV_SENSOR_ROTATION_PITCH_270, # orientation
                    255 # covariance
                )
                if self.sensor_has_state(mavutil.mavlink.MAV_SYS_STATUS_SENSOR_LASER_POSITION, True, True, True):
                    self.progress("Sensor has good state")
                    break
                self.delay_sim_time(0.1)

            self.progress("Should be unhealthy again if we stop sending messages")
            self.delay_sim_time(1)
            self.assert_sensor_state(mavutil.mavlink.MAV_SYS_STATUS_SENSOR_LASER_POSITION, True, True, False)

            self.progress("Landing gear should deploy with current_distance below min_distance")
            self.change_mode('STABILIZE')
            self.wait_ready_to_arm()
            self.arm_vehicle()
            self.set_parameter("SERVO10_FUNCTION", 29)
            self.set_parameter("LGR_DEPLOY_ALT", 1)
            self.set_parameter("LGR_RETRACT_ALT", 10)  # metres
            self.delay_sim_time(1)  # servo function maps only periodically updated
#            self.send_debug_trap()

            self.run_cmd(
                mavutil.mavlink.MAV_CMD_AIRFRAME_CONFIGURATION,
                0,
                0,  # deploy
                0,
                0,
                0,
                0,
                0
            )

            self.mav.mav.distance_sensor_send(
                0,  # time_boot_ms
                100, # min_distance (cm)
                2500, # max_distance (cm)
                200, # current_distance (cm)
                mavutil.mavlink.MAV_DISTANCE_SENSOR_LASER, # type
                21, # id
                mavutil.mavlink.MAV_SENSOR_ROTATION_PITCH_270, # orientation
                255  # covariance
            )
            self.context_collect("STATUSTEXT")
            tstart = self.get_sim_time()
            while True:
                if self.get_sim_time_cached() - tstart > 5:
                    raise NotAchievedException("Retraction did not happen")
                self.mav.mav.distance_sensor_send(
                    0,  # time_boot_ms
                    100, # min_distance (cm)
                    6000, # max_distance (cm)
                    1500, # current_distance (cm)
                    mavutil.mavlink.MAV_DISTANCE_SENSOR_LASER, # type
                    21, # id
                    mavutil.mavlink.MAV_SENSOR_ROTATION_PITCH_270, # orientation
                    255  # covariance
                )
                self.delay_sim_time(0.1)
                try:
                    self.wait_text("LandingGear: RETRACT", check_context=True, timeout=0.1)
                except Exception:
                    continue
                self.progress("Retracted")
                break
#            self.send_debug_trap()
            while True:
                if self.get_sim_time_cached() - tstart > 5:
                    raise NotAchievedException("Deployment did not happen")
                self.progress("Sending distance-sensor message")
                self.mav.mav.distance_sensor_send(
                    0, # time_boot_ms
                    300, # min_distance
                    500, # max_distance
                    250, # current_distance
                    mavutil.mavlink.MAV_DISTANCE_SENSOR_LASER, # type
                    21, # id
                    mavutil.mavlink.MAV_SENSOR_ROTATION_PITCH_270, # orientation
                    255 # covariance
                )
                try:
                    self.wait_text("LandingGear: DEPLOY", check_context=True, timeout=0.1)
                except Exception:
                    continue
                self.progress("Deployed")
                break
            self.disarm_vehicle()

        except Exception as e:
            self.print_exception_caught(e)
            ex = e
        self.context_pop()
        self.reboot_sitl()
        if ex is not None:
            raise ex

    def test_gsf(self):
        '''test the Gaussian Sum filter'''
        ex = None
        self.context_push()
        try:
            self.set_parameter("EK2_ENABLE", 1)
            self.reboot_sitl()
            self.takeoff(20, mode='LOITER')
            self.set_rc(2, 1400)
            self.delay_sim_time(5)
            self.set_rc(2, 1500)
            self.progress("Path: %s" % self.current_onboard_log_filepath())
            dfreader = self.dfreader_for_current_onboard_log()
            self.do_RTL()
        except Exception as e:
            self.progress("Caught exception: %s" %
                          self.get_exception_stacktrace(e))
            ex = e

        self.context_pop()
        self.reboot_sitl()

        if ex is not None:
            raise ex

        # ensure log messages present
        want = set(["XKY0", "XKY1", "NKY0", "NKY1"])
        still_want = want
        while len(still_want):
            m = dfreader.recv_match(type=want)
            if m is None:
                raise NotAchievedException("Did not get %s" % want)
            still_want.remove(m.get_type())

    def fly_rangefinder_mavlink(self):
        self.fly_rangefinder_mavlink_distance_sensor()

        # explicit test for the mavlink driver as it doesn't play so nice:
        self.set_parameter("SERIAL5_PROTOCOL", 1)
        self.set_parameter("RNGFND1_TYPE", 10)
        self.customise_SITL_commandline(['--uartF=sim:rf_mavlink'])

        self.change_mode('GUIDED')
        self.wait_ready_to_arm()
        self.arm_vehicle()
        expected_alt = 5
        self.user_takeoff(alt_min=expected_alt)

        tstart = self.get_sim_time()
        while True:
            if self.get_sim_time() - tstart > 5:
                raise NotAchievedException("Mavlink rangefinder not working")
            rf = self.mav.recv_match(type="RANGEFINDER", timeout=1, blocking=True)
            if rf is None:
                raise NotAchievedException("Did not receive rangefinder message")
            gpi = self.mav.recv_match(type='GLOBAL_POSITION_INT', blocking=True, timeout=1)
            if gpi is None:
                raise NotAchievedException("Did not receive GLOBAL_POSITION_INT message")
            if abs(rf.distance - gpi.relative_alt/1000.0) > 1:
                print("rangefinder alt (%s) disagrees with global-position-int.relative_alt (%s)" %
                      (rf.distance, gpi.relative_alt/1000.0))
                continue

            ds = self.mav.recv_match(
                type="DISTANCE_SENSOR",
                timeout=2,
                blocking=True,
            )
            if ds is None:
                raise NotAchievedException("Did not receive DISTANCE_SENSOR message")
            self.progress("Got: %s" % str(ds))
            if abs(ds.current_distance/100.0 - gpi.relative_alt/1000.0) > 1:
                print(
                    "distance sensor.current_distance (%f) disagrees with global-position-int.relative_alt (%s)" %
                    (ds.current_distance/100.0, gpi.relative_alt/1000.0))
                continue
            break
        self.progress("mavlink rangefinder OK")
        self.land_and_disarm()

    def fly_rangefinder_driver_maxbotix(self):
        ex = None
        try:
            self.context_push()

            self.start_subtest("No messages")
            rf = self.mav.recv_match(type="DISTANCE_SENSOR", timeout=5, blocking=True)
            if rf is not None:
                raise NotAchievedException("Receiving DISTANCE_SENSOR when I shouldn't be")

            self.start_subtest("Default address")
            self.set_parameter("RNGFND1_TYPE", 2)  # maxbotix
            self.reboot_sitl()
            self.do_timesync_roundtrip()
            rf = self.mav.recv_match(type="DISTANCE_SENSOR", timeout=5, blocking=True)
            self.progress("Got (%s)" % str(rf))
            if rf is None:
                raise NotAchievedException("Didn't receive DISTANCE_SENSOR when I should've")

            self.start_subtest("Explicitly set to default address")
            self.set_parameter("RNGFND1_TYPE", 2)  # maxbotix
            self.set_parameter("RNGFND1_ADDR", 0x70)
            self.reboot_sitl()
            self.do_timesync_roundtrip()
            rf = self.mav.recv_match(type="DISTANCE_SENSOR", timeout=5, blocking=True)
            self.progress("Got (%s)" % str(rf))
            if rf is None:
                raise NotAchievedException("Didn't receive DISTANCE_SENSOR when I should've")

            self.start_subtest("Explicitly set to non-default address")
            self.set_parameter("RNGFND1_ADDR", 0x71)
            self.reboot_sitl()
            self.do_timesync_roundtrip()
            rf = self.mav.recv_match(type="DISTANCE_SENSOR", timeout=5, blocking=True)
            self.progress("Got (%s)" % str(rf))
            if rf is None:
                raise NotAchievedException("Didn't receive DISTANCE_SENSOR when I should've")

            self.start_subtest("Two MaxBotix RangeFinders")
            self.set_parameter("RNGFND1_TYPE", 2)  # maxbotix
            self.set_parameter("RNGFND1_ADDR", 0x70)
            self.set_parameter("RNGFND1_MIN_CM", 150)
            self.set_parameter("RNGFND2_TYPE", 2)  # maxbotix
            self.set_parameter("RNGFND2_ADDR", 0x71)
            self.set_parameter("RNGFND2_MIN_CM", 250)
            self.reboot_sitl()
            self.do_timesync_roundtrip()
            for i in [0, 1]:
                rf = self.mav.recv_match(
                    type="DISTANCE_SENSOR",
                    timeout=5,
                    blocking=True,
                    condition="DISTANCE_SENSOR.id==%u" % i
                )
                self.progress("Got id==%u (%s)" % (i, str(rf)))
                if rf is None:
                    raise NotAchievedException("Didn't receive DISTANCE_SENSOR when I should've")
                expected_dist = 150
                if i == 1:
                    expected_dist = 250
                if rf.min_distance != expected_dist:
                    raise NotAchievedException("Unexpected min_cm (want=%u got=%u)" %
                                               (expected_dist, rf.min_distance))

            self.context_pop()
        except Exception as e:
            self.print_exception_caught(e)
            ex = e

        self.reboot_sitl()
        if ex is not None:
            raise ex

    def fly_rangefinder_drivers(self):
        self.set_parameter("RTL_ALT", 500)
        self.set_parameter("RTL_ALT_TYPE", 1)
        drivers = [
            ("lightwareserial", 8),  # autodetected between this and -binary
            ("lightwareserial-binary", 8),
            ("ulanding_v0", 11),
            ("ulanding_v1", 11),
            ("leddarone", 12),
            ("maxsonarseriallv", 13),
            ("nmea", 17),
            ("wasp", 18),
            ("benewake_tf02", 19),
            ("blping", 23),
            ("benewake_tfmini", 20),
            ("lanbao", 26),
            ("benewake_tf03", 27),
            ("gyus42v2", 31),
        ]
        while len(drivers):
            do_drivers = drivers[0:3]
            drivers = drivers[3:]
            command_line_args = []
            for (offs, cmdline_argument, serial_num) in [(0, '--uartE', 4),
                                                         (1, '--uartF', 5),
                                                         (2, '--uartG', 6)]:
                if len(do_drivers) > offs:
                    (sim_name, rngfnd_param_value) = do_drivers[offs]
                    command_line_args.append("%s=sim:%s" %
                                             (cmdline_argument, sim_name))
                    serial_param_name = "SERIAL%u_PROTOCOL" % serial_num
                    self.set_parameter(serial_param_name, 9) # rangefinder
                    self.set_parameter("RNGFND%u_TYPE" % (offs+1), rngfnd_param_value)
            self.customise_SITL_commandline(command_line_args)
            self.fly_rangefinder_drivers_fly([x[0] for x in do_drivers])

        self.fly_rangefinder_mavlink()

        i2c_drivers = [
            ("maxbotixi2cxl", 2),
        ]
        while len(i2c_drivers):
            do_drivers = i2c_drivers[0:9]
            i2c_drivers = i2c_drivers[9:]
            count = 1
            for d in do_drivers:
                (sim_name, rngfnd_param_value) = d
                self.set_parameter("RNGFND%u_TYPE" % count, rngfnd_param_value)
                count += 1

            self.reboot_sitl()
            self.fly_rangefinder_drivers_fly([x[0] for x in do_drivers])

    def fly_ship_takeoff(self):
        # test ship takeoff
        self.wait_groundspeed(0, 2)
        self.set_parameter("SIM_SHIP_ENABLE", 1)
        self.set_parameter("SIM_SHIP_SPEED", 10)
        self.set_parameter("SIM_SHIP_DSIZE", 2)
        self.wait_ready_to_arm()
        # we should be moving with the ship
        self.wait_groundspeed(9, 11)
        self.takeoff(10)
        # above ship our speed drops to 0
        self.wait_groundspeed(0, 2)
        self.land_and_disarm()
        # ship will have moved on, so we land on the water which isn't moving
        self.wait_groundspeed(0, 2)

    def test_parameter_validation(self):
        # wait 10 seconds for initialisation
        self.delay_sim_time(10)
        self.progress("invalid; min must be less than max:")
        self.set_parameter("MOT_PWM_MIN", 100)
        self.set_parameter("MOT_PWM_MAX", 50)
        self.drain_mav()
        self.assert_prearm_failure("Check MOT_PWM_MIN/MAX")
        self.progress("invalid; min must be less than max (equal case):")
        self.set_parameter("MOT_PWM_MIN", 100)
        self.set_parameter("MOT_PWM_MAX", 100)
        self.drain_mav()
        self.assert_prearm_failure("Check MOT_PWM_MIN/MAX")
        self.progress("invalid; both must be non-zero or both zero (min=0)")
        self.set_parameter("MOT_PWM_MIN", 0)
        self.set_parameter("MOT_PWM_MAX", 100)
        self.drain_mav()
        self.assert_prearm_failure("Check MOT_PWM_MIN/MAX")
        self.progress("invalid; both must be non-zero or both zero (max=0)")
        self.set_parameter("MOT_PWM_MIN", 100)
        self.set_parameter("MOT_PWM_MAX", 0)
        self.drain_mav()
        self.assert_prearm_failure("Check MOT_PWM_MIN/MAX")

    def test_alt_estimate_prearm(self):
        self.context_push()
        ex = None
        try:
            # disable barometer so there is no altitude source
            self.set_parameter("SIM_BARO_DISABLE", 1)
            self.set_parameter("SIM_BARO2_DISABL", 1)
            self.wait_gps_disable(position_vertical=True)

            # turn off arming checks (mandatory arming checks will still be run)
            self.set_parameter("ARMING_CHECK", 0)

            # delay 12 sec to allow EKF to lose altitude estimate
            self.delay_sim_time(12)

            self.change_mode("ALT_HOLD")
            self.assert_prearm_failure("Need Alt Estimate")

            # force arm vehicle in stabilize to bypass barometer pre-arm checks
            self.change_mode("STABILIZE")
            self.arm_vehicle()
            self.set_rc(3, 1700)
            try:
                self.change_mode("ALT_HOLD", timeout=10)
            except AutoTestTimeoutException:
                self.progress("PASS not able to set mode without Position : %s" % "ALT_HOLD")

            # check that mode change to ALT_HOLD has failed (it should)
            if self.mode_is("ALT_HOLD"):
                raise NotAchievedException("Changed to ALT_HOLD with no altitude estimate")

        except Exception as e:
            self.print_exception_caught(e)
            ex = e
        self.context_pop()
        self.disarm_vehicle(force=True)
        if ex is not None:
            raise ex

    def test_ekf_source(self):
        self.context_push()
        ex = None
        try:
            self.set_parameter("EK3_ENABLE", 1)
            self.set_parameter("AHRS_EKF_TYPE", 3)
            self.wait_ready_to_arm()

            self.start_subtest("bad yaw source")
            self.set_parameter("EK3_SRC3_YAW", 17)
            self.assert_prearm_failure("Check EK3_SRC3_YAW")

            self.context_push()
            self.start_subtest("missing required yaw source")
            self.set_parameter("EK3_SRC3_YAW", 3) # External Yaw with Compass Fallback
            self.set_parameter("COMPASS_USE", 0)
            self.set_parameter("COMPASS_USE2", 0)
            self.set_parameter("COMPASS_USE3", 0)
            self.assert_prearm_failure("EK3 sources require Compass")
            self.context_pop()

        except Exception as e:
            self.disarm_vehicle(force=True)
            self.print_exception_caught(e)
            ex = e
        self.context_pop()
        if ex is not None:
            raise ex

    def test_replay_gps_bit(self):
        self.set_parameters({
            "LOG_REPLAY": 1,
            "LOG_DISARMED": 1,
            "EK3_ENABLE": 1,
            "EK2_ENABLE": 1,
            "AHRS_TRIM_X": 0.01,
            "AHRS_TRIM_Y": -0.03,
            "GPS_TYPE2": 1,
            "GPS_POS1_X": 0.1,
            "GPS_POS1_Y": 0.2,
            "GPS_POS1_Z": 0.3,
            "GPS_POS2_X": -0.1,
            "GPS_POS2_Y": -0.02,
            "GPS_POS2_Z": -0.31,
            "INS_POS1_X": 0.12,
            "INS_POS1_Y": 0.14,
            "INS_POS1_Z": -0.02,
            "INS_POS2_X": 0.07,
            "INS_POS2_Y": 0.012,
            "INS_POS2_Z": -0.06,
            "RNGFND1_TYPE": 1,
            "RNGFND1_PIN": 0,
            "RNGFND1_SCALING": 30,
            "RNGFND1_POS_X": 0.17,
            "RNGFND1_POS_Y": -0.07,
            "RNGFND1_POS_Z": -0.005,
            "SIM_SONAR_SCALE": 30,
            "SIM_GPS2_DISABLE": 0,
        })
        self.reboot_sitl()

        current_log_filepath = self.current_onboard_log_filepath()
        self.progress("Current log path: %s" % str(current_log_filepath))

        self.change_mode("LOITER")
        self.wait_ready_to_arm(require_absolute=True)
        self.arm_vehicle()
        self.takeoffAndMoveAway()
        self.do_RTL()

        self.reboot_sitl()

        return current_log_filepath

    def test_replay_beacon_bit(self):
        self.set_parameter("LOG_REPLAY", 1)
        self.set_parameter("LOG_DISARMED", 1)

        old_onboard_logs = sorted(self.log_list())
        self.fly_beacon_position()
        new_onboard_logs = sorted(self.log_list())

        log_difference = [x for x in new_onboard_logs if x not in old_onboard_logs]
        return log_difference[2]

    def test_replay_optical_flow_bit(self):
        self.set_parameter("LOG_REPLAY", 1)
        self.set_parameter("LOG_DISARMED", 1)

        old_onboard_logs = sorted(self.log_list())
        self.fly_optical_flow_limits()
        new_onboard_logs = sorted(self.log_list())

        log_difference = [x for x in new_onboard_logs if x not in old_onboard_logs]
        print("log difference: %s" % str(log_difference))
        return log_difference[0]

    def test_gps_blending(self):
        '''ensure we get dataflash log messages for blended instance'''

        self.context_push()

        ex = None

        try:
            # configure:
            self.set_parameter("GPS_TYPE2", 1)
            self.set_parameter("SIM_GPS2_TYPE", 1)
            self.set_parameter("SIM_GPS2_DISABLE", 0)
            self.set_parameter("GPS_AUTO_SWITCH", 2)
            self.reboot_sitl()

            # ensure we're seeing the second GPS:
            tstart = self.get_sim_time()
            while True:
                if self.get_sim_time_cached() - tstart > 60:
                    raise NotAchievedException("Did not get good GPS2_RAW message")
                m = self.mav.recv_match(type='GPS2_RAW', blocking=True, timeout=1)
                self.progress("%s" % str(m))
                if m is None:
                    continue
                if m.lat == 0:
                    continue
                break

            # create a log we can expect blended data to appear in:
            self.change_mode('LOITER')
            self.wait_ready_to_arm()
            self.arm_vehicle()
            self.delay_sim_time(5)
            self.disarm_vehicle()

            # inspect generated log for messages:
            dfreader = self.dfreader_for_current_onboard_log()
            wanted = set([0, 1, 2])
            while True:
                m = dfreader.recv_match(type="GPS") # disarmed
                if m is None:
                    break
                try:
                    wanted.remove(m.I)
                except KeyError:
                    continue
                if len(wanted) == 0:
                    break

            if len(wanted):
                raise NotAchievedException("Did not get all three GPS types")
        except Exception as e:
            self.progress("Caught exception: %s" %
                          self.get_exception_stacktrace(e))
            ex = e

        self.context_pop()

        self.reboot_sitl()

        if ex is not None:
            raise ex

    def test_callisto(self):
        self.customise_SITL_commandline(
            ["--defaults", ','.join(self.model_defaults_filepath('ArduCopter', 'Callisto')), ],
            model="octa-quad:@ROMFS/models/Callisto.json",
            wipe=True,
        )
        self.takeoff(10)
        self.do_RTL()

    def test_replay(self):
        '''test replay correctness'''
        self.progress("Building Replay")
        util.build_SITL('tools/Replay', clean=False, configure=False)

        self.test_replay_bit(self.test_replay_gps_bit)
        self.test_replay_bit(self.test_replay_beacon_bit)
        self.test_replay_bit(self.test_replay_optical_flow_bit)

    def test_replay_bit(self, bit):

        self.context_push()
        current_log_filepath = bit()

        self.progress("Running replay on (%s)" % current_log_filepath)

        util.run_cmd(['build/sitl/tools/Replay', current_log_filepath],
                     directory=util.topdir(), checkfail=True, show=True)

        self.context_pop()

        replay_log_filepath = self.current_onboard_log_filepath()
        self.progress("Replay log path: %s" % str(replay_log_filepath))

        check_replay = util.load_local_module("Tools/Replay/check_replay.py")

        ok = check_replay.check_log(replay_log_filepath, self.progress, verbose=True)
        if not ok:
            raise NotAchievedException("check_replay failed")

<<<<<<< HEAD
    def test_copter_gps_zero(self):
        # https://github.com/ArduPilot/ardupilot/issues/14236
        self.progress("arm the vehicle and takeoff in Guided")
        self.takeoff(20, mode='GUIDED')
        self.progress("fly 50m North (or whatever)")
        old_pos = self.mav.recv_match(type='GLOBAL_POSITION_INT', blocking=True)
        self.fly_guided_move_global_relative_alt(50, 0, 20)
        self.set_parameter('GPS_TYPE', 0)
        self.drain_mav()
        tstart = self.get_sim_time()
        while True:
            if self.get_sim_time_cached() - tstart > 30 and self.mode_is('LAND'):
                self.progress("Bug not reproduced")
                break
            m = self.mav.recv_match(type='GLOBAL_POSITION_INT', blocking=True, timeout=1)
            self.progress("Received (%s)" % str(m))
            if m is None:
                raise NotAchievedException("No GLOBAL_POSITION_INT?!")
            pos_delta = self.get_distance_int(old_pos, m)
            self.progress("Distance: %f" % pos_delta)
            if pos_delta < 5:
                raise NotAchievedException("Bug reproduced - returned to near origin")
        self.wait_disarmed()
        self.reboot_sitl()
=======
    def test_rplidar(self):
        '''plonks a Copter with a RPLidarA2 in the middle of a simulated field
        of posts and checks that the measurements are what we expect.'''
        self.set_parameters({
            "SERIAL5_PROTOCOL": 11,
            "PRX_TYPE": 5,
        })
        self.customise_SITL_commandline([
            "--uartF=sim:rplidara2:",
            "--home", "51.8752066,14.6487840,0,0",  # SITL has "posts" here
        ])

        expected_distances = {
            mavutil.mavlink.MAV_SENSOR_ROTATION_NONE: 276,
            mavutil.mavlink.MAV_SENSOR_ROTATION_YAW_45: 256,
            mavutil.mavlink.MAV_SENSOR_ROTATION_YAW_90: 1130,
            mavutil.mavlink.MAV_SENSOR_ROTATION_YAW_135: 1286,
            mavutil.mavlink.MAV_SENSOR_ROTATION_YAW_180: 626,
            mavutil.mavlink.MAV_SENSOR_ROTATION_YAW_225: 971,
            mavutil.mavlink.MAV_SENSOR_ROTATION_YAW_270: 762,
            mavutil.mavlink.MAV_SENSOR_ROTATION_YAW_315: 792,
        }

        self.wait_ready_to_arm()

        wanting_distances = copy.copy(expected_distances)
        tstart = self.get_sim_time()
        timeout = 60
        while True:
            now = self.get_sim_time_cached()
            if now - tstart > timeout:
                raise NotAchievedException("Did not get all distances")
            m = self.mav.recv_match(type="DISTANCE_SENSOR",
                                    blocking=True,
                                    timeout=1)
            if m is None:
                continue
            self.progress("Got (%s)" % str(m))
            if m.orientation not in wanting_distances:
                continue
            if abs(m.current_distance - wanting_distances[m.orientation]) > 5:
                self.progress("Wrong distance orient=%u want=%u got=%u" %
                              (m.orientation,
                               wanting_distances[m.orientation],
                               m.current_distance))
                continue
            del wanting_distances[m.orientation]
            self.progress("Got correct distance for orient %u" %
                          (m.orientation))
            if len(wanting_distances.items()) == 0:
                break
>>>>>>> 3af7a396

    # a wrapper around all the 1A,1B,1C..etc tests for travis
    def tests1(self):
        ret = ([])
        ret.extend(self.tests1a())
        ret.extend(self.tests1b())
        ret.extend(self.tests1c())
        ret.extend(self.tests1d())
        ret.extend(self.tests1e())
        return ret

    def tests1a(self):
        '''return list of all tests'''
        ret = super(AutoTestCopter, self).tests()  # about 5 mins and ~20 initial tests from autotest/common.py
        ret.extend([
            ("NavDelayTakeoffAbsTime",
             "Fly Nav Delay (takeoff)",
             self.fly_nav_takeoff_delay_abstime),  # 19s

            ("NavDelayAbsTime",
             "Fly Nav Delay (AbsTime)",
             self.fly_nav_delay_abstime),  # 20s

            ("NavDelay",
             "Fly Nav Delay",
             self.fly_nav_delay),  # 19s

            ("GuidedSubModeChange",
             "Test submode change",
             self.fly_guided_change_submode),

            ("LoiterToAlt",
             "Loiter-To-Alt",
             self.fly_loiter_to_alt),  # 25s

            ("PayLoadPlaceMission",
             "Payload Place Mission",
             self.fly_payload_place_mission),  # 44s

            ("PrecisionLoiterCompanion",
             "Precision Loiter (Companion)",
             self.fly_precision_companion),  # 29s

            ("PrecisionLandingSITL",
             "Precision Landing (SITL)",
             self.fly_precision_sitl),  # 29s

            ("SetModesViaModeSwitch",
             "Set modes via modeswitch",
             self.test_setting_modes_via_modeswitch),

            ("SetModesViaAuxSwitch",
             "Set modes via auxswitch",
             self.test_setting_modes_via_auxswitch),

            ("AuxSwitchOptions",
             "Test random aux mode options",
             self.test_aux_switch_options),

            ("AuxFunctionsInMission",
             "Test use of auxilliary functions in missions",
             self.test_aux_functions_in_mission),

            ("AutoTune",
             "Fly AUTOTUNE mode",
             self.fly_autotune),  # 73s
        ])
        return ret

    def tests1b(self):
        '''return list of all tests'''
        ret = ([
            ("ThrowMode", "Fly Throw Mode", self.fly_throw_mode),

            ("BrakeMode", "Fly Brake Mode", self.fly_brake_mode),

            ("RecordThenPlayMission",
             "Use switches to toggle in mission, then fly it",
             self.fly_square),  # 27s

            ("ThrottleFailsafe",
             "Test Throttle Failsafe",
             self.fly_throttle_failsafe),  # 173s

            ("GCSFailsafe",
             "Test GCS Failsafe",
             self.fly_gcs_failsafe),  # 239s

            # this group has the smallest runtime right now at around
            #  5mins, so add more tests here, till its around
            #  9-10mins, then make a new group
        ])
        return ret

    def tests1c(self):
        '''return list of all tests'''
        ret = ([
            ("BatteryFailsafe",
             "Fly Battery Failsafe",
             self.fly_battery_failsafe),  # 164s

            ("StabilityPatch",
             "Fly stability patch",
             lambda: self.fly_stability_patch(30)),  # 17s

            ("OBSTACLE_DISTANCE_3D",
             "Test proximity avoidance slide behaviour in 3D",
             self.OBSTACLE_DISTANCE_3D),  # ??s

            ("AC_Avoidance_Proximity",
             "Test proximity avoidance slide behaviour",
             self.fly_proximity_avoidance_test),  # 41s

            ("AC_Avoidance_Fence",
             "Test fence avoidance slide behaviour",
             self.fly_fence_avoidance_test),

            ("AC_Avoidance_Beacon",
             "Test beacon avoidance slide behaviour",
             self.fly_beacon_avoidance_test),  # 28s

            ("BaroWindCorrection",
             "Test wind estimation and baro position error compensation",
             self.fly_wind_baro_compensation),

            ("SetpointGlobalPos",
             "Test setpoint global position",
             self.test_set_position_global_int),

            ("SetpointGlobalVel",
             "Test setpoint global velocity",
             self.test_set_velocity_global_int),

        ])
        return ret

    def tests1d(self):
        '''return list of all tests'''
        ret = ([
            ("HorizontalFence",
             "Test horizontal fence",
             self.fly_fence_test),  # 20s

            ("HorizontalAvoidFence",
             "Test horizontal Avoidance fence",
             self.fly_fence_avoid_test),

            ("MaxAltFence",
             "Test Max Alt Fence",
             self.fly_alt_max_fence_test),  # 26s

            ("MinAltFence",
             "Test Min Alt Fence",
             self.fly_alt_min_fence_test), # 26s

            ("FenceFloorEnabledLanding",
             "Test Landing with Fence floor enabled",
             self.fly_fence_floor_enabled_landing),

            ("AutoTuneSwitch",
             "Fly AUTOTUNE on a switch",
             self.fly_autotune_switch),  # 105s

            ("GPSGlitchLoiter",
             "GPS Glitch Loiter Test",
             self.fly_gps_glitch_loiter_test),  # 30s

            ("GPSGlitchAuto",
             "GPS Glitch Auto Test",
             self.fly_gps_glitch_auto_test),

            ("ModeAltHold",
             "Test AltHold Mode",
             self.test_mode_ALT_HOLD),

            ("ModeLoiter",
             "Test Loiter Mode",
             self.loiter),

            ("SimpleMode",
             "Fly in SIMPLE mode",
             self.fly_simple),

            ("SuperSimpleCircle",
             "Fly a circle in SUPER SIMPLE mode",
             self.fly_super_simple),  # 38s

            ("ModeCircle",
             "Fly CIRCLE mode",
             self.fly_circle),  # 27s

            ("MagFail",
             "Test magnetometer failure",
             self.test_mag_fail),

            ("OpticalFlowLimits",
             "Fly Optical Flow limits",
             self.fly_optical_flow_limits),  # 27s

            ("MotorFail",
             "Fly motor failure test",
             self.fly_motor_fail),

            ("Flip",
             "Fly Flip Mode",
             self.fly_flip),

            ("CopterMission",
             "Fly copter mission",
             self.fly_auto_test),  # 37s

            ("SplineLastWaypoint",
             "Test Spline as last waypoint",
             self.test_spline_last_waypoint),

            ("Gripper",
             "Test gripper",
             self.test_gripper), # 28s

            ("TestGripperMission",
             "Test Gripper mission items",
             self.test_gripper_mission),

            ("VisionPosition",
             "Fly Vision Position",
             self.fly_vision_position), # 24s

            ("GPSViconSwitching",
             "Fly GPS and Vicon Switching",
             self.fly_gps_vicon_switching),
        ])
        return ret

    def tests1e(self):
        '''return list of all tests'''
        ret = ([
            ("BeaconPosition",
             "Fly Beacon Position",
             self.fly_beacon_position), # 56s

            ("RTLSpeed",
             "Fly RTL Speed",
             self.fly_rtl_speed),

            ("Mount",
             "Test Camera/Antenna Mount",
             self.test_mount),  # 74s

            ("Button",
             "Test Buttons",
             self.test_button),

            ("ShipTakeoff",
             "Fly Simulated Ship Takeoff",
             self.fly_ship_takeoff),

            ("RangeFinder",
             "Test RangeFinder Basic Functionality",
             self.test_rangefinder),  # 23s

            ("SurfaceTracking",
             "Test Surface Tracking",
             self.test_surface_tracking),  # 45s

            ("Parachute",
             "Test Parachute Functionality",
             self.test_parachute),

            ("ParameterChecks",
             "Test Arming Parameter Checks",
             self.test_parameter_checks),

            ("ManualThrottleModeChange",
             "Check manual throttle mode changes denied on high throttle",
             self.fly_manual_throttle_mode_change),

            ("MANUAL_CONTROL",
             "Test mavlink MANUAL_CONTROL",
             self.test_manual_control),

            ("ZigZag",
             "Fly ZigZag Mode",
             self.fly_zigzag_mode),  # 58s

            ("PosHoldTakeOff",
             "Fly POSHOLD takeoff",
             self.fly_poshold_takeoff),

            ("FOLLOW",
             "Fly follow mode",
             self.fly_follow_mode),  # 80s

            ("RangeFinderDrivers",
             "Test rangefinder drivers",
             self.fly_rangefinder_drivers),  # 62s

            ("MaxBotixI2CXL",
             "Test maxbotix rangefinder drivers",
             self.fly_rangefinder_driver_maxbotix),  # 62s

            ("MAVProximity",
             "Test MAVLink proximity driver",
             self.fly_proximity_mavlink_distance_sensor,
             ),

            ("ParameterValidation",
             "Test parameters are checked for validity",
             self.test_parameter_validation),

            ("AltTypes",
             "Test Different Altitude Types",
             self.test_altitude_types),

            ("RichenPower",
             "Test RichenPower generator",
             self.test_richenpower),

            ("IE24",
             "Test IntelligentEnergy 2.4kWh generator",
             self.test_ie24),

            ("LogUpload",
             "Log upload",
             self.log_upload),
        ])
        return ret

    # a wrapper around all the 2A,2B,2C..etc tests for travis
    def tests2(self):
        ret = ([])
        ret.extend(self.tests2a())
        ret.extend(self.tests2b())
        return ret

    def tests2a(self):
        '''return list of all tests'''
        ret = ([
            # something about SITLCompassCalibration appears to fail
            # this one, so we put it first:
            ("FixedYawCalibration",
             "Test Fixed Yaw Calibration",  # about 20 secs
             self.test_fixed_yaw_calibration),

            # we run this single 8min-and-40s test on its own, apart from
            #   requiring FixedYawCalibration right before it because without it, it fails to calibrate
            ("SITLCompassCalibration", # this autotest appears to interfere with FixedYawCalibration, no idea why.
             "Test SITL onboard compass calibration",
             self.test_mag_calibration),
        ])
        return ret

    def tests2b(self):  # this block currently around 9.5mins here
        '''return list of all tests'''
        ret = ([
            Test("MotorVibration",
                 "Fly motor vibration test",
                 self.fly_motor_vibration),

            Test("DynamicNotches",
                 "Fly Dynamic Notches",
                 self.fly_dynamic_notches,
                 attempts=4),

            Test("PositionWhenGPSIsZero",
                 "Ensure position doesn't zero when GPS lost",
                 self.test_copter_gps_zero),

            Test("GyroFFT",
                 "Fly Gyro FFT",
                 self.fly_gyro_fft,
                 attempts=4),

            Test("GyroFFTHarmonic",
                 "Fly Gyro FFT Harmonic Matching",
                 self.fly_gyro_fft_harmonic,
                 attempts=4),

            Test("CompassReordering",
                 "Test Compass reordering when priorities are changed",
                 self.test_mag_reordering),  # 40sec?

            Test("CRSF",
                 "Test RC CRSF",
                 self.test_crsf),  # 20secs ish

            Test("MotorTest",
                 "Run Motor Tests",
                 self.test_motortest),  # 20secs ish

            Test("AltEstimation",
                 "Test that Alt Estimation is mandatory for ALT_HOLD",
                 self.test_alt_estimate_prearm),  # 20secs ish

            Test("EKFSource",
                 "Check EKF Source Prearms work",
                 self.test_ekf_source),

            Test("GSF",
                 "Check GSF",
                 self.test_gsf),

            Test("GPSBlending",
                 "Test GPS Blending",
                 self.test_gps_blending),

            Test("RPLidar",
                 "Check RPLidar works against simulation",
                 self.test_rplidar),

            Test("DataFlash",
                 "Test DataFlash Block backend",
                 self.test_dataflash_sitl),

            Test("DataFlashErase",
                 "Test DataFlash Block backend erase",
                 self.test_dataflash_erase),

            Test("Callisto",
                 "Test Callisto",
                 self.test_callisto),

            Test("Replay",
                 "Test Replay",
                 self.test_replay),

            Test("LogUpload",
                 "Log upload",
                 self.log_upload),
        ])
        return ret

    def testcan(self):
        ret = ([
            ("CANGPSCopterMission",
             "Fly copter mission",
             self.fly_auto_test_using_can_gps),
        ])
        return ret

    def tests(self):
        ret = []
        ret.extend(self.tests1())
        ret.extend(self.tests2())
        return ret

    def disabled_tests(self):
        return {
            "Parachute": "See https://github.com/ArduPilot/ardupilot/issues/4702",
            "HorizontalAvoidFence": "See https://github.com/ArduPilot/ardupilot/issues/11525",
            "AltEstimation": "See https://github.com/ArduPilot/ardupilot/issues/15191",
        }


class AutoTestHeli(AutoTestCopter):

    def log_name(self):
        return "HeliCopter"

    def default_frame(self):
        return "heli"

    def sitl_start_location(self):
        return SITL_START_LOCATION_AVC

    def default_speedup(self):
        '''Heli seems to be race-free'''
        return 100

    def is_heli(self):
        return True

    def rc_defaults(self):
        ret = super(AutoTestHeli, self).rc_defaults()
        ret[8] = 1000
        ret[3] = 1000 # collective
        return ret

    @staticmethod
    def get_position_armable_modes_list():
        '''filter THROW mode out of armable modes list; Heli is special-cased'''
        ret = AutoTestCopter.get_position_armable_modes_list()
        ret = filter(lambda x : x != "THROW", ret)
        return ret

    def loiter_requires_position(self):
        self.progress("Skipping loiter-requires-position for heli; rotor runup issues")

    def get_collective_out(self):
        servo = self.mav.recv_match(type='SERVO_OUTPUT_RAW', blocking=True)
        chan_pwm = (servo.servo1_raw + servo.servo2_raw + servo.servo3_raw)/3.0
        return chan_pwm

    def rotor_runup_complete_checks(self):
        # Takeoff and landing in Loiter
        TARGET_RUNUP_TIME = 10
        self.zero_throttle()
        self.change_mode('LOITER')
        self.wait_ready_to_arm()
        self.arm_vehicle()
        servo = self.mav.recv_match(type='SERVO_OUTPUT_RAW', blocking=True)
        coll = servo.servo1_raw
        coll = coll + 50
        self.set_parameter("H_RSC_RUNUP_TIME", TARGET_RUNUP_TIME)
        self.progress("Initiate Runup by putting some throttle")
        self.set_rc(8, 2000)
        self.set_rc(3, 1700)
        self.progress("Collective threshold PWM %u" % coll)
        tstart = self.get_sim_time()
        self.progress("Wait that collective PWM pass threshold value")
        servo = self.mav.recv_match(condition='SERVO_OUTPUT_RAW.servo1_raw>%u' % coll, blocking=True)
        runup_time = self.get_sim_time() - tstart
        self.progress("Collective is now at PWM %u" % servo.servo1_raw)
        self.mav.wait_heartbeat()
        if runup_time < TARGET_RUNUP_TIME:
            self.zero_throttle()
            self.set_rc(8, 1000)
            self.disarm_vehicle()
            self.mav.wait_heartbeat()
            raise NotAchievedException("Takeoff initiated before runup time complete %u" % runup_time)
        self.progress("Runup time %u" % runup_time)
        self.zero_throttle()
        self.set_rc(8, 1000)
        self.land_and_disarm()
        self.mav.wait_heartbeat()

    # fly_avc_test - fly AVC mission
    def fly_avc_test(self):
        # Arm
        self.change_mode('STABILIZE')
        self.wait_ready_to_arm()

        self.arm_vehicle()
        self.progress("Raising rotor speed")
        self.set_rc(8, 2000)

        # upload mission from file
        self.progress("# Load copter_AVC2013_mission")
        # load the waypoint count
        num_wp = self.load_mission("copter_AVC2013_mission.txt", strict=False)
        if not num_wp:
            raise NotAchievedException("load copter_AVC2013_mission failed")

        self.progress("Fly AVC mission from 1 to %u" % num_wp)
        self.set_current_waypoint(1)

        # wait for motor runup
        self.delay_sim_time(20)

        # switch into AUTO mode and raise throttle
        self.change_mode('AUTO')
        self.set_rc(3, 1500)

        # fly the mission
        self.wait_waypoint(0, num_wp-1, timeout=500)

        # set throttle to minimum
        self.zero_throttle()

        # wait for disarm
        self.wait_disarmed()
        self.progress("MOTORS DISARMED OK")

        self.progress("Lowering rotor speed")
        self.set_rc(8, 1000)

        self.progress("AVC mission completed: passed!")

    def fly_heli_poshold_takeoff(self):
        """ensure vehicle stays put until it is ready to fly"""
        self.context_push()

        ex = None
        try:
            self.set_parameter("PILOT_TKOFF_ALT", 700)
            self.change_mode('POSHOLD')
            self.zero_throttle()
            self.set_rc(8, 1000)
            self.wait_ready_to_arm()
            # Arm
            self.arm_vehicle()
            self.progress("Raising rotor speed")
            self.set_rc(8, 2000)
            self.progress("wait for rotor runup to complete")
            self.wait_servo_channel_value(8, 1660, timeout=10)
            self.delay_sim_time(20)
            # check we are still on the ground...
            m = self.mav.recv_match(type='GLOBAL_POSITION_INT', blocking=True)
            max_relalt_mm = 1000
            if abs(m.relative_alt) > max_relalt_mm:
                raise NotAchievedException("Took off prematurely (abs(%f)>%f)" %
                                           (m.relative_alt, max_relalt_mm))
            self.progress("Pushing collective past half-way")
            self.set_rc(3, 1600)
            self.delay_sim_time(0.5)
            self.progress("Bringing back to hover collective")
            self.set_rc(3, 1500)

            # make sure we haven't already reached alt:
            m = self.mav.recv_match(type='GLOBAL_POSITION_INT', blocking=True)
            if abs(m.relative_alt) > 500:
                raise NotAchievedException("Took off too fast")

            self.progress("Monitoring takeoff-to-alt")
            self.wait_altitude(6.9, 8, relative=True)

            self.progress("Making sure we stop at our takeoff altitude")
            tstart = self.get_sim_time()
            while self.get_sim_time() - tstart < 5:
                m = self.mav.recv_match(type='GLOBAL_POSITION_INT', blocking=True)
                delta = abs(7000 - m.relative_alt)
                self.progress("alt=%f delta=%f" % (m.relative_alt/1000,
                                                   delta/1000))
                if delta > 1000:
                    raise NotAchievedException("Failed to maintain takeoff alt")
            self.progress("takeoff OK")
        except Exception as e:
            self.print_exception_caught(e)
            ex = e

        self.land_and_disarm()
        self.set_rc(8, 1000)

        self.context_pop()

        if ex is not None:
            raise ex

    def fly_heli_stabilize_takeoff(self):
        """"""
        self.context_push()

        ex = None
        try:
            self.change_mode('STABILIZE')
            self.set_rc(3, 1000)
            self.set_rc(8, 1000)
            self.wait_ready_to_arm()
            self.arm_vehicle()
            self.set_rc(8, 2000)
            self.progress("wait for rotor runup to complete")
            self.wait_servo_channel_value(8, 1660, timeout=10)
            self.delay_sim_time(20)
            # check we are still on the ground...
            m = self.mav.recv_match(type='GLOBAL_POSITION_INT', blocking=True)
            if abs(m.relative_alt) > 100:
                raise NotAchievedException("Took off prematurely")
            self.progress("Pushing throttle past half-way")
            self.set_rc(3, 1600)

            self.progress("Monitoring takeoff")
            self.wait_altitude(6.9, 8, relative=True)

            self.progress("takeoff OK")
        except Exception as e:
            self.print_exception_caught(e)
            ex = e

        self.land_and_disarm()
        self.set_rc(8, 1000)

        self.context_pop()

        if ex is not None:
            raise ex

    def fly_spline_waypoint(self, timeout=600):
        """ensure basic spline functionality works"""
        self.load_mission("copter_spline_mission.txt", strict=False)
        self.change_mode("LOITER")
        self.wait_ready_to_arm()
        self.arm_vehicle()
        self.progress("Raising rotor speed")
        self.set_rc(8, 2000)
        self.delay_sim_time(20)
        self.change_mode("AUTO")
        self.set_rc(3, 1500)
        tstart = self.get_sim_time()
        while True:
            if self.get_sim_time() - tstart > timeout:
                raise AutoTestTimeoutException("Vehicle did not disarm after mission")
            if not self.armed():
                break
            self.delay_sim_time(1)
        self.progress("Lowering rotor speed")
        self.set_rc(8, 1000)

    def fly_autorotation(self, timeout=600):
        """ensure basic spline functionality works"""
        self.set_parameter("AROT_ENABLE", 1)
        start_alt = 100 # metres
        self.set_parameter("PILOT_TKOFF_ALT", start_alt * 100)
        self.change_mode('POSHOLD')
        self.set_rc(3, 1000)
        self.set_rc(8, 1000)
        self.wait_ready_to_arm()
        self.arm_vehicle()
        self.set_rc(8, 2000)
        self.progress("wait for rotor runup to complete")
        self.wait_servo_channel_value(8, 1660, timeout=10)
        self.delay_sim_time(20)
        self.set_rc(3, 2000)
        self.wait_altitude(start_alt - 1,
                           (start_alt + 5),
                           relative=True,
                           timeout=timeout)
        self.context_collect('STATUSTEXT')
        self.progress("Triggering autorotate by raising interlock")
        self.set_rc(8, 1000)
        self.wait_statustext("SS Glide Phase", check_context=True)
        self.wait_statustext(r"SIM Hit ground at ([0-9.]+) m/s",
                             check_context=True,
                             regex=True)
        speed = float(self.re_match.group(1))
        if speed > 30:
            raise NotAchievedException("Hit too hard")
        self.wait_disarmed()

    def set_rc_default(self):
        super(AutoTestHeli, self).set_rc_default()
        self.progress("Lowering rotor speed")
        self.set_rc(8, 1000)

    def tests(self):
        '''return list of all tests'''
        ret = AutoTest.tests(self)
        ret.extend([
            ("AVCMission", "Fly AVC mission", self.fly_avc_test),

            ("RotorRunUp",
             "Test rotor runup",
             self.rotor_runup_complete_checks),

            ("PosHoldTakeOff",
             "Fly POSHOLD takeoff",
             self.fly_heli_poshold_takeoff),

            ("StabilizeTakeOff",
             "Fly stabilize takeoff",
             self.fly_heli_stabilize_takeoff),

            ("SplineWaypoint",
             "Fly Spline Waypoints",
             self.fly_spline_waypoint),

            ("AutoRotation",
             "Fly AutoRotation",
             self.fly_autorotation),

            ("LogUpload",
             "Log upload",
             self.log_upload),
        ])
        return ret

    def disabled_tests(self):
        return {
            "SplineWaypoint": "See https://github.com/ArduPilot/ardupilot/issues/14593",
        }


class AutoTestCopterTests1(AutoTestCopter):
    def tests(self):
        return self.tests1()


class AutoTestCopterTests1a(AutoTestCopter):
    def tests(self):
        return self.tests1a()


class AutoTestCopterTests1b(AutoTestCopter):
    def tests(self):
        return self.tests1b()


class AutoTestCopterTests1c(AutoTestCopter):
    def tests(self):
        return self.tests1c()


class AutoTestCopterTests1d(AutoTestCopter):
    def tests(self):
        return self.tests1d()


class AutoTestCopterTests1e(AutoTestCopter):
    def tests(self):
        return self.tests1e()


class AutoTestCopterTests2(AutoTestCopter):
    def tests(self):
        return self.tests2()


class AutoTestCopterTests2a(AutoTestCopter):
    def tests(self):
        return self.tests2a()


class AutoTestCopterTests2b(AutoTestCopter):
    def tests(self):
        return self.tests2b()


class AutoTestCAN(AutoTestCopter):

    def tests(self):
        return self.testcan()<|MERGE_RESOLUTION|>--- conflicted
+++ resolved
@@ -6500,7 +6500,6 @@
         if not ok:
             raise NotAchievedException("check_replay failed")
 
-<<<<<<< HEAD
     def test_copter_gps_zero(self):
         # https://github.com/ArduPilot/ardupilot/issues/14236
         self.progress("arm the vehicle and takeoff in Guided")
@@ -6525,7 +6524,7 @@
                 raise NotAchievedException("Bug reproduced - returned to near origin")
         self.wait_disarmed()
         self.reboot_sitl()
-=======
+
     def test_rplidar(self):
         '''plonks a Copter with a RPLidarA2 in the middle of a simulated field
         of posts and checks that the measurements are what we expect.'''
@@ -6577,7 +6576,6 @@
                           (m.orientation))
             if len(wanting_distances.items()) == 0:
                 break
->>>>>>> 3af7a396
 
     # a wrapper around all the 1A,1B,1C..etc tests for travis
     def tests1(self):
