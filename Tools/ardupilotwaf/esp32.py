#!/usr/bin/env python2
# encoding: utf-8

"""
Waf tool for ESP32 build
"""

from waflib import Errors, Logs, Task, Utils
from waflib.TaskGen import after_method, before_method, feature

import os
import shutil
import sys
import re
import pickle
import subprocess

def parse_inc_dir(lines):
    for line in lines.splitlines():
        if line.startswith(b'INCLUDES: '):
            print(str(line.replace(b'INCLUDES: ', b'')).split())
            return str(line.replace(b'INCLUDES: ', b'')).split()

def configure(cfg):
    def srcpath(path):
        return cfg.srcnode.make_node(path).abspath()
    cfg.find_program('make', var='MAKE')
    env = cfg.env
    env.AP_HAL_PLANE = srcpath('libraries/AP_HAL_ESP32/targets/plane')
    env.AP_HAL_COPTER = srcpath('libraries/AP_HAL_ESP32/targets/copter')
    env.AP_PROGRAM_FEATURES += ['esp32_ap_program']
    cmd = "cd {0}&&echo '{2}' > ../board.txt&&{1} defconfig BATCH_BUILD=1&&{1} showinc BATCH_BUILD=1".format(env.AP_HAL_PLANE, env.MAKE[0], env.BOARD)
    print(cmd)
    result = subprocess.check_output(cmd, shell=True)
<<<<<<< HEAD
    #env.INCLUDES += parse_inc_dir(result)
=======
    if not isinstance(result, str):
        result = result.decode()
    env.INCLUDES += parse_inc_dir(result)
>>>>>>> 1e1a4521

class build_esp32_image_plane(Task.Task):
    '''build an esp32 image'''
    color='CYAN'
    run_str="cd ${AP_HAL_PLANE}&&'${MAKE}' BATCH_BUILD=1"
    always_run = True
    def keyword(self):
        return "Generating"
    def __str__(self):
        return self.outputs[0].path_from(self.generator.bld.bldnode)

class build_esp32_image_copter(Task.Task):
    '''build an esp32 image'''
    color='CYAN'
    run_str="cd ${AP_HAL_COPTER}&&'${MAKE}' BATCH_BUILD=1"
    always_run = True
    def keyword(self):
        return "Generating"
    def __str__(self):
        return self.outputs[0].path_from(self.generator.bld.bldnode)

@feature('esp32_ap_program')
@after_method('process_source')
def esp32_firmware(self):
    if str(self.link_task.outputs[0]).endswith('libarduplane.a'):
        #build final image
        src_in = [self.bld.bldnode.find_or_declare('lib/libArduPlane_libs.a'),
                  self.bld.bldnode.find_or_declare('lib/bin/libarduplane.a')]
        img_out = self.bld.bldnode.find_or_declare('idf-plane/arduplane.elf')
        generate_bin_task = self.create_task('build_esp32_image_plane', src=src_in, tgt=img_out)        
        generate_bin_task.set_run_after(self.link_task)
    if str(self.link_task.outputs[0]).endswith('libarducopter.a'):
        #build final image
        src_in = [self.bld.bldnode.find_or_declare('lib/libArduCopter_libs.a'),
                  self.bld.bldnode.find_or_declare('lib/bin/libarducopter.a')]
        img_out = self.bld.bldnode.find_or_declare('idf-copter/arducopter.elf')
        generate_bin_task = self.create_task('build_esp32_image_copter', src=src_in, tgt=img_out)
        generate_bin_task.set_run_after(self.link_task)
        
        #add generated include files
        cmd = "cd {0}&&{1} showinc".format(self.env.AP_HAL_COPTER, self.env.MAKE[0])
        result = subprocess.check_output(cmd, shell=True)
        self.env.INCLUDES += parse_inc_dir(result)
        
        <|MERGE_RESOLUTION|>--- conflicted
+++ resolved
@@ -32,13 +32,10 @@
     cmd = "cd {0}&&echo '{2}' > ../board.txt&&{1} defconfig BATCH_BUILD=1&&{1} showinc BATCH_BUILD=1".format(env.AP_HAL_PLANE, env.MAKE[0], env.BOARD)
     print(cmd)
     result = subprocess.check_output(cmd, shell=True)
-<<<<<<< HEAD
     #env.INCLUDES += parse_inc_dir(result)
-=======
     if not isinstance(result, str):
         result = result.decode()
     env.INCLUDES += parse_inc_dir(result)
->>>>>>> 1e1a4521
 
 class build_esp32_image_plane(Task.Task):
     '''build an esp32 image'''
