/*
 * This file is free software: you can redistribute it and/or modify it
 * under the terms of the GNU General Public License as published by the
 * Free Software Foundation, either version 3 of the License, or
 * (at your option) any later version.
 *
 * This file is distributed in the hope that it will be useful, but
 * WITHOUT ANY WARRANTY; without even the implied warranty of
 * MERCHANTABILITY or FITNESS FOR A PARTICULAR PURPOSE.
 * See the GNU General Public License for more details.
 *
 * You should have received a copy of the GNU General Public License along
 * with this program.  If not, see <http://www.gnu.org/licenses/>.
 *
 */

#pragma once

#include <AP_HAL/AP_HAL.h>
#include <AP_Param/AP_Param.h>
#include <AP_Math/AP_Math.h>
#include <AP_BLHeli/AP_BLHeli.h>
#include <RC_Channel/RC_Channel.h>
#include <AP_Param/AP_Param.h>
#include <GCS_MAVLink/GCS.h>
#include <AP_OLC/AP_OLC.h>

#ifndef OSD_ENABLED
#define OSD_ENABLED 0
#endif

#ifndef HAL_WITH_OSD_BITMAP
#define HAL_WITH_OSD_BITMAP OSD_ENABLED && (defined(HAL_WITH_SPI_OSD) || defined(WITH_SITL_OSD))
#endif

#ifndef OSD_PARAM_ENABLED
#define OSD_PARAM_ENABLED !HAL_MINIMIZE_FEATURES
#endif

class AP_OSD_Backend;
class AP_MSP;

#define AP_OSD_NUM_DISPLAY_SCREENS 4
#if OSD_PARAM_ENABLED
#define AP_OSD_NUM_PARAM_SCREENS 2
#else
#define AP_OSD_NUM_PARAM_SCREENS 0
#endif
#define AP_OSD_NUM_SCREENS (AP_OSD_NUM_DISPLAY_SCREENS + AP_OSD_NUM_PARAM_SCREENS)

#define PARAM_INDEX(key, idx, group) (uint32_t(uint32_t(key) << 23 | uint32_t(idx) << 18 | uint32_t(group)))
#define PARAM_TOKEN_INDEX(token) PARAM_INDEX(AP_Param::get_persistent_key(token.key), token.idx, token.group_element)

/*
  class to hold one setting
 */
class AP_OSD_Setting
{
public:
    AP_Int8 enabled;
    AP_Int8 xpos;
    AP_Int8 ypos;

    AP_OSD_Setting(bool enabled, uint8_t x, uint8_t y);

    // User settable parameters
    static const struct AP_Param::GroupInfo var_info[];
};

class AP_OSD;

class AP_OSD_AbstractScreen
{
public:
    // constructor
    AP_OSD_AbstractScreen() {}
    virtual void draw(void) {}

    void set_backend(AP_OSD_Backend *_backend);

    AP_Int8 enabled;
    AP_Int16 channel_min;
    AP_Int16 channel_max;

protected:
    bool check_option(uint32_t option);

    enum unit_type {
        ALTITUDE=0,
        SPEED=1,
        VSPEED=2,
        DISTANCE=3,
        DISTANCE_LONG=4,
        TEMPERATURE=5,
        UNIT_TYPE_LAST=6,
    };

    char u_icon(enum unit_type unit);
    float u_scale(enum unit_type unit, float value);

    AP_OSD_Backend *backend;
    AP_OSD *osd;
};

#if OSD_ENABLED
/*
  class to hold one screen of settings
 */
class AP_OSD_Screen : public AP_OSD_AbstractScreen
{
public:
    // constructor
    AP_OSD_Screen();

    // skip the drawing if we are not using a font based backend. This saves a lot of flash space when
    // using the MSP OSD system on boards that don't have a MAX7456
#if HAL_WITH_OSD_BITMAP
    void draw(void) override;
#endif

    // User settable parameters
    static const struct AP_Param::GroupInfo var_info[];

private:
    friend class AP_MSP;
    friend class AP_MSP_Telem_Backend;

    static const uint8_t message_visible_width = 26;
    static const uint8_t message_scroll_time_ms = 200;
    static const uint8_t message_scroll_delay = 5;

    static constexpr float ah_max_pitch = DEG_TO_RAD * 20;
    //typical fpv camera has 80deg vertical field of view, 16 row of chars
    static constexpr float ah_pitch_rad_to_char = 16.0f/(DEG_TO_RAD * 80);

    AP_OSD_Setting altitude{true, 23, 8};
    AP_OSD_Setting bat_volt{true, 24, 1};
    AP_OSD_Setting rssi{true, 1, 1};
    AP_OSD_Setting current{true, 25, 2};
    AP_OSD_Setting batused{true, 23, 3};
    AP_OSD_Setting sats{true, 1, 3};
    AP_OSD_Setting fltmode{true, 2, 8};
    AP_OSD_Setting message{true, 2, 6};
    AP_OSD_Setting gspeed{true, 2, 14};
    AP_OSD_Setting horizon{true, 14, 8};
    AP_OSD_Setting home{true, 14, 1};
    AP_OSD_Setting throttle{true, 24, 11};
    AP_OSD_Setting heading{true, 13, 2};
    AP_OSD_Setting compass{true, 15, 3};
    AP_OSD_Setting wind{false, 2, 12};
    AP_OSD_Setting aspeed{false, 2, 13};
    AP_OSD_Setting aspd1{false, 0, 0};
    AP_OSD_Setting aspd2{false, 0, 0};
    AP_OSD_Setting vspeed{true, 24, 9};

#ifdef HAVE_AP_BLHELI_SUPPORT
    AP_OSD_Setting blh_temp {false, 24, 13};
    AP_OSD_Setting blh_rpm{false, 22, 12};
    AP_OSD_Setting blh_amps{false, 24, 14};
#endif

    AP_OSD_Setting gps_latitude{true, 9, 13};
    AP_OSD_Setting gps_longitude{true, 9, 14};
    AP_OSD_Setting roll_angle{false, 0, 0};
    AP_OSD_Setting pitch_angle{false, 0, 0};
    AP_OSD_Setting temp{false, 0, 0};
    AP_OSD_Setting btemp{false, 0, 0};
    AP_OSD_Setting hdop{false, 0, 0};
    AP_OSD_Setting waypoint{false, 0, 0};
    AP_OSD_Setting xtrack_error{false, 0, 0};
    AP_OSD_Setting dist{false,22,11};
    AP_OSD_Setting stat{false,0,0};
    AP_OSD_Setting flightime{false, 23, 10};
    AP_OSD_Setting climbeff{false,0,0};
    AP_OSD_Setting eff{false, 22, 10};
    AP_OSD_Setting atemp{false, 0, 0};
    AP_OSD_Setting bat2_vlt{false, 0, 0};
    AP_OSD_Setting bat2used{false, 0, 0};
    AP_OSD_Setting clk{false, 0, 0};
#if HAL_PLUSCODE_ENABLE
    AP_OSD_Setting pluscode{false, 0, 0};
#endif

    // MSP OSD only
    AP_OSD_Setting sidebars{false, 0, 0};
    AP_OSD_Setting crosshair{false, 0, 0};
    AP_OSD_Setting home_dist{true, 1, 1};
    AP_OSD_Setting home_dir{true, 1, 1};
    AP_OSD_Setting power{true, 1, 1};
    AP_OSD_Setting cell_volt{true, 1, 1};
    AP_OSD_Setting batt_bar{true, 1, 1};
    AP_OSD_Setting arming{true, 1, 1};
    AP_OSD_Setting callsign{false, 0, 0};

    void draw_altitude(uint8_t x, uint8_t y);
    void draw_bat_volt(uint8_t x, uint8_t y);
    void draw_rssi(uint8_t x, uint8_t y);
    void draw_current(uint8_t x, uint8_t y);
    void draw_batused(uint8_t x, uint8_t y);
    void draw_batused(uint8_t instance, uint8_t x, uint8_t y);
    void draw_sats(uint8_t x, uint8_t y);
    void draw_fltmode(uint8_t x, uint8_t y);
    void draw_message(uint8_t x, uint8_t y);
    void draw_gspeed(uint8_t x, uint8_t y);
    void draw_horizon(uint8_t x, uint8_t y);
    void draw_home(uint8_t x, uint8_t y);
    void draw_throttle(uint8_t x, uint8_t y);
    void draw_heading(uint8_t x, uint8_t y);
    void draw_compass(uint8_t x, uint8_t y);
    void draw_wind(uint8_t x, uint8_t y);
    void draw_aspeed(uint8_t x, uint8_t y);
    void draw_aspd1(uint8_t x, uint8_t y);
    void draw_aspd2(uint8_t x, uint8_t y);
    void draw_vspeed(uint8_t x, uint8_t y);
#if HAL_PLUSCODE_ENABLE
    void draw_pluscode(uint8_t x, uint8_t y);
#endif

    //helper functions
    void draw_speed(uint8_t x, uint8_t y, float angle_rad, float magnitude);
    void draw_distance(uint8_t x, uint8_t y, float distance);

#ifdef HAVE_AP_BLHELI_SUPPORT
    void draw_blh_temp(uint8_t x, uint8_t y);
    void draw_blh_rpm(uint8_t x, uint8_t y);
    void draw_blh_amps(uint8_t x, uint8_t y);
#endif

    void draw_gps_latitude(uint8_t x, uint8_t y);
    void draw_gps_longitude(uint8_t x, uint8_t y);
    void draw_roll_angle(uint8_t x, uint8_t y);
    void draw_pitch_angle(uint8_t x, uint8_t y);
    void draw_temp(uint8_t x, uint8_t y);
    void draw_btemp(uint8_t x, uint8_t y);
    void draw_hdop(uint8_t x, uint8_t y);
    void draw_waypoint(uint8_t x, uint8_t y);
    void draw_xtrack_error(uint8_t x, uint8_t y);
    void draw_dist(uint8_t x, uint8_t y);
    void draw_stat(uint8_t x, uint8_t y);
    void draw_flightime(uint8_t x, uint8_t y);
    void draw_climbeff(uint8_t x, uint8_t y);
    void draw_eff(uint8_t x, uint8_t y);
    void draw_atemp(uint8_t x, uint8_t y);
    void draw_bat2_vlt(uint8_t x, uint8_t y);
    void draw_bat2used(uint8_t x, uint8_t y);
    void draw_clk(uint8_t x, uint8_t y);
    void draw_callsign(uint8_t x, uint8_t y);

    struct {
        bool load_attempted;
        const char *str;
    } callsign_data;
};
#endif // OSD_ENABLED

#if OSD_PARAM_ENABLED
/*
  class to hold one setting
 */
class AP_OSD_ParamSetting : public AP_OSD_Setting
{
public:
    // configured index.
    AP_Int32 _param_group;
    AP_Int16 _param_key;
    AP_Int8  _param_idx;
    // metadata
    AP_Float _param_min;
    AP_Float _param_max;
    AP_Float _param_incr;
    AP_Int8 _type;

    // parameter number
    uint8_t _param_number;
    AP_Param* _param;
    ap_var_type _param_type;
    AP_Param::ParamToken _current_token;

    // structure to contain setting constraints for important settings
    struct ParamMetadata {
        float min_value;
        float max_value;
        float increment;
        uint8_t values_max;
        const char** values;
    };
    // compact structure used to hold default values for static initialization
    struct Initializer {
        uint8_t index;
        AP_Param::ParamToken token;
        int8_t type;
    };

    static const ParamMetadata _param_metadata[];

    AP_OSD_ParamSetting(uint8_t param_number, bool enabled, uint8_t x, uint8_t y, int16_t key, int8_t idx, int32_t group,
        int8_t type = OSD_PARAM_NONE, float min = 0.0f, float max = 1.0f, float incr = 0.001f);
    AP_OSD_ParamSetting(uint8_t param_number);
    AP_OSD_ParamSetting(const Initializer& initializer);

    // initialize the setting from the configured information
    void update();
    // grab the parameter name
    void copy_name(char* name, size_t len) {
        _param->copy_name_token(_current_token, name, len);
        if (len > 16) name[16] = 0;
    }
    // copy the name converting FOO_BAR_BAZ to FooBarBaz
    void copy_name_camel_case(char* name, size_t len);
    // set the ranges from static metadata
    bool set_from_metadata();
    bool set_by_name(const char* name, uint8_t config_type, float pmin=0, float pmax=0, float pincr=0);
    void guess_ranges(bool force = false);
    void save_as_new();

    const ParamMetadata* get_custom_metadata() const {
        return (_type > 0 ? &_param_metadata[_type - 1] : nullptr);
    }

    // User settable parameters
    static const struct AP_Param::GroupInfo var_info[];

private:
};

/*
  class to hold one screen of settings
 */
class AP_OSD_ParamScreen : public AP_OSD_AbstractScreen
{
public:
    AP_OSD_ParamScreen(uint8_t index);

    enum class Event {
        NONE,
        MENU_ENTER,
        MENU_UP,
        MENU_DOWN,
        MENU_EXIT
    };

    enum class MenuState {
        PARAM_SELECT,
        PARAM_VALUE_MODIFY,
        PARAM_PARAM_MODIFY
    };

    static const uint8_t NUM_PARAMS = 9;
    static const uint8_t SAVE_PARAM = NUM_PARAMS + 1;

#if HAL_WITH_OSD_BITMAP
    void draw(void) override;
#endif
    void handle_write_msg(const mavlink_osd_param_config_t& packet, const GCS_MAVLINK& link);
    void handle_read_msg(const mavlink_osd_param_show_config_t& packet, const GCS_MAVLINK& link);
    // get a setting and associated metadata
    AP_OSD_ParamSetting* get_setting(uint8_t param_idx);
    // Save button co-ordinates
    AP_Int8 save_x;
    AP_Int8 save_y;

    // User settable parameters
    static const struct AP_Param::GroupInfo var_info[];

private:
    AP_OSD_ParamSetting params[NUM_PARAMS] { 1, 2, 3, 4, 5, 6, 7, 8, 9 };

    void save_parameters();
#if OSD_ENABLED
    void update_state_machine();
    void draw_parameter(uint8_t param_number, uint8_t x, uint8_t y);
    void modify_parameter(uint8_t number, Event ev);
    void modify_configured_parameter(uint8_t number, Event ev);

    Event map_rc_input_to_event() const;
    RC_Channel::AuxSwitchPos get_channel_pos(uint8_t rcmapchan) const;

    uint8_t _selected_param = 1;
    MenuState _menu_state = MenuState::PARAM_SELECT;
    Event _last_rc_event = Event::NONE;

    // start time of the current button press
    uint32_t _transition_start_ms;
    // timeout of the current button press
    uint32_t _transition_timeout_ms;
    // number of consecutive times the current transition has happened
    uint32_t _transition_count;
#endif
    uint16_t _requires_save;
};

#endif // OSD_PARAM_ENABLED

class AP_OSD
{
public:
    friend class AP_OSD_Screen;
    friend class AP_MSP;
    friend class AP_MSP_Telem_Backend;
    friend class AP_OSD_ParamScreen;
    //constructor
    AP_OSD();

    /* Do not allow copies */
    AP_OSD(const AP_OSD &other) = delete;
    AP_OSD &operator=(const AP_OSD&) = delete;

    // get singleton instance
    static AP_OSD *get_singleton()
    {
        return _singleton;
    }

    // init - perform required initialisation
    void init();

    // User settable parameters
    static const struct AP_Param::GroupInfo var_info[];

    enum osd_types {
        OSD_NONE=0,
        OSD_MAX7456=1,
        OSD_SITL=2,
<<<<<<< HEAD
        OSD_INT=3,
=======
        OSD_MSP=3,
        OSD_TXONLY=4
>>>>>>> 6b156536
    };
    enum switch_method {
        TOGGLE=0,
        PWM_RANGE=1,
        AUTO_SWITCH=2,
    };

    AP_Int8 osd_type;
    AP_Int8 font_num;
    AP_Int32 options;

#if OSD_ENABLED
    AP_Int8 rc_channel;
    AP_Int8 sw_method;

    AP_Int8 v_offset;
    AP_Int8 h_offset;

    AP_Int8 warn_rssi;
    AP_Int8 warn_nsat;
    AP_Float warn_batvolt;
    AP_Float warn_bat2volt;
    AP_Int8 msgtime_s;
    AP_Int8 arm_scr;
    AP_Int8 disarm_scr;
    AP_Int8 failsafe_scr;
    AP_Int32 button_delay_ms;

    enum {
        OPTION_DECIMAL_PACK = 1U<<0,
        OPTION_INVERTED_WIND = 1U<<1,
        OPTION_INVERTED_AH_ROLL = 1U<<2,
    };

    enum {
        UNITS_METRIC=0,
        UNITS_IMPERIAL=1,
        UNITS_SI=2,
        UNITS_AVIATION=3,
        UNITS_LAST=4,
    };

    AP_Int8 units;

    AP_OSD_Screen screen[AP_OSD_NUM_DISPLAY_SCREENS];

    struct NavInfo {
        float wp_distance;
        int32_t wp_bearing;
        float wp_xtrack_error;
        uint16_t wp_number;
    };

    void set_nav_info(NavInfo &nav_info);
    // disable the display
    void disable() {
        _disable = true;
    }
    // enable the display
    void enable() {
        _disable = false;
    }

    AP_OSD_AbstractScreen& get_screen(uint8_t idx) {
#if OSD_PARAM_ENABLED
        if (idx >= AP_OSD_NUM_DISPLAY_SCREENS) {
            return param_screen[idx - AP_OSD_NUM_DISPLAY_SCREENS];
        }
#endif
        return screen[idx];
    }

    // Check whether arming is allowed
    bool pre_arm_check(char *failure_msg, const uint8_t failure_msg_len) const;
    bool is_readonly_screen() const { return current_screen < AP_OSD_NUM_DISPLAY_SCREENS; }
#endif // OSD_ENABLED
#if OSD_PARAM_ENABLED
    AP_OSD_ParamScreen param_screen[AP_OSD_NUM_PARAM_SCREENS] { 0, 1 };
    // return a setting for use by TX based OSD
    AP_OSD_ParamSetting* get_setting(uint8_t screen_idx, uint8_t param_idx) {
        if (screen_idx >= AP_OSD_NUM_PARAM_SCREENS) {
            return nullptr;
        }
        return param_screen[screen_idx].get_setting(param_idx);
    }
#endif
    // handle OSD parameter configuration
    void handle_msg(const mavlink_message_t &msg, const GCS_MAVLINK& link);

private:
    void osd_thread();
#if OSD_ENABLED
    void update_osd();
    void stats();
    void update_current_screen();
    void next_screen();

    //variables for screen switching
    uint8_t current_screen;
    uint16_t previous_channel_value;
    bool switch_debouncer;
    uint32_t last_switch_ms;
    struct NavInfo nav_info;
    int8_t previous_pwm_screen;
    int8_t pre_fs_screen;
    bool was_armed;
    bool was_failsafe;
    bool _disable;

    uint32_t last_update_ms;
    float last_distance_m;
    float max_dist_m;
    float max_alt_m;
    float max_speed_mps;
    float max_current_a;
    float avg_current_a;
#endif
    AP_OSD_Backend *backend;

    static AP_OSD *_singleton;
};

namespace AP
{
AP_OSD *osd();
};<|MERGE_RESOLUTION|>--- conflicted
+++ resolved
@@ -421,12 +421,8 @@
         OSD_NONE=0,
         OSD_MAX7456=1,
         OSD_SITL=2,
-<<<<<<< HEAD
-        OSD_INT=3,
-=======
         OSD_MSP=3,
         OSD_TXONLY=4
->>>>>>> 6b156536
     };
     enum switch_method {
         TOGGLE=0,
