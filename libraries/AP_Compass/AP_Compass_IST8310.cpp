<<<<<<< HEAD
/*
 * Copyright (C) 2016  Emlid Ltd. All rights reserved.
 *
 * This file is free software: you can redistribute it and/or modify it
 * under the terms of the GNU General Public License as published by the
 * Free Software Foundation, either version 3 of the License, or
 * (at your option) any later version.
 *
 * This file is distributed in the hope that it will be useful, but
 * WITHOUT ANY WARRANTY; without even the implied warranty of
 * MERCHANTABILITY or FITNESS FOR A PARTICULAR PURPOSE.
 * See the GNU General Public License for more details.
 *
 * You should have received a copy of the GNU General Public License along
 * with this program.  If not, see <http://www.gnu.org/licenses/>.
 *
 * Driver by Georgii Staroselskii, Sep 2016
 */
#include "AP_Compass_IST8310.h"

#if AP_COMPASS_IST8310_ENABLED

#include <stdio.h>
#include <utility>

#include <AP_HAL/AP_HAL.h>
#include <AP_HAL/utility/sparse-endian.h>
#include <AP_Math/AP_Math.h>
#include <AP_BoardConfig/AP_BoardConfig.h>

#define WAI_REG 0x0
#define DEVICE_ID 0x10

#define OUTPUT_X_L_REG 0x3
#define OUTPUT_X_H_REG 0x4
#define OUTPUT_Y_L_REG 0x5
#define OUTPUT_Y_H_REG 0x6
#define OUTPUT_Z_L_REG 0x7
#define OUTPUT_Z_H_REG 0x8

#define CNTL1_REG 0xA
#define CNTL1_VAL_SINGLE_MEASUREMENT_MODE 0x1

#define CNTL2_REG 0xB
#define CNTL2_VAL_SRST 1

#define AVGCNTL_REG 0x41
#define AVGCNTL_VAL_XZ_0  (0)
#define AVGCNTL_VAL_XZ_2  (1)
#define AVGCNTL_VAL_XZ_4  (2)
#define AVGCNTL_VAL_XZ_8  (3)
#define AVGCNTL_VAL_XZ_16 (4)
#define AVGCNTL_VAL_Y_0  (0 << 3)
#define AVGCNTL_VAL_Y_2  (1 << 3)
#define AVGCNTL_VAL_Y_4  (2 << 3)
#define AVGCNTL_VAL_Y_8  (3 << 3)
#define AVGCNTL_VAL_Y_16 (4 << 3)

#define PDCNTL_REG 0x42
#define PDCNTL_VAL_PULSE_DURATION_NORMAL 0xC0

#define SAMPLING_PERIOD_USEC (10 * AP_USEC_PER_MSEC)

/*
 * FSR:
 *   x, y: +- 1600 µT
 *   z:    +- 2500 µT
 *
 * Resolution according to datasheet is 0.3µT/LSB
 */
#define IST8310_RESOLUTION 0.3

static const int16_t IST8310_MAX_VAL_XY = (1600 / IST8310_RESOLUTION) + 1;
static const int16_t IST8310_MIN_VAL_XY = -IST8310_MAX_VAL_XY;
static const int16_t IST8310_MAX_VAL_Z  = (2500 / IST8310_RESOLUTION) + 1;
static const int16_t IST8310_MIN_VAL_Z  = -IST8310_MAX_VAL_Z;


extern const AP_HAL::HAL &hal;

AP_Compass_Backend *AP_Compass_IST8310::probe(AP_HAL::OwnPtr<AP_HAL::I2CDevice> dev,
                                              bool force_external,
                                              enum Rotation rotation)
{
    if (!dev) {
        return nullptr;
    }

    AP_Compass_IST8310 *sensor = new AP_Compass_IST8310(std::move(dev), force_external, rotation);
    if (!sensor || !sensor->init()) {
        delete sensor;
        return nullptr;
    }

    return sensor;
}

AP_Compass_IST8310::AP_Compass_IST8310(AP_HAL::OwnPtr<AP_HAL::Device> dev,
                                       bool force_external,
                                       enum Rotation rotation)
    : _dev(std::move(dev))
    , _rotation(rotation)
    , _force_external(force_external)
{
}

bool AP_Compass_IST8310::init()
{
    uint8_t reset_count = 0;

    _dev->get_semaphore()->take_blocking();

    // high retries for init
    _dev->set_retries(10);

    uint8_t whoami;
    if (!_dev->read_registers(WAI_REG, &whoami, 1) ||
        whoami != DEVICE_ID) {
        // not an IST8310
        goto fail;
    }

    for (; reset_count < 5; reset_count++) {
        if (!_dev->write_register(CNTL2_REG, CNTL2_VAL_SRST)) {
            hal.scheduler->delay(10);
            continue;
        }

        hal.scheduler->delay(10);

        uint8_t cntl2 = 0xFF;
        if (_dev->read_registers(CNTL2_REG, &cntl2, 1) &&
            (cntl2 & 0x01) == 0) {
            break;
        }
    }

    if (reset_count == 5) {
        printf("IST8310: failed to reset device\n");
        goto fail;
    }

    if (!_dev->write_register(AVGCNTL_REG, AVGCNTL_VAL_Y_16 | AVGCNTL_VAL_XZ_16) ||
        !_dev->write_register(PDCNTL_REG, PDCNTL_VAL_PULSE_DURATION_NORMAL)) {
        printf("IST8310: found device but could not set it up\n");
        goto fail;
    }

    // lower retries for run
    _dev->set_retries(3);

    // start state machine: request a sample
    start_conversion();

    _dev->get_semaphore()->give();

    // register compass instance
    _dev->set_device_type(DEVTYPE_IST8310);
    if (!register_compass(_dev->get_bus_id(), _instance)) {
        return false;
    }
    set_dev_id(_instance, _dev->get_bus_id());

    printf("%s found on bus %u id %u address 0x%02x\n", name,
           _dev->bus_num(), _dev->get_bus_id(), _dev->get_bus_address());

    set_rotation(_instance, _rotation);

    if (_force_external) {
        set_external(_instance, true);
    }
    
    _periodic_handle = _dev->register_periodic_callback(SAMPLING_PERIOD_USEC,
        FUNCTOR_BIND_MEMBER(&AP_Compass_IST8310::timer, void));

    return true;

fail:
    _dev->get_semaphore()->give();
    return false;
}

void AP_Compass_IST8310::start_conversion()
{
    if (!_dev->write_register(CNTL1_REG, CNTL1_VAL_SINGLE_MEASUREMENT_MODE)) {
        _ignore_next_sample = true;
    }
}

void AP_Compass_IST8310::timer()
{
    if (_ignore_next_sample) {
        _ignore_next_sample = false;
        start_conversion();
        return;
    }

    struct PACKED {
        le16_t rx;
        le16_t ry;
        le16_t rz;
    } buffer;

    bool ret = _dev->read_registers(OUTPUT_X_L_REG, (uint8_t *) &buffer, sizeof(buffer));
    if (!ret) {
        return;
    }

    start_conversion();

    /* same period, but start counting from now */
    _dev->adjust_periodic_callback(_periodic_handle, SAMPLING_PERIOD_USEC);

    auto x = static_cast<int16_t>(le16toh(buffer.rx));
    auto y = static_cast<int16_t>(le16toh(buffer.ry));
    auto z = static_cast<int16_t>(le16toh(buffer.rz));

    /*
     * Check if value makes sense according to the FSR and Resolution of
     * this sensor, discarding outliers
     */
    if (x > IST8310_MAX_VAL_XY || x < IST8310_MIN_VAL_XY ||
        y > IST8310_MAX_VAL_XY || y < IST8310_MIN_VAL_XY ||
        z > IST8310_MAX_VAL_Z  || z < IST8310_MIN_VAL_Z) {
        return;
    }

    // flip Z to conform to right-hand rule convention
    z = -z;

    /* Resolution: 0.3 µT/LSB - already convert to milligauss */
    Vector3f field = Vector3f{x * 3.0f, y * 3.0f, z * 3.0f};

    accumulate_sample(field, _instance);
}

void AP_Compass_IST8310::read()
{
    drain_accumulated_samples(_instance);
}

#endif  // AP_COMPASS_IST8310_ENABLED
=======
/*
 * Copyright (C) 2016  Emlid Ltd. All rights reserved.
 *
 * This file is free software: you can redistribute it and/or modify it
 * under the terms of the GNU General Public License as published by the
 * Free Software Foundation, either version 3 of the License, or
 * (at your option) any later version.
 *
 * This file is distributed in the hope that it will be useful, but
 * WITHOUT ANY WARRANTY; without even the implied warranty of
 * MERCHANTABILITY or FITNESS FOR A PARTICULAR PURPOSE.
 * See the GNU General Public License for more details.
 *
 * You should have received a copy of the GNU General Public License along
 * with this program.  If not, see <http://www.gnu.org/licenses/>.
 *
 * Driver by Georgii Staroselskii, Sep 2016
 */
#include "AP_Compass_IST8310.h"

#if AP_COMPASS_IST8310_ENABLED

#include <stdio.h>
#include <utility>

#include <AP_HAL/AP_HAL.h>
#include <AP_HAL/utility/sparse-endian.h>
#include <AP_Math/AP_Math.h>
#include <AP_BoardConfig/AP_BoardConfig.h>

#define WAI_REG 0x0
#define DEVICE_ID 0x10

#define OUTPUT_X_L_REG 0x3
#define OUTPUT_X_H_REG 0x4
#define OUTPUT_Y_L_REG 0x5
#define OUTPUT_Y_H_REG 0x6
#define OUTPUT_Z_L_REG 0x7
#define OUTPUT_Z_H_REG 0x8

#define CNTL1_REG 0xA
#define CNTL1_VAL_SINGLE_MEASUREMENT_MODE 0x1

#define CNTL2_REG 0xB
#define CNTL2_VAL_SRST 1

#define AVGCNTL_REG 0x41
#define AVGCNTL_VAL_XZ_0  (0)
#define AVGCNTL_VAL_XZ_2  (1)
#define AVGCNTL_VAL_XZ_4  (2)
#define AVGCNTL_VAL_XZ_8  (3)
#define AVGCNTL_VAL_XZ_16 (4)
#define AVGCNTL_VAL_Y_0  (0 << 3)
#define AVGCNTL_VAL_Y_2  (1 << 3)
#define AVGCNTL_VAL_Y_4  (2 << 3)
#define AVGCNTL_VAL_Y_8  (3 << 3)
#define AVGCNTL_VAL_Y_16 (4 << 3)

#define PDCNTL_REG 0x42
#define PDCNTL_VAL_PULSE_DURATION_NORMAL 0xC0

#define SAMPLING_PERIOD_USEC (10 * AP_USEC_PER_MSEC)

/*
 * FSR:
 *   x, y: +- 1600 µT
 *   z:    +- 2500 µT
 *
 * Resolution according to datasheet is 0.3µT/LSB
 */
#define IST8310_RESOLUTION 0.3

static const int16_t IST8310_MAX_VAL_XY = (1600 / IST8310_RESOLUTION) + 1;
static const int16_t IST8310_MIN_VAL_XY = -IST8310_MAX_VAL_XY;
static const int16_t IST8310_MAX_VAL_Z  = (2500 / IST8310_RESOLUTION) + 1;
static const int16_t IST8310_MIN_VAL_Z  = -IST8310_MAX_VAL_Z;


extern const AP_HAL::HAL &hal;

AP_Compass_Backend *AP_Compass_IST8310::probe(AP_HAL::OwnPtr<AP_HAL::I2CDevice> dev,
                                              bool force_external,
                                              enum Rotation rotation)
{
    if (!dev) {
        return nullptr;
    }

    AP_Compass_IST8310 *sensor = new AP_Compass_IST8310(std::move(dev), force_external, rotation);
    if (!sensor || !sensor->init()) {
        delete sensor;
        return nullptr;
    }

    return sensor;
}

AP_Compass_IST8310::AP_Compass_IST8310(AP_HAL::OwnPtr<AP_HAL::Device> dev,
                                       bool force_external,
                                       enum Rotation rotation)
    : _dev(std::move(dev))
    , _rotation(rotation)
    , _force_external(force_external)
{
}

bool AP_Compass_IST8310::init()
{
    uint8_t reset_count = 0;

    _dev->get_semaphore()->take_blocking();

    // high retries for init
    _dev->set_retries(10);

    /*
      unfortunately the IST8310 employs the novel concept of a
      writeable WHOAMI register. The register can become corrupt due
      to bus noise, and what is worse it persists the corruption even
      across a power cycle. If you power it off for 30s or more then
      it will reset to the default of 0x10, but for less than that the
      value of WAI is unreliable.

      To avoid this issue we do a reset of the device before we probe
      the WAI register. This is nasty as we don't yet know we've found
      a real IST8310, but it is the best we can do given the bad
      hardware design of the sensor
     */
    _dev->write_register(CNTL2_REG, CNTL2_VAL_SRST);
    hal.scheduler->delay(10);

    uint8_t whoami;
    if (!_dev->read_registers(WAI_REG, &whoami, 1) ||
        whoami != DEVICE_ID) {
        // not an IST8310
        goto fail;
    }

    for (; reset_count < 5; reset_count++) {
        if (!_dev->write_register(CNTL2_REG, CNTL2_VAL_SRST)) {
            hal.scheduler->delay(10);
            continue;
        }

        hal.scheduler->delay(10);

        uint8_t cntl2 = 0xFF;
        if (_dev->read_registers(CNTL2_REG, &cntl2, 1) &&
            (cntl2 & 0x01) == 0) {
            break;
        }
    }

    if (reset_count == 5) {
        printf("IST8310: failed to reset device\n");
        goto fail;
    }

    if (!_dev->write_register(AVGCNTL_REG, AVGCNTL_VAL_Y_16 | AVGCNTL_VAL_XZ_16) ||
        !_dev->write_register(PDCNTL_REG, PDCNTL_VAL_PULSE_DURATION_NORMAL)) {
        printf("IST8310: found device but could not set it up\n");
        goto fail;
    }

    // lower retries for run
    _dev->set_retries(3);

    // start state machine: request a sample
    start_conversion();

    _dev->get_semaphore()->give();

    // register compass instance
    _dev->set_device_type(DEVTYPE_IST8310);
    if (!register_compass(_dev->get_bus_id(), _instance)) {
        return false;
    }
    set_dev_id(_instance, _dev->get_bus_id());

    printf("%s found on bus %u id %u address 0x%02x\n", name,
           _dev->bus_num(), _dev->get_bus_id(), _dev->get_bus_address());

    set_rotation(_instance, _rotation);

    if (_force_external) {
        set_external(_instance, true);
    }
    
    _periodic_handle = _dev->register_periodic_callback(SAMPLING_PERIOD_USEC,
        FUNCTOR_BIND_MEMBER(&AP_Compass_IST8310::timer, void));

    return true;

fail:
    _dev->get_semaphore()->give();
    return false;
}

void AP_Compass_IST8310::start_conversion()
{
    if (!_dev->write_register(CNTL1_REG, CNTL1_VAL_SINGLE_MEASUREMENT_MODE)) {
        _ignore_next_sample = true;
    }
}

void AP_Compass_IST8310::timer()
{
    if (_ignore_next_sample) {
        _ignore_next_sample = false;
        start_conversion();
        return;
    }

    struct PACKED {
        le16_t rx;
        le16_t ry;
        le16_t rz;
    } buffer;

    bool ret = _dev->read_registers(OUTPUT_X_L_REG, (uint8_t *) &buffer, sizeof(buffer));
    if (!ret) {
        return;
    }

    start_conversion();

    /* same period, but start counting from now */
    _dev->adjust_periodic_callback(_periodic_handle, SAMPLING_PERIOD_USEC);

    auto x = static_cast<int16_t>(le16toh(buffer.rx));
    auto y = static_cast<int16_t>(le16toh(buffer.ry));
    auto z = static_cast<int16_t>(le16toh(buffer.rz));

    /*
     * Check if value makes sense according to the FSR and Resolution of
     * this sensor, discarding outliers
     */
    if (x > IST8310_MAX_VAL_XY || x < IST8310_MIN_VAL_XY ||
        y > IST8310_MAX_VAL_XY || y < IST8310_MIN_VAL_XY ||
        z > IST8310_MAX_VAL_Z  || z < IST8310_MIN_VAL_Z) {
        return;
    }

    // flip Z to conform to right-hand rule convention
    z = -z;

    /* Resolution: 0.3 µT/LSB - already convert to milligauss */
    Vector3f field = Vector3f{x * 3.0f, y * 3.0f, z * 3.0f};

    accumulate_sample(field, _instance);
}

void AP_Compass_IST8310::read()
{
    drain_accumulated_samples(_instance);
}

#endif  // AP_COMPASS_IST8310_ENABLED
>>>>>>> fd81aaee
<|MERGE_RESOLUTION|>--- conflicted
+++ resolved
@@ -1,4 +1,3 @@
-<<<<<<< HEAD
 /*
  * Copyright (C) 2016  Emlid Ltd. All rights reserved.
  *
@@ -114,6 +113,22 @@
     // high retries for init
     _dev->set_retries(10);
 
+    /*
+      unfortunately the IST8310 employs the novel concept of a
+      writeable WHOAMI register. The register can become corrupt due
+      to bus noise, and what is worse it persists the corruption even
+      across a power cycle. If you power it off for 30s or more then
+      it will reset to the default of 0x10, but for less than that the
+      value of WAI is unreliable.
+
+      To avoid this issue we do a reset of the device before we probe
+      the WAI register. This is nasty as we don't yet know we've found
+      a real IST8310, but it is the best we can do given the bad
+      hardware design of the sensor
+     */
+    _dev->write_register(CNTL2_REG, CNTL2_VAL_SRST);
+    hal.scheduler->delay(10);
+
     uint8_t whoami;
     if (!_dev->read_registers(WAI_REG, &whoami, 1) ||
         whoami != DEVICE_ID) {
@@ -240,264 +255,4 @@
     drain_accumulated_samples(_instance);
 }
 
-#endif  // AP_COMPASS_IST8310_ENABLED
-=======
-/*
- * Copyright (C) 2016  Emlid Ltd. All rights reserved.
- *
- * This file is free software: you can redistribute it and/or modify it
- * under the terms of the GNU General Public License as published by the
- * Free Software Foundation, either version 3 of the License, or
- * (at your option) any later version.
- *
- * This file is distributed in the hope that it will be useful, but
- * WITHOUT ANY WARRANTY; without even the implied warranty of
- * MERCHANTABILITY or FITNESS FOR A PARTICULAR PURPOSE.
- * See the GNU General Public License for more details.
- *
- * You should have received a copy of the GNU General Public License along
- * with this program.  If not, see <http://www.gnu.org/licenses/>.
- *
- * Driver by Georgii Staroselskii, Sep 2016
- */
-#include "AP_Compass_IST8310.h"
-
-#if AP_COMPASS_IST8310_ENABLED
-
-#include <stdio.h>
-#include <utility>
-
-#include <AP_HAL/AP_HAL.h>
-#include <AP_HAL/utility/sparse-endian.h>
-#include <AP_Math/AP_Math.h>
-#include <AP_BoardConfig/AP_BoardConfig.h>
-
-#define WAI_REG 0x0
-#define DEVICE_ID 0x10
-
-#define OUTPUT_X_L_REG 0x3
-#define OUTPUT_X_H_REG 0x4
-#define OUTPUT_Y_L_REG 0x5
-#define OUTPUT_Y_H_REG 0x6
-#define OUTPUT_Z_L_REG 0x7
-#define OUTPUT_Z_H_REG 0x8
-
-#define CNTL1_REG 0xA
-#define CNTL1_VAL_SINGLE_MEASUREMENT_MODE 0x1
-
-#define CNTL2_REG 0xB
-#define CNTL2_VAL_SRST 1
-
-#define AVGCNTL_REG 0x41
-#define AVGCNTL_VAL_XZ_0  (0)
-#define AVGCNTL_VAL_XZ_2  (1)
-#define AVGCNTL_VAL_XZ_4  (2)
-#define AVGCNTL_VAL_XZ_8  (3)
-#define AVGCNTL_VAL_XZ_16 (4)
-#define AVGCNTL_VAL_Y_0  (0 << 3)
-#define AVGCNTL_VAL_Y_2  (1 << 3)
-#define AVGCNTL_VAL_Y_4  (2 << 3)
-#define AVGCNTL_VAL_Y_8  (3 << 3)
-#define AVGCNTL_VAL_Y_16 (4 << 3)
-
-#define PDCNTL_REG 0x42
-#define PDCNTL_VAL_PULSE_DURATION_NORMAL 0xC0
-
-#define SAMPLING_PERIOD_USEC (10 * AP_USEC_PER_MSEC)
-
-/*
- * FSR:
- *   x, y: +- 1600 µT
- *   z:    +- 2500 µT
- *
- * Resolution according to datasheet is 0.3µT/LSB
- */
-#define IST8310_RESOLUTION 0.3
-
-static const int16_t IST8310_MAX_VAL_XY = (1600 / IST8310_RESOLUTION) + 1;
-static const int16_t IST8310_MIN_VAL_XY = -IST8310_MAX_VAL_XY;
-static const int16_t IST8310_MAX_VAL_Z  = (2500 / IST8310_RESOLUTION) + 1;
-static const int16_t IST8310_MIN_VAL_Z  = -IST8310_MAX_VAL_Z;
-
-
-extern const AP_HAL::HAL &hal;
-
-AP_Compass_Backend *AP_Compass_IST8310::probe(AP_HAL::OwnPtr<AP_HAL::I2CDevice> dev,
-                                              bool force_external,
-                                              enum Rotation rotation)
-{
-    if (!dev) {
-        return nullptr;
-    }
-
-    AP_Compass_IST8310 *sensor = new AP_Compass_IST8310(std::move(dev), force_external, rotation);
-    if (!sensor || !sensor->init()) {
-        delete sensor;
-        return nullptr;
-    }
-
-    return sensor;
-}
-
-AP_Compass_IST8310::AP_Compass_IST8310(AP_HAL::OwnPtr<AP_HAL::Device> dev,
-                                       bool force_external,
-                                       enum Rotation rotation)
-    : _dev(std::move(dev))
-    , _rotation(rotation)
-    , _force_external(force_external)
-{
-}
-
-bool AP_Compass_IST8310::init()
-{
-    uint8_t reset_count = 0;
-
-    _dev->get_semaphore()->take_blocking();
-
-    // high retries for init
-    _dev->set_retries(10);
-
-    /*
-      unfortunately the IST8310 employs the novel concept of a
-      writeable WHOAMI register. The register can become corrupt due
-      to bus noise, and what is worse it persists the corruption even
-      across a power cycle. If you power it off for 30s or more then
-      it will reset to the default of 0x10, but for less than that the
-      value of WAI is unreliable.
-
-      To avoid this issue we do a reset of the device before we probe
-      the WAI register. This is nasty as we don't yet know we've found
-      a real IST8310, but it is the best we can do given the bad
-      hardware design of the sensor
-     */
-    _dev->write_register(CNTL2_REG, CNTL2_VAL_SRST);
-    hal.scheduler->delay(10);
-
-    uint8_t whoami;
-    if (!_dev->read_registers(WAI_REG, &whoami, 1) ||
-        whoami != DEVICE_ID) {
-        // not an IST8310
-        goto fail;
-    }
-
-    for (; reset_count < 5; reset_count++) {
-        if (!_dev->write_register(CNTL2_REG, CNTL2_VAL_SRST)) {
-            hal.scheduler->delay(10);
-            continue;
-        }
-
-        hal.scheduler->delay(10);
-
-        uint8_t cntl2 = 0xFF;
-        if (_dev->read_registers(CNTL2_REG, &cntl2, 1) &&
-            (cntl2 & 0x01) == 0) {
-            break;
-        }
-    }
-
-    if (reset_count == 5) {
-        printf("IST8310: failed to reset device\n");
-        goto fail;
-    }
-
-    if (!_dev->write_register(AVGCNTL_REG, AVGCNTL_VAL_Y_16 | AVGCNTL_VAL_XZ_16) ||
-        !_dev->write_register(PDCNTL_REG, PDCNTL_VAL_PULSE_DURATION_NORMAL)) {
-        printf("IST8310: found device but could not set it up\n");
-        goto fail;
-    }
-
-    // lower retries for run
-    _dev->set_retries(3);
-
-    // start state machine: request a sample
-    start_conversion();
-
-    _dev->get_semaphore()->give();
-
-    // register compass instance
-    _dev->set_device_type(DEVTYPE_IST8310);
-    if (!register_compass(_dev->get_bus_id(), _instance)) {
-        return false;
-    }
-    set_dev_id(_instance, _dev->get_bus_id());
-
-    printf("%s found on bus %u id %u address 0x%02x\n", name,
-           _dev->bus_num(), _dev->get_bus_id(), _dev->get_bus_address());
-
-    set_rotation(_instance, _rotation);
-
-    if (_force_external) {
-        set_external(_instance, true);
-    }
-    
-    _periodic_handle = _dev->register_periodic_callback(SAMPLING_PERIOD_USEC,
-        FUNCTOR_BIND_MEMBER(&AP_Compass_IST8310::timer, void));
-
-    return true;
-
-fail:
-    _dev->get_semaphore()->give();
-    return false;
-}
-
-void AP_Compass_IST8310::start_conversion()
-{
-    if (!_dev->write_register(CNTL1_REG, CNTL1_VAL_SINGLE_MEASUREMENT_MODE)) {
-        _ignore_next_sample = true;
-    }
-}
-
-void AP_Compass_IST8310::timer()
-{
-    if (_ignore_next_sample) {
-        _ignore_next_sample = false;
-        start_conversion();
-        return;
-    }
-
-    struct PACKED {
-        le16_t rx;
-        le16_t ry;
-        le16_t rz;
-    } buffer;
-
-    bool ret = _dev->read_registers(OUTPUT_X_L_REG, (uint8_t *) &buffer, sizeof(buffer));
-    if (!ret) {
-        return;
-    }
-
-    start_conversion();
-
-    /* same period, but start counting from now */
-    _dev->adjust_periodic_callback(_periodic_handle, SAMPLING_PERIOD_USEC);
-
-    auto x = static_cast<int16_t>(le16toh(buffer.rx));
-    auto y = static_cast<int16_t>(le16toh(buffer.ry));
-    auto z = static_cast<int16_t>(le16toh(buffer.rz));
-
-    /*
-     * Check if value makes sense according to the FSR and Resolution of
-     * this sensor, discarding outliers
-     */
-    if (x > IST8310_MAX_VAL_XY || x < IST8310_MIN_VAL_XY ||
-        y > IST8310_MAX_VAL_XY || y < IST8310_MIN_VAL_XY ||
-        z > IST8310_MAX_VAL_Z  || z < IST8310_MIN_VAL_Z) {
-        return;
-    }
-
-    // flip Z to conform to right-hand rule convention
-    z = -z;
-
-    /* Resolution: 0.3 µT/LSB - already convert to milligauss */
-    Vector3f field = Vector3f{x * 3.0f, y * 3.0f, z * 3.0f};
-
-    accumulate_sample(field, _instance);
-}
-
-void AP_Compass_IST8310::read()
-{
-    drain_accumulated_samples(_instance);
-}
-
-#endif  // AP_COMPASS_IST8310_ENABLED
->>>>>>> fd81aaee
+#endif  // AP_COMPASS_IST8310_ENABLED