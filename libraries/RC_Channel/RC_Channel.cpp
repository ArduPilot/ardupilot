--- conflicted
+++ resolved
@@ -228,7 +228,7 @@
 RC_Channel::pwm_to_range_dz(uint16_t _dead_zone) const
 {
     int16_t r_in = constrain_int16(radio_in, radio_min.get(), radio_max.get());
-    int16_t ret;
+    int16_t ret = 0;
 
     if (reversed) {
 	    r_in = radio_max.get() - (r_in - radio_min.get());
@@ -237,23 +237,18 @@
     int16_t radio_trim_low  = radio_min + _dead_zone;
 
     if (r_in > radio_trim_low) {
-<<<<<<< HEAD
         int32_t v;
         int16_t d;
 
         d = radio_max - radio_trim_low;
-        v = (int32_t)(_high - _low) * (int32_t)(r_in - radio_trim_low) + d/2;
-        ret = _low + v / d;
-        if (ret - _prev_control_in == 1 && v % d < d/2) ret--;
-    } else if (dead_zone > 0) ret = 0;
-    else ret = _low;
-    _prev_control_in = ret;
+        v = (int32_t)high_in * (int32_t)(r_in - radio_trim_low) + d/2;
+        ret = v / d;
+        if (ret - prev_control_in == 1 && v % d < d/2) {
+            ret--;
+        }
+    }
+    prev_control_in = ret;
     return ret;
-=======
-        return (((int32_t)(high_in) * (int32_t)(r_in - radio_trim_low)) / (int32_t)(radio_max - radio_trim_low));
-    }
-    return 0;
->>>>>>> e9398e73
 }
 
 /*
