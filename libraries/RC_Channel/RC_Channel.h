/// @file	RC_Channel.h
/// @brief	RC_Channel manager, with EEPROM-backed storage of constants.
#pragma once

#include <AP_Common/AP_Common.h>
#include <AP_Param/AP_Param.h>

#define NUM_RC_CHANNELS 16

/// @class	RC_Channel
/// @brief	Object managing one RC channel
class RC_Channel {
public:
    friend class SRV_Channels;
    friend class RC_Channels;
    // Constructor
    RC_Channel(void);

    // used to get min/max/trim limit value based on _reverse
    enum LimitValue {
        RC_CHANNEL_LIMIT_TRIM,
        RC_CHANNEL_LIMIT_MIN,
        RC_CHANNEL_LIMIT_MAX
    };

    enum InputIgnore {
        RC_IGNORE_RECEIVER  = (1 << 0), // RC receiver modules
        RC_IGNORE_OVERRIDES = (1 << 1), // MAVLink overrides
        RC_IGNORE_FAILSAFE  = (1 << 2), // ignore RC failsafe bits
    };

    enum ChannelType {
        RC_CHANNEL_TYPE_ANGLE = 0,
        RC_CHANNEL_TYPE_RANGE = 1,
    };

    // setup the control preferences
    void        set_range(uint16_t high);
    uint16_t    get_range() const { return high_in; }
    void        set_angle(uint16_t angle);
    bool        get_reverse(void) const;
    void        set_default_dead_zone(int16_t dzone);
    uint16_t    get_dead_zone(void) const { return dead_zone; }

    // get the center stick position expressed as a control_in value
    int16_t     get_control_mid() const;

    // read input from hal.rcin - create a control_in value
    bool        update(void);
    void        recompute_pwm_no_deadzone();

    // calculate an angle given dead_zone and trim. This is used by the quadplane code
    // for hover throttle
    int16_t     pwm_to_angle_dz_trim(uint16_t dead_zone, uint16_t trim) const;

    /*
      return a normalised input for a channel, in range -1 to 1,
      centered around the channel trim. Ignore deadzone.
     */
    float       norm_input() const;

    /*
      return a normalised input for a channel, in range -1 to 1,
      centered around the channel trim. Take into account the deadzone
    */
    float       norm_input_dz() const;

    uint8_t     percent_input() const;
    int16_t     pwm_to_range() const;
    int16_t     pwm_to_range_dz(uint16_t dead_zone) const;

    static const struct AP_Param::GroupInfo var_info[];

    // return true if input is within deadzone of trim
    bool       in_trim_dz() const;

    int16_t    get_radio_in() const { return radio_in;}
    void       set_radio_in(int16_t val) {radio_in = val;}

    int16_t    get_control_in() const { return control_in;}
    void       set_control_in(int16_t val) { control_in = val;}

    void       clear_override();
    void       set_override(const uint16_t v, const uint32_t timestamp_us);
    bool       has_override() const;

    // get control input with zero deadzone
    int16_t    get_control_in_zero_dz(void) const;

    int16_t    get_radio_min() const {return radio_min.get();}
    void       set_radio_min(int16_t val) { radio_min = val;}

    int16_t    get_radio_max() const {return radio_max.get();}
    void       set_radio_max(int16_t val) {radio_max = val;}

    int16_t    get_radio_trim() const { return radio_trim.get();}
    void       set_radio_trim(int16_t val) { radio_trim.set(val);}
    void       save_radio_trim() { radio_trim.save();}

    void       set_and_save_trim() { radio_trim.set_and_save_ifchanged(radio_in);}

    // set and save trim if changed
    void       set_and_save_radio_trim(int16_t val) { radio_trim.set_and_save_ifchanged(val);}

    ChannelType get_type(void) const { return type_in; }

    AP_Int16    option; // e.g. activate EPM gripper / enable fence

    // auxillary switch support:
    void init_aux();
    void read_aux();

    // Aux Switch enumeration
    enum aux_func {
        DO_NOTHING =           0, // aux switch disabled
        FLIP =                 2, // flip
        SIMPLE_MODE =          3, // change to simple mode
        RTL =                  4, // change to RTL flight mode
        SAVE_TRIM =            5, // save current position as level
        SAVE_WP =              7, // save mission waypoint or RTL if in auto mode
        CAMERA_TRIGGER =       9, // trigger camera servo or relay
        RANGEFINDER =         10, // allow enabling or disabling rangefinder in flight which helps avoid surface tracking when you are far above the ground
        FENCE =               11, // allow enabling or disabling fence in flight
        RESETTOARMEDYAW =     12, // UNUSED
        SUPERSIMPLE_MODE =    13, // change to simple mode in middle, super simple at top
        ACRO_TRAINER =        14, // low = disabled, middle = leveled, high = leveled and limited
        SPRAYER =             15, // enable/disable the crop sprayer
        AUTO =                16, // change to auto flight mode
        AUTOTUNE =            17, // auto tune
        LAND =                18, // change to LAND flight mode
        GRIPPER =             19, // Operate cargo grippers low=off, middle=neutral, high=on
        PARACHUTE_ENABLE  =   21, // Parachute enable/disable
        PARACHUTE_RELEASE =   22, // Parachute release
        PARACHUTE_3POS =      23, // Parachute disable, enable, release with 3 position switch
        MISSION_RESET =       24, // Reset auto mission to start from first command
        ATTCON_FEEDFWD =      25, // enable/disable the roll and pitch rate feed forward
        ATTCON_ACCEL_LIM =    26, // enable/disable the roll, pitch and yaw accel limiting
        RETRACT_MOUNT =       27, // Retract Mount
        RELAY =               28, // Relay pin on/off (only supports first relay)
        LANDING_GEAR =        29, // Landing gear controller
        LOST_VEHICLE_SOUND =  30, // Play lost vehicle sound
        MOTOR_ESTOP =         31, // Emergency Stop Switch
        MOTOR_INTERLOCK =     32, // Motor On/Off switch
        BRAKE =               33, // Brake flight mode
        RELAY2 =              34, // Relay2 pin on/off
        RELAY3 =              35, // Relay3 pin on/off
        RELAY4 =              36, // Relay4 pin on/off
        THROW =               37, // change to THROW flight mode
        AVOID_ADSB =          38, // enable AP_Avoidance library
        PRECISION_LOITER =    39, // enable precision loiter
        AVOID_PROXIMITY =     40, // enable object avoidance using proximity sensors (ie. horizontal lidar)
        ARMDISARM =           41, // arm or disarm vehicle
        SMART_RTL =           42, // change to SmartRTL flight mode
        INVERTED  =           43, // enable inverted flight
        WINCH_ENABLE =        44, // winch enable/disable
        WINCH_CONTROL =       45, // winch control
        RC_OVERRIDE_ENABLE =  46, // enable RC Override
        USER_FUNC1 =          47, // user function #1
        USER_FUNC2 =          48, // user function #2
        USER_FUNC3 =          49, // user function #3
        LEARN_CRUISE =        50, // learn cruise throttle (Rover)
        MANUAL       =        51, // manual mode
        ACRO         =        52, // acro mode
        STEERING     =        53, // steering mode
        HOLD         =        54, // hold mode
        GUIDED       =        55, // guided mode
        LOITER       =        56, // loiter mode
        FOLLOW       =        57, // follow mode
        CLEAR_WP     =        58, // clear waypoints
        SIMPLE       =        59, // simple mode
        ZIGZAG       =        60, // zigzag mode
        ZIGZAG_SaveWP =       61, // zigzag save waypoint
        COMPASS_LEARN =       62, // learn compass offsets
        SAILBOAT_TACK =       63, // rover sailboat tack
        REVERSE_THROTTLE =    64, // reverse throttle input
        GPS_DISABLE  =        65, // disable GPS for testing
        RELAY5 =              66, // Relay5 pin on/off
        RELAY6 =              67, // Relay6 pin on/off
        // if you add something here, make sure to update the documentation of the parameter in RC_Channel.cpp!
        // also, if you add an option >255, you will need to fix duplicate_options_exist
    };
    typedef enum aux_func aux_func_t;

protected:

    // auxillary switch handling (n.b.: we store this as 2-bits!):
    enum aux_switch_pos_t : uint8_t {
        LOW,       // indicates auxiliary switch is in the low position (pwm <1200)
        MIDDLE,    // indicates auxiliary switch is in the middle position (pwm >1200, <1800)
        HIGH       // indicates auxiliary switch is in the high position (pwm >1800)
    };

    virtual void init_aux_function(aux_func_t ch_option, aux_switch_pos_t);
    virtual void do_aux_function(aux_func_t ch_option, aux_switch_pos_t);

    void do_aux_function_avoid_proximity(const aux_switch_pos_t ch_flag);
    void do_aux_function_camera_trigger(const aux_switch_pos_t ch_flag);
    void do_aux_function_clear_wp(const aux_switch_pos_t ch_flag);
    void do_aux_function_gripper(const aux_switch_pos_t ch_flag);
    void do_aux_function_lost_vehicle_sound(const aux_switch_pos_t ch_flag);
    void do_aux_function_rc_override_enable(const aux_switch_pos_t ch_flag);
    void do_aux_function_relay(uint8_t relay, bool val);
    void do_aux_function_sprayer(const aux_switch_pos_t ch_flag);

    typedef int8_t modeswitch_pos_t;
    virtual void mode_switch_changed(modeswitch_pos_t new_pos) {
        // no action by default (e.g. Tracker, Sub, who do their own thing)
    };

private:

    // pwm is stored here
    int16_t     radio_in;

    // value generated from PWM normalised to configured scale
    int16_t    control_in;

    AP_Int16    radio_min;
    AP_Int16    radio_trim;
    AP_Int16    radio_max;

    AP_Int8     reversed;
    AP_Int16    dead_zone;

    ChannelType type_in;
    int16_t     high_in;

    // the input channel this corresponds to
    uint8_t     ch_in;

    // overrides
    uint16_t override_value;
    uint32_t last_override_time;

    int16_t pwm_to_angle() const;
    int16_t pwm_to_angle_dz(uint16_t dead_zone) const;

    // pwm value above which the option will be invoked:
    static const uint16_t AUX_PWM_TRIGGER_HIGH = 1800;
    // pwm value below which the option will be disabled:
    static const uint16_t AUX_PWM_TRIGGER_LOW = 1200;
    bool read_3pos_switch(aux_switch_pos_t &ret) const WARN_IF_UNUSED;

    //Documentation of Aux Switch Flags:
    // 0 is low or false, 1 is center or true, 2 is high
    // pairs of bits in old_switch_positions give the old switch position for an RC input.
    static uint32_t old_switch_positions;

    aux_switch_pos_t old_switch_position() const {
        return (aux_switch_pos_t)((old_switch_positions >> (ch_in*2)) & 0x3);
    }
    void set_old_switch_position(const RC_Channel::aux_switch_pos_t value) {
        old_switch_positions &= ~(0x3 << (ch_in*2));
        old_switch_positions |= (value << (ch_in*2));
    }

    // Structure used to detect changes in the flight mode control switch
    // static since we should only ever have one mode switch!
    typedef struct {
        modeswitch_pos_t debounced_position; // currently used position
        modeswitch_pos_t last_position;      // position in previous iteration
        uint32_t last_edge_time_ms; // system time that position was last changed
    } modeswitch_state_t;
    static modeswitch_state_t mode_switch_state;

    // de-bounce counters
    typedef struct {
        uint8_t count;
        uint8_t new_position;
    } debounce_state_t;
    debounce_state_t debounce;

    void reset_mode_switch();
    void read_mode_switch();
};


/*
  class	RC_Channels. Hold the full set of RC_Channel objects
*/
class RC_Channels {
public:
    friend class SRV_Channels;
    friend class RC_Channel;
    // constructor
    RC_Channels(void);

    void init(void);

    // get singleton instance
    static RC_Channels *get_singleton() {
        return _singleton;
    }

<<<<<<< HEAD
private:
    AP_Int8         _reverse;
    AP_Int16        _dead_zone;
    uint8_t         _type;
    int16_t         _high;
    int16_t         _low;
    int16_t         _high_out;
    int16_t         _low_out;
    int16_t         _prev_control_in;
=======
    static const struct AP_Param::GroupInfo var_info[];
>>>>>>> e9398e73

    // compatability functions for Plane:
    static uint16_t get_radio_in(const uint8_t chan) {
        RC_Channel *c = _singleton->channel(chan);
        if (c == nullptr) {
            return 0;
        }
        return c->get_radio_in();
    }
    static RC_Channel *rc_channel(const uint8_t chan) {
        return _singleton->channel(chan);
    }
    //end compatability functions for Plane

    virtual RC_Channel *channel(uint8_t chan) = 0;

    uint8_t get_radio_in(uint16_t *chans, const uint8_t num_channels); // reads a block of chanel radio_in values starting from channel 0
                                                                       // returns the number of valid channels

    static uint8_t get_valid_channel_count(void);                      // returns the number of valid channels in the last read
    static int16_t get_receiver_rssi(void);                            // returns [0, 255] for receiver RSSI (0 is no link) if present, otherwise -1
    bool read_input(void);                                             // returns true if new input has been read in
    static void clear_overrides(void);                                 // clears any active overrides
    static bool receiver_bind(const int dsmMode);                      // puts the receiver in bind mode if present, returns true if success
    static void set_override(const uint8_t chan, const int16_t value, const uint32_t timestamp_ms = 0); // set a channels override value
    static bool has_active_overrides(void);                            // returns true if there are overrides applied that are valid

    class RC_Channel *find_channel_for_option(const RC_Channel::aux_func_t option);
    bool duplicate_options_exist();

    void init_aux_all();
    void read_aux_all();

    // mode switch handling
    void reset_mode_switch();
    virtual void read_mode_switch();

    // has_valid_input should be pure-virtual when Plane is converted
    virtual bool has_valid_input() const { return false; };

    bool gcs_overrides_enabled() const { return _gcs_overrides_enabled; }
    void set_gcs_overrides_enabled(bool enable) {
        _gcs_overrides_enabled = enable;
        if (!_gcs_overrides_enabled) {
            clear_overrides();
        }
    }

    // should we ignore RC failsafe bits from receivers?
    static bool ignore_rc_failsafe(void) {
        return options && ((*options) & RC_Channel::RC_IGNORE_FAILSAFE) != 0;
    }
    
private:
    static RC_Channels *_singleton;
    // this static arrangement is to avoid static pointers in AP_Param tables
    static RC_Channel *channels;

    static bool has_new_overrides;
    static AP_Float *override_timeout;
    static AP_Int32 *options;
    AP_Float _override_timeout;
    AP_Int32  _options;

    // flight_mode_channel_number must be overridden:
    virtual int8_t flight_mode_channel_number() const = 0;
    RC_Channel *flight_mode_channel();

    // Allow override by default at start
    bool _gcs_overrides_enabled = true;
};

RC_Channels &rc();<|MERGE_RESOLUTION|>--- conflicted
+++ resolved
@@ -215,6 +215,8 @@
     // value generated from PWM normalised to configured scale
     int16_t    control_in;
 
+    int16_t     prev_control_in;
+
     AP_Int16    radio_min;
     AP_Int16    radio_trim;
     AP_Int16    radio_max;
@@ -292,19 +294,7 @@
         return _singleton;
     }
 
-<<<<<<< HEAD
-private:
-    AP_Int8         _reverse;
-    AP_Int16        _dead_zone;
-    uint8_t         _type;
-    int16_t         _high;
-    int16_t         _low;
-    int16_t         _high_out;
-    int16_t         _low_out;
-    int16_t         _prev_control_in;
-=======
     static const struct AP_Param::GroupInfo var_info[];
->>>>>>> e9398e73
 
     // compatability functions for Plane:
     static uint16_t get_radio_in(const uint8_t chan) {
