/// -*- tab-width: 4; Mode: C++; c-basic-offset: 4; indent-tabs-mode: nil -*-
#include <AP_HAL/AP_HAL.h>
#include "AC_Fence.h"
#include <GCS_MAVLink/GCS_MAVLink.h>
#include <GCS_MAVLink/GCS.h>

extern const AP_HAL::HAL& hal;

const AP_Param::GroupInfo AC_Fence::var_info[] = {
    // @Param: ENABLE
    // @DisplayName: Fence enable/disable
    // @Description: Allows you to enable (1) or disable (0) the fence functionality
    // @Values: 0:Disabled,1:Enabled
    // @User: Standard
    AP_GROUPINFO("ENABLE",      0,  AC_Fence,   _enabled,   0),

    // @Param: TYPE
    // @DisplayName: Fence Type
    // @Description: Enabled fence types held as bitmask
    // @Values: 0:None,1:Altitude,2:Circle,3:Altitude and Circle,4:Polygon,5:Altitude and Polygon,6:Circle and Polygon,7:All
    // @Bitmask: 0:Altitude,1:Circle,2:Polygon
    // @User: Standard
    AP_GROUPINFO("TYPE",        1,  AC_Fence,   _enabled_fences,  AC_FENCE_TYPE_ALT_MAX | AC_FENCE_TYPE_CIRCLE | AC_FENCE_TYPE_POLYGON),

    // @Param: ACTION
    // @DisplayName: Fence Action
    // @Description: What action should be taken when fence is breached
    // @Values: 0:Report Only,1:RTL or Land
    // @User: Standard
    AP_GROUPINFO("ACTION",      2,  AC_Fence,   _action,        AC_FENCE_ACTION_RTL_AND_LAND),

    // @Param: ALT_MAX
    // @DisplayName: Fence Maximum Altitude
    // @Description: Maximum altitude allowed before geofence triggers
    // @Units: Meters
    // @Range: 10 1000
    // @Increment: 1
    // @User: Standard
    AP_GROUPINFO("ALT_MAX",     3,  AC_Fence,   _alt_max,       AC_FENCE_ALT_MAX_DEFAULT),

    // @Param: RADIUS
    // @DisplayName: Circular Fence Radius
    // @Description: Circle fence radius which when breached will cause an RTL
    // @Units: Meters
    // @Range: 30 10000
    // @User: Standard
    AP_GROUPINFO("RADIUS",      4,  AC_Fence,   _circle_radius, AC_FENCE_CIRCLE_RADIUS_DEFAULT),

    // @Param: MARGIN
    // @DisplayName: Fence Margin
    // @Description: Distance that autopilot's should maintain from the fence to avoid a breach
    // @Units: Meters
    // @Range: 1 10
    // @User: Standard
    AP_GROUPINFO("MARGIN",      5,  AC_Fence,   _margin, AC_FENCE_MARGIN_DEFAULT),

<<<<<<< HEAD
#if APM_BUILD_TYPE(APM_BUILD_ArduSub)
    // @Param: DEPTH_MAX
    // @DisplayName: Fence Maximum Depth
    // @Description: Maximum depth allowed before geofence triggers
    // @Units: Meters
    // @Range: 10 1000
    // @Increment: 1
    // @User: Standard
    AP_GROUPINFO("DEPTH_MAX",     6,  AC_Fence,   _alt_min,       AC_FENCE_DEPTH_MAX_DEFAULT),
#endif
=======
    // @Param: TOTAL
    // @DisplayName: Fence polygon point total
    // @Description: Number of polygon points saved in eeprom (do not update manually)
    // @Range: 1 20
    // @User: Standard
    AP_GROUPINFO("TOTAL",       6,  AC_Fence,   _total, 0),

>>>>>>> 19713200
    AP_GROUPEND
};

/// Default constructor.
AC_Fence::AC_Fence(const AP_AHRS& ahrs, const AP_InertialNav& inav) :
    _ahrs(ahrs),
    _inav(inav),
    _alt_max_backup(0),
    _circle_radius_backup(0),
    _alt_max_breach_distance(0),
    _circle_breach_distance(0),
    _home_distance(0),
    _breached_fences(AC_FENCE_TYPE_NONE),
    _breach_time(0),
    _breach_count(0),
    _manual_recovery_start_ms(0)
{
    AP_Param::setup_object_defaults(this, var_info);

    // check for silly fence values
    if (_alt_max < 0.0f) {
        _alt_max.set_and_save(AC_FENCE_ALT_MAX_DEFAULT);
    }
    if (_circle_radius < 0) {
        _circle_radius.set_and_save(AC_FENCE_CIRCLE_RADIUS_DEFAULT);
    }
}

/// get_enabled_fences - returns bitmask of enabled fences
uint8_t AC_Fence::get_enabled_fences() const
{
    if (!_enabled) {
        return AC_FENCE_TYPE_NONE;
    }else{
        return _enabled_fences;
    }
}

/// pre_arm_check - returns true if all pre-takeoff checks have completed successfully
bool AC_Fence::pre_arm_check() const
{
    // if not enabled or not fence set-up always return true
    if (!_enabled || _enabled_fences == AC_FENCE_TYPE_NONE) {
        return true;
    }

    // check no limits are currently breached
    if (_breached_fences != AC_FENCE_TYPE_NONE) {
        return false;
    }

    // if we have horizontal limits enabled, check inertial nav position is ok
    if ((_enabled_fences & AC_FENCE_TYPE_CIRCLE)!=0 && !_inav.get_filter_status().flags.horiz_pos_abs && !_inav.get_filter_status().flags.pred_horiz_pos_abs) {
        return false;
    }

    // if we got this far everything must be ok
    return true;
}

/// check_fence - returns the fence type that has been breached (if any)
///     curr_alt is the altitude above home in meters
uint8_t AC_Fence::check_fence(float curr_alt)
{
    uint8_t ret = AC_FENCE_TYPE_NONE;

    // return immediately if disabled
    if (!_enabled || _enabled_fences == AC_FENCE_TYPE_NONE) {
        return AC_FENCE_TYPE_NONE;
    }

    // check if pilot is attempting to recover manually
    if (_manual_recovery_start_ms != 0) {
        // we ignore any fence breaches during the manual recovery period which is about 10 seconds
        if ((AP_HAL::millis() - _manual_recovery_start_ms) < AC_FENCE_MANUAL_RECOVERY_TIME_MIN) {
            return AC_FENCE_TYPE_NONE;
        } else {
            // recovery period has passed so reset manual recovery time and continue with fence breach checks
            _manual_recovery_start_ms = 0;
        }
    }

    // altitude fence check
    if ((_enabled_fences & AC_FENCE_TYPE_ALT_MAX) != 0) {

        // check if we are over the altitude fence
        if( curr_alt >= _alt_max ) {

            // record distance above breach
            _alt_max_breach_distance = curr_alt - _alt_max;

            // check for a new breach or a breach of the backup fence
            if ((_breached_fences & AC_FENCE_TYPE_ALT_MAX) == 0 || (!is_zero(_alt_max_backup) && curr_alt >= _alt_max_backup)) {

                // record that we have breached the upper limit
                record_breach(AC_FENCE_TYPE_ALT_MAX);
                ret = ret | AC_FENCE_TYPE_ALT_MAX;

                // create a backup fence 20m higher up
                _alt_max_backup = curr_alt + AC_FENCE_ALT_MAX_BACKUP_DISTANCE;
            }
        }else{
            // clear alt breach if present
            if ((_breached_fences & AC_FENCE_TYPE_ALT_MAX) != 0) {
                clear_breach(AC_FENCE_TYPE_ALT_MAX);
                _alt_max_backup = 0.0f;
                _alt_max_breach_distance = 0.0f;
            }
        }
    }

    // circle fence check
    if ((_enabled_fences & AC_FENCE_TYPE_CIRCLE) != 0 ) {

        // check if we are outside the fence
        if (_home_distance >= _circle_radius) {

            // record distance outside the fence
            _circle_breach_distance = _home_distance - _circle_radius;

            // check for a new breach or a breach of the backup fence
            if ((_breached_fences & AC_FENCE_TYPE_CIRCLE) == 0 || (!is_zero(_circle_radius_backup) && _home_distance >= _circle_radius_backup)) {

                // record that we have breached the circular distance limit
                record_breach(AC_FENCE_TYPE_CIRCLE);
                ret = ret | AC_FENCE_TYPE_CIRCLE;

                // create a backup fence 20m further out
                _circle_radius_backup = _home_distance + AC_FENCE_CIRCLE_RADIUS_BACKUP_DISTANCE;
            }
        }else{
            // clear circle breach if present
            if ((_breached_fences & AC_FENCE_TYPE_CIRCLE) != 0) {
                clear_breach(AC_FENCE_TYPE_CIRCLE);
                _circle_radius_backup = 0.0f;
                _circle_breach_distance = 0.0f;
            }
        }
    }

    // polygon fence check
    if ((_enabled_fences & AC_FENCE_TYPE_POLYGON) != 0 ) {
        // check consistency of number of points
        if (_boundary_num_points != _total) {
            _boundary_loaded = false;
        }
        // load fence if necessary
        if (!_boundary_loaded) {
            load_polygon_from_eeprom();
        } else if (_boundary_valid) {
            // check if vehicle is outside the polygon fence
            const Vector3f& position = _inav.get_position();
            if (_poly_loader.boundary_breached(Vector2f(position.x, position.y), _boundary_num_points, _boundary, true)) {
                // check if this is a new breach
                if ((_breached_fences & AC_FENCE_TYPE_POLYGON) == 0) {
                    // record that we have breached the polygon
                    record_breach(AC_FENCE_TYPE_POLYGON);
                    ret = ret | AC_FENCE_TYPE_POLYGON;
                }
            } else {
                // clear breach if present
                if ((_breached_fences & AC_FENCE_TYPE_POLYGON) != 0) {
                    clear_breach(AC_FENCE_TYPE_POLYGON);
                }
            }
        }
    }

    // return any new breaches that have occurred
    return ret;
}

// returns true if the destination is within fence (used to reject waypoints outside the fence)
bool AC_Fence::check_destination_within_fence(const Location_Class& loc)
{
    // Altitude fence check
    if ((get_enabled_fences() & AC_FENCE_TYPE_ALT_MAX)) {
        int32_t alt_above_home_cm;
        if (loc.get_alt_cm(Location_Class::ALT_FRAME_ABOVE_HOME, alt_above_home_cm)) {
            if ((alt_above_home_cm * 0.01f) > _alt_max) {
                return false;
            }
        }
    }

    // Circular fence check
    if ((get_enabled_fences() & AC_FENCE_TYPE_CIRCLE)) {
        if ((get_distance_cm(_ahrs.get_home(), loc) * 0.01f) > _circle_radius) {
            return false;
        }
    }

    // polygon fence check
    if ((get_enabled_fences() & AC_FENCE_TYPE_POLYGON) && _boundary_num_points > 0) {
        // check ekf has a good location
        Location temp_loc;
        if (_inav.get_location(temp_loc)) {
            const struct Location &ekf_origin = _inav.get_origin();
            Vector2f position = location_diff(ekf_origin, loc) * 100.0f;
            if (_poly_loader.boundary_breached(position, _boundary_num_points, _boundary, true)) {
                return false;
            }
        }
    }

    return true;
}

/// record_breach - update breach bitmask, time and count
void AC_Fence::record_breach(uint8_t fence_type)
{
    // if we haven't already breached a limit, update the breach time
    if (_breached_fences == AC_FENCE_TYPE_NONE) {
        _breach_time = AP_HAL::millis();
    }

    // update breach count
    if (_breach_count < 65500) {
        _breach_count++;
    }

    // update bitmask
    _breached_fences |= fence_type;
}

/// clear_breach - update breach bitmask, time and count
void AC_Fence::clear_breach(uint8_t fence_type)
{
    // return immediately if this fence type was not breached
    if ((_breached_fences & fence_type) == 0) {
        return;
    }

    // update bitmask
    _breached_fences &= ~fence_type;
}

/// get_breach_distance - returns distance in meters outside of the given fence
float AC_Fence::get_breach_distance(uint8_t fence_type) const
{
    switch (fence_type) {
        case AC_FENCE_TYPE_ALT_MAX:
            return _alt_max_breach_distance;
            break;
        case AC_FENCE_TYPE_CIRCLE:
            return _circle_breach_distance;
            break;
        case AC_FENCE_TYPE_ALT_MAX | AC_FENCE_TYPE_CIRCLE:
            return MAX(_alt_max_breach_distance,_circle_breach_distance);
    }

    // we don't recognise the fence type so just return 0
    return 0;
}

/// manual_recovery_start - caller indicates that pilot is re-taking manual control so fence should be disabled for 10 seconds
///     has no effect if no breaches have occurred
void AC_Fence::manual_recovery_start()
{
    // return immediate if we haven't breached a fence
    if (_breached_fences == AC_FENCE_TYPE_NONE) {
        return;
    }

    // record time pilot began manual recovery
    _manual_recovery_start_ms = AP_HAL::millis();
}

/// returns pointer to array of polygon points and num_points is filled in with the total number
Vector2f* AC_Fence::get_polygon_points(uint16_t& num_points) const
{
    num_points = _boundary_num_points;
    return _boundary;
}

/// returns true if we've breached the polygon boundary.  simple passthrough to underlying _poly_loader object
bool AC_Fence::boundary_breached(const Vector2f& location, uint16_t num_points, const Vector2f* points) const
{
    return _poly_loader.boundary_breached(location, num_points, points, true);
}

/// handler for polygon fence messages with GCS
void AC_Fence::handle_msg(mavlink_channel_t chan, mavlink_message_t* msg)
{
    // exit immediately if null message
    if (msg == NULL) {
        return;
    }

    switch (msg->msgid) {
        // receive a fence point from GCS and store in EEPROM
        case MAVLINK_MSG_ID_FENCE_POINT: {
            mavlink_fence_point_t packet;
            mavlink_msg_fence_point_decode(msg, &packet);
            if (!check_latlng(packet.lat,packet.lng)) {
                GCS_MAVLINK::send_statustext_chan(MAV_SEVERITY_WARNING, chan, "Invalid fence point, lat or lng too large");
            } else {
                Vector2l point;
                point.x = packet.lat*1.0e7f;
                point.y = packet.lng*1.0e7f;
                if (!_poly_loader.save_point_to_eeprom(packet.idx, point)) {
                    GCS_MAVLINK::send_statustext_chan(MAV_SEVERITY_WARNING, chan, "Failed to save polygon point, too many points?");
                } else {
                    // trigger reload of points
                    _boundary_loaded = false;
                }
            }
            break;
        }

        // send a fence point to GCS
        case MAVLINK_MSG_ID_FENCE_FETCH_POINT: {
            mavlink_fence_fetch_point_t packet;
            mavlink_msg_fence_fetch_point_decode(msg, &packet);
            // attempt to retrieve from eeprom
            Vector2l point;
            if (_poly_loader.load_point_from_eeprom(packet.idx, point)) {
                mavlink_msg_fence_point_send_buf(msg, chan, msg->sysid, msg->compid, packet.idx, _total, point.x*1.0e-7f, point.y*1.0e-7f);
            } else {
                GCS_MAVLINK::send_statustext_chan(MAV_SEVERITY_WARNING, chan, "Bad fence point");
            }
            break;
        }

        default:
            // do nothing
            break;
    }
}

/// load polygon points stored in eeprom into boundary array and perform validation
bool AC_Fence::load_polygon_from_eeprom(bool force_reload)
{
    // exit immediately if already loaded
    if (_boundary_loaded && !force_reload) {
        return true;
    }

    // check if we need to create array
    if (!_boundary_create_attempted) {
        _boundary = (Vector2f *)_poly_loader.create_point_array(sizeof(Vector2f));
        _boundary_create_attempted = true;
    }

    // exit if we could not allocate RAM for the boundary
    if (_boundary == NULL) {
        return false;
    }

    // get current location from EKF
    Location temp_loc;
    if (!_inav.get_location(temp_loc)) {
        return false;
    }
    const struct Location &ekf_origin = _inav.get_origin();

    // sanity check total
    _total = constrain_int16(_total, 0, _poly_loader.max_points());

    // load each point from eeprom
    Vector2l temp_latlon;
    for (uint16_t index=0; index<_total; index++) {
        // load boundary point as lat/lon point
        _poly_loader.load_point_from_eeprom(index, temp_latlon);
        // move into location structure and convert to offset from ekf origin
        temp_loc.lat = temp_latlon.x;
        temp_loc.lng = temp_latlon.y;
        _boundary[index] = location_diff(ekf_origin, temp_loc) * 100.0f;
    }
    _boundary_num_points = _total;
    _boundary_loaded = true;

    // update validity of polygon
    _boundary_valid = _poly_loader.boundary_valid(_boundary_num_points, _boundary, true);

    return true;
}<|MERGE_RESOLUTION|>--- conflicted
+++ resolved
@@ -54,7 +54,13 @@
     // @User: Standard
     AP_GROUPINFO("MARGIN",      5,  AC_Fence,   _margin, AC_FENCE_MARGIN_DEFAULT),
 
-<<<<<<< HEAD
+    // @Param: TOTAL
+    // @DisplayName: Fence polygon point total
+    // @Description: Number of polygon points saved in eeprom (do not update manually)
+    // @Range: 1 20
+    // @User: Standard
+    AP_GROUPINFO("TOTAL",       6,  AC_Fence,   _total, 0),
+
 #if APM_BUILD_TYPE(APM_BUILD_ArduSub)
     // @Param: DEPTH_MAX
     // @DisplayName: Fence Maximum Depth
@@ -65,15 +71,7 @@
     // @User: Standard
     AP_GROUPINFO("DEPTH_MAX",     6,  AC_Fence,   _alt_min,       AC_FENCE_DEPTH_MAX_DEFAULT),
 #endif
-=======
-    // @Param: TOTAL
-    // @DisplayName: Fence polygon point total
-    // @Description: Number of polygon points saved in eeprom (do not update manually)
-    // @Range: 1 20
-    // @User: Standard
-    AP_GROUPINFO("TOTAL",       6,  AC_Fence,   _total, 0),
-
->>>>>>> 19713200
+
     AP_GROUPEND
 };
 
