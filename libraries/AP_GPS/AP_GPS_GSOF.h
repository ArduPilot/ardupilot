--- conflicted
+++ resolved
@@ -67,7 +67,6 @@
 
     bool parse(const uint8_t temp) WARN_IF_UNUSED;
     bool process_message() WARN_IF_UNUSED;
-<<<<<<< HEAD
     // Send a request to the GPS to configure its baud rate on a certain (serial) port.
     // Note - these request functions expect an ACK from the device.
     // If the device is already sending serial traffic, there is no mechanism to prevent this.
@@ -87,17 +86,6 @@
     static void populateChecksum(uint8_t* buf, const uint8_t len);
     void populateOutgoingTransNumber(uint8_t* buf);
     
-=======
-
-    // Send a request to the GPS to set the baud rate on the specified port.
-    // Note - these request functions currently ignore the ACK from the device.
-    // If the device is already sending serial traffic, there is no mechanism to prevent conflict.
-    // According to the manufacturer, the best approach is to switch to ethernet.
-    void requestBaud(const HW_Port portIndex);
-    // Send a request to the GPS to enable a message type on the port at the specified rate.
-    void requestGSOF(const uint8_t messageType, const HW_Port portIndex, const Output_Rate rateHz);
-
->>>>>>> 41850ee5
     double SwapDouble(const uint8_t* src, const uint32_t pos) const WARN_IF_UNUSED;
     float SwapFloat(const uint8_t* src, const uint32_t pos) const WARN_IF_UNUSED;
     uint32_t SwapUint32(const uint8_t* src, const uint32_t pos) const WARN_IF_UNUSED;
