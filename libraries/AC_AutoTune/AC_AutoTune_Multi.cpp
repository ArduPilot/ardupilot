<<<<<<< HEAD
#include "AC_AutoTune_config.h"

#if AC_AUTOTUNE_ENABLED

#include "AC_AutoTune_Multi.h"

#include <AP_Logger/AP_Logger.h>
#include <AP_Scheduler/AP_Scheduler.h>
#include <GCS_MAVLink/GCS.h>

/*
 * autotune support for multicopters
 *
 *
 * Instructions:
 *      1) Set up one flight mode switch position to be AltHold.
 *      2) Set the Ch7 Opt or Ch8 Opt to AutoTune to allow you to turn the auto tuning on/off with the ch7 or ch8 switch.
 *      3) Ensure the ch7 or ch8 switch is in the LOW position.
 *      4) Wait for a calm day and go to a large open area.
 *      5) Take off and put the vehicle into AltHold mode at a comfortable altitude.
 *      6) Set the ch7/ch8 switch to the HIGH position to engage auto tuning:
 *          a) You will see it twitch about 20 degrees left and right for a few minutes, then it will repeat forward and back.
 *          b) Use the roll and pitch stick at any time to reposition the copter if it drifts away (it will use the original PID gains during repositioning and between tests).
 *             When you release the sticks it will continue auto tuning where it left off.
 *          c) Move the ch7/ch8 switch into the LOW position at any time to abandon the autotuning and return to the origin PIDs.
 *          d) Make sure that you do not have any trim set on your transmitter or the autotune may not get the signal that the sticks are centered.
 *      7) When the tune completes the vehicle will change back to the original PID gains.
 *      8) Put the ch7/ch8 switch into the LOW position then back to the HIGH position to test the tuned PID gains.
 *      9) Put the ch7/ch8 switch into the LOW position to fly using the original PID gains.
 *      10) If you are happy with the autotuned PID gains, leave the ch7/ch8 switch in the HIGH position, land and disarm to save the PIDs permanently.
 *          If you DO NOT like the new PIDS, switch ch7/ch8 LOW to return to the original PIDs. The gains will not be saved when you disarm
 *
 * What it's doing during each "twitch":
 *      a) invokes 90 deg/sec rate request
 *      b) records maximum "forward" roll rate and bounce back rate
 *      c) when copter reaches 20 degrees or 1 second has passed, it commands level
 *      d) tries to keep max rotation rate between 80% ~ 100% of requested rate (90deg/sec) by adjusting rate P
 *      e) increases rate D until the bounce back becomes greater than 10% of requested rate (90deg/sec)
 *      f) decreases rate D until the bounce back becomes less than 10% of requested rate (90deg/sec)
 *      g) increases rate P until the max rotate rate becomes greater than the request rate (90deg/sec)
 *      h) invokes a 20deg angle request on roll or pitch
 *      i) increases stab P until the maximum angle becomes greater than 110% of the requested angle (20deg)
 *      j) decreases stab P by 25%
 *
 */

#define AUTOTUNE_TESTING_STEP_TIMEOUT_MS   1000U     // timeout for tuning mode's testing step

#define AUTOTUNE_RD_STEP                  0.05f     // minimum increment when increasing/decreasing Rate D term
#define AUTOTUNE_RP_STEP                  0.05f     // minimum increment when increasing/decreasing Rate P term
#define AUTOTUNE_SP_STEP                  0.05f     // minimum increment when increasing/decreasing Stab P term
#define AUTOTUNE_PI_RATIO_FOR_TESTING      0.1f     // I is set 10x smaller than P during testing
#define AUTOTUNE_PI_RATIO_FINAL            1.0f     // I is set 1x P after testing
#define AUTOTUNE_YAW_PI_RATIO_FINAL        0.1f     // I is set 1x P after testing
#define AUTOTUNE_RD_MAX                  0.200f     // maximum Rate D value
#define AUTOTUNE_RLPF_MIN                  1.0f     // minimum Rate Yaw filter value
#define AUTOTUNE_RLPF_MAX                  5.0f     // maximum Rate Yaw filter value
#define AUTOTUNE_FLTE_MIN                  2.5f     // minimum Rate Yaw error filter value
#define AUTOTUNE_RP_MIN                   0.01f     // minimum Rate P value
#define AUTOTUNE_RP_MAX                    2.0f     // maximum Rate P value
#define AUTOTUNE_SP_MAX                   40.0f     // maximum Stab P value
#define AUTOTUNE_SP_MIN                    0.5f     // maximum Stab P value
#define AUTOTUNE_RP_ACCEL_MIN            4000.0f     // Minimum acceleration for Roll and Pitch
#define AUTOTUNE_Y_ACCEL_MIN             1000.0f     // Minimum acceleration for Yaw
#define AUTOTUNE_Y_FILT_FREQ              10.0f     // Autotune filter frequency when testing Yaw
#define AUTOTUNE_D_UP_DOWN_MARGIN          0.2f     // The margin below the target that we tune D in
#define AUTOTUNE_RD_BACKOFF                1.0f     // Rate D gains are reduced to 50% of their maximum value discovered during tuning
#define AUTOTUNE_RP_BACKOFF                1.0f     // Rate P gains are reduced to 97.5% of their maximum value discovered during tuning
#define AUTOTUNE_SP_BACKOFF                0.9f     // Stab P gains are reduced to 90% of their maximum value discovered during tuning
#define AUTOTUNE_ACCEL_RP_BACKOFF          1.0f     // back off from maximum acceleration
#define AUTOTUNE_ACCEL_Y_BACKOFF           1.0f     // back off from maximum acceleration

// roll and pitch axes
#define AUTOTUNE_TARGET_RATE_RLLPIT_CDS     18000   // target roll/pitch rate during AUTOTUNE_STEP_TWITCHING step
#define AUTOTUNE_TARGET_MIN_RATE_RLLPIT_CDS 4500    // target roll/pitch rate during AUTOTUNE_STEP_TWITCHING step

// yaw axis
#define AUTOTUNE_TARGET_RATE_YAW_CDS        9000    // target yaw rate during AUTOTUNE_STEP_TWITCHING step
#define AUTOTUNE_TARGET_MIN_ANGLE_YAW_CD     500    // minimum target angle during TESTING_RATE step that will cause us to move to next step
#define AUTOTUNE_TARGET_MIN_RATE_YAW_CDS    1500    // minimum target yaw rate during AUTOTUNE_STEP_TWITCHING step

// second table of user settable parameters for quadplanes, this
// allows us to go beyond the 64 parameter limit
const AP_Param::GroupInfo AC_AutoTune_Multi::var_info[] = {

    // @Param: AXES
    // @DisplayName: Autotune axis bitmask
    // @Description: 1-byte bitmap of axes to autotune
    // @Bitmask: 0:Roll,1:Pitch,2:Yaw,3:YawD
    // @User: Standard
    AP_GROUPINFO("AXES", 1, AC_AutoTune_Multi, axis_bitmask,  7),  // AUTOTUNE_AXIS_BITMASK_DEFAULT

    // @Param: AGGR
    // @DisplayName: Autotune aggressiveness
    // @Description: Autotune aggressiveness. Defines the bounce back used to detect size of the D term.
    // @Range: 0.05 0.10
    // @User: Standard
    AP_GROUPINFO("AGGR", 2, AC_AutoTune_Multi, aggressiveness, 0.1f),

    // @Param: MIN_D
    // @DisplayName: AutoTune minimum D
    // @Description: Defines the minimum D gain
    // @Range: 0.001 0.006
    // @User: Standard
    AP_GROUPINFO("MIN_D", 3, AC_AutoTune_Multi, min_d,  0.001f),

    AP_GROUPEND
};

// constructor
AC_AutoTune_Multi::AC_AutoTune_Multi()
{
    tune_seq[0] = TUNE_COMPLETE;
    AP_Param::setup_object_defaults(this, var_info);
}

void AC_AutoTune_Multi::do_gcs_announcements()
{
    const uint32_t now = AP_HAL::millis();
    if (now - announce_time < AUTOTUNE_ANNOUNCE_INTERVAL_MS) {
        return;
    }
    gcs().send_text(MAV_SEVERITY_INFO, "AutoTune: %s %s %u%%", axis_string(), type_string(), (counter * (100/AUTOTUNE_SUCCESS_COUNT)));
    announce_time = now;
}

void AC_AutoTune_Multi::test_init()
{
    twitch_test_init();
}

void AC_AutoTune_Multi::test_run(AxisType test_axis, const float dir_sign)
{
    twitch_test_run(test_axis, dir_sign);
}

// backup_gains_and_initialise - store current gains as originals
//  called before tuning starts to backup original gains
void AC_AutoTune_Multi::backup_gains_and_initialise()
{
    AC_AutoTune::backup_gains_and_initialise();

    aggressiveness.set(constrain_float(aggressiveness, 0.05f, 0.2f));

    orig_bf_feedforward = attitude_control->get_bf_feedforward();

    // backup original pids and initialise tuned pid values
    orig_roll_rp = attitude_control->get_rate_roll_pid().kP();
    orig_roll_ri = attitude_control->get_rate_roll_pid().kI();
    orig_roll_rd = attitude_control->get_rate_roll_pid().kD();
    orig_roll_rff = attitude_control->get_rate_roll_pid().ff();
    orig_roll_fltt = attitude_control->get_rate_roll_pid().filt_T_hz();
    orig_roll_smax = attitude_control->get_rate_roll_pid().slew_limit();
    orig_roll_sp = attitude_control->get_angle_roll_p().kP();
    orig_roll_accel = attitude_control->get_accel_roll_max_cdss();
    tune_roll_rp = attitude_control->get_rate_roll_pid().kP();
    tune_roll_rd = attitude_control->get_rate_roll_pid().kD();
    tune_roll_sp = attitude_control->get_angle_roll_p().kP();
    tune_roll_accel = attitude_control->get_accel_roll_max_cdss();

    orig_pitch_rp = attitude_control->get_rate_pitch_pid().kP();
    orig_pitch_ri = attitude_control->get_rate_pitch_pid().kI();
    orig_pitch_rd = attitude_control->get_rate_pitch_pid().kD();
    orig_pitch_rff = attitude_control->get_rate_pitch_pid().ff();
    orig_pitch_fltt = attitude_control->get_rate_pitch_pid().filt_T_hz();
    orig_pitch_smax = attitude_control->get_rate_pitch_pid().slew_limit();
    orig_pitch_sp = attitude_control->get_angle_pitch_p().kP();
    orig_pitch_accel = attitude_control->get_accel_pitch_max_cdss();
    tune_pitch_rp = attitude_control->get_rate_pitch_pid().kP();
    tune_pitch_rd = attitude_control->get_rate_pitch_pid().kD();
    tune_pitch_sp = attitude_control->get_angle_pitch_p().kP();
    tune_pitch_accel = attitude_control->get_accel_pitch_max_cdss();

    orig_yaw_rp = attitude_control->get_rate_yaw_pid().kP();
    orig_yaw_ri = attitude_control->get_rate_yaw_pid().kI();
    orig_yaw_rd = attitude_control->get_rate_yaw_pid().kD();
    orig_yaw_rff = attitude_control->get_rate_yaw_pid().ff();
    orig_yaw_fltt = attitude_control->get_rate_yaw_pid().filt_T_hz();
    orig_yaw_smax = attitude_control->get_rate_yaw_pid().slew_limit();
    orig_yaw_rLPF = attitude_control->get_rate_yaw_pid().filt_E_hz();
    orig_yaw_accel = attitude_control->get_accel_yaw_max_cdss();
    orig_yaw_sp = attitude_control->get_angle_yaw_p().kP();
    tune_yaw_rp = attitude_control->get_rate_yaw_pid().kP();
    tune_yaw_rd = attitude_control->get_rate_yaw_pid().kD();
    tune_yaw_rLPF = attitude_control->get_rate_yaw_pid().filt_E_hz();
    if (yaw_d_enabled() && is_zero(tune_yaw_rd)) {
        tune_yaw_rd = min_d;
    }
    if (yaw_enabled() && is_zero(tune_yaw_rLPF)) {
        tune_yaw_rLPF = AUTOTUNE_FLTE_MIN;
    }
    tune_yaw_sp = attitude_control->get_angle_yaw_p().kP();
    tune_yaw_accel = attitude_control->get_accel_yaw_max_cdss();

    LOGGER_WRITE_EVENT(LogEvent::AUTOTUNE_INITIALISED);
}

// load_orig_gains - set gains to their original values
//  called by stop and failed functions
void AC_AutoTune_Multi::load_orig_gains()
{
    attitude_control->bf_feedforward(orig_bf_feedforward);
    if (roll_enabled()) {
        if (!is_zero(orig_roll_rp)) {
            attitude_control->get_rate_roll_pid().kP(orig_roll_rp);
            attitude_control->get_rate_roll_pid().kI(orig_roll_ri);
            attitude_control->get_rate_roll_pid().kD(orig_roll_rd);
            attitude_control->get_rate_roll_pid().ff(orig_roll_rff);
            attitude_control->get_rate_roll_pid().filt_T_hz(orig_roll_fltt);
            attitude_control->get_rate_roll_pid().slew_limit(orig_roll_smax);
            attitude_control->get_angle_roll_p().kP(orig_roll_sp);
            attitude_control->set_accel_roll_max_cdss(orig_roll_accel);
        }
    }
    if (pitch_enabled()) {
        if (!is_zero(orig_pitch_rp)) {
            attitude_control->get_rate_pitch_pid().kP(orig_pitch_rp);
            attitude_control->get_rate_pitch_pid().kI(orig_pitch_ri);
            attitude_control->get_rate_pitch_pid().kD(orig_pitch_rd);
            attitude_control->get_rate_pitch_pid().ff(orig_pitch_rff);
            attitude_control->get_rate_pitch_pid().filt_T_hz(orig_pitch_fltt);
            attitude_control->get_rate_pitch_pid().slew_limit(orig_pitch_smax);
            attitude_control->get_angle_pitch_p().kP(orig_pitch_sp);
            attitude_control->set_accel_pitch_max_cdss(orig_pitch_accel);
        }
    }
    if (yaw_enabled() || yaw_d_enabled()) {
        if (!is_zero(orig_yaw_rp)) {
            attitude_control->get_rate_yaw_pid().kP(orig_yaw_rp);
            attitude_control->get_rate_yaw_pid().kI(orig_yaw_ri);
            attitude_control->get_rate_yaw_pid().kD(orig_yaw_rd);
            attitude_control->get_rate_yaw_pid().ff(orig_yaw_rff);
            attitude_control->get_rate_yaw_pid().filt_E_hz(orig_yaw_rLPF);
            attitude_control->get_rate_yaw_pid().filt_T_hz(orig_yaw_fltt);
            attitude_control->get_rate_yaw_pid().slew_limit(orig_yaw_smax);
            attitude_control->get_angle_yaw_p().kP(orig_yaw_sp);
            attitude_control->set_accel_yaw_max_cdss(orig_yaw_accel);
        }
    }
}

// load_tuned_gains - load tuned gains
void AC_AutoTune_Multi::load_tuned_gains()
{
    if (!attitude_control->get_bf_feedforward()) {
        attitude_control->bf_feedforward(true);
        attitude_control->set_accel_roll_max_cdss(0.0f);
        attitude_control->set_accel_pitch_max_cdss(0.0f);
    }
    if (roll_enabled()) {
        if (!is_zero(tune_roll_rp)) {
            attitude_control->get_rate_roll_pid().kP(tune_roll_rp);
            attitude_control->get_rate_roll_pid().kI(tune_roll_rp*AUTOTUNE_PI_RATIO_FINAL);
            attitude_control->get_rate_roll_pid().kD(tune_roll_rd);
            attitude_control->get_rate_roll_pid().ff(orig_roll_rff);
            attitude_control->get_angle_roll_p().kP(tune_roll_sp);
            attitude_control->set_accel_roll_max_cdss(tune_roll_accel);
        }
    }
    if (pitch_enabled()) {
        if (!is_zero(tune_pitch_rp)) {
            attitude_control->get_rate_pitch_pid().kP(tune_pitch_rp);
            attitude_control->get_rate_pitch_pid().kI(tune_pitch_rp*AUTOTUNE_PI_RATIO_FINAL);
            attitude_control->get_rate_pitch_pid().kD(tune_pitch_rd);
            attitude_control->get_rate_pitch_pid().ff(orig_pitch_rff);
            attitude_control->get_angle_pitch_p().kP(tune_pitch_sp);
            attitude_control->set_accel_pitch_max_cdss(tune_pitch_accel);
        }
    }
    if (yaw_enabled() || yaw_d_enabled()) {
        if (!is_zero(tune_yaw_rp)) {
            attitude_control->get_rate_yaw_pid().kP(tune_yaw_rp);
            attitude_control->get_rate_yaw_pid().kI(tune_yaw_rp*AUTOTUNE_YAW_PI_RATIO_FINAL);
            if (yaw_d_enabled()) {
                attitude_control->get_rate_yaw_pid().kD(tune_yaw_rd);
            }
            if (yaw_enabled()) {
                attitude_control->get_rate_yaw_pid().filt_E_hz(tune_yaw_rLPF);
            }
            attitude_control->get_rate_yaw_pid().ff(orig_yaw_rff);
            attitude_control->get_angle_yaw_p().kP(tune_yaw_sp);
            attitude_control->set_accel_yaw_max_cdss(tune_yaw_accel);
        }
    }
}

// load_intra_test_gains - gains used between tests
//  called during testing mode's update-gains step to set gains ahead of return-to-level step
void AC_AutoTune_Multi::load_intra_test_gains()
{
    // we are restarting tuning so reset gains to tuning-start gains (i.e. low I term)
    // sanity check the gains
    attitude_control->bf_feedforward(true);
    if (roll_enabled()) {
        attitude_control->get_rate_roll_pid().kP(orig_roll_rp);
        attitude_control->get_rate_roll_pid().kI(orig_roll_rp*AUTOTUNE_PI_RATIO_FOR_TESTING);
        attitude_control->get_rate_roll_pid().kD(orig_roll_rd);
        attitude_control->get_rate_roll_pid().ff(orig_roll_rff);
        attitude_control->get_rate_roll_pid().filt_T_hz(orig_roll_fltt);
        attitude_control->get_rate_roll_pid().slew_limit(orig_roll_smax);
        attitude_control->get_angle_roll_p().kP(orig_roll_sp);
    }
    if (pitch_enabled()) {
        attitude_control->get_rate_pitch_pid().kP(orig_pitch_rp);
        attitude_control->get_rate_pitch_pid().kI(orig_pitch_rp*AUTOTUNE_PI_RATIO_FOR_TESTING);
        attitude_control->get_rate_pitch_pid().kD(orig_pitch_rd);
        attitude_control->get_rate_pitch_pid().ff(orig_pitch_rff);
        attitude_control->get_rate_pitch_pid().filt_T_hz(orig_pitch_fltt);
        attitude_control->get_rate_pitch_pid().slew_limit(orig_pitch_smax);
        attitude_control->get_angle_pitch_p().kP(orig_pitch_sp);
    }
    if (yaw_enabled() || yaw_d_enabled()) {
        attitude_control->get_rate_yaw_pid().kP(orig_yaw_rp);
        attitude_control->get_rate_yaw_pid().kI(orig_yaw_rp*AUTOTUNE_PI_RATIO_FOR_TESTING);
        attitude_control->get_rate_yaw_pid().kD(orig_yaw_rd);
        attitude_control->get_rate_yaw_pid().ff(orig_yaw_rff);
        attitude_control->get_rate_yaw_pid().filt_T_hz(orig_yaw_fltt);
        attitude_control->get_rate_yaw_pid().slew_limit(orig_yaw_smax);
        attitude_control->get_rate_yaw_pid().filt_E_hz(orig_yaw_rLPF);
        attitude_control->get_angle_yaw_p().kP(orig_yaw_sp);
    }
}

// load_test_gains - load the to-be-tested gains for a single axis
// called by control_attitude() just before it beings testing a gain (i.e. just before it twitches)
void AC_AutoTune_Multi::load_test_gains()
{
    switch (axis) {
    case ROLL:
        attitude_control->get_rate_roll_pid().kP(tune_roll_rp);
        attitude_control->get_rate_roll_pid().kI(tune_roll_rp*0.01f);
        attitude_control->get_rate_roll_pid().kD(tune_roll_rd);
        attitude_control->get_rate_roll_pid().ff(0.0f);
        attitude_control->get_rate_roll_pid().filt_T_hz(0.0f);
        attitude_control->get_rate_roll_pid().slew_limit(0.0f);
        attitude_control->get_angle_roll_p().kP(tune_roll_sp);
        break;
    case PITCH:
        attitude_control->get_rate_pitch_pid().kP(tune_pitch_rp);
        attitude_control->get_rate_pitch_pid().kI(tune_pitch_rp*0.01f);
        attitude_control->get_rate_pitch_pid().kD(tune_pitch_rd);
        attitude_control->get_rate_pitch_pid().ff(0.0f);
        attitude_control->get_rate_pitch_pid().filt_T_hz(0.0f);
        attitude_control->get_rate_pitch_pid().slew_limit(0.0f);
        attitude_control->get_angle_pitch_p().kP(tune_pitch_sp);
        break;
    case YAW:
    case YAW_D:
        attitude_control->get_rate_yaw_pid().kP(tune_yaw_rp);
        attitude_control->get_rate_yaw_pid().kI(tune_yaw_rp*0.01f);
        attitude_control->get_rate_yaw_pid().ff(0.0f);
        if (axis == YAW_D) {
            attitude_control->get_rate_yaw_pid().kD(tune_yaw_rd);
        } else {
            attitude_control->get_rate_yaw_pid().filt_E_hz(tune_yaw_rLPF);
        }
        attitude_control->get_rate_yaw_pid().filt_T_hz(0.0f);
        attitude_control->get_rate_yaw_pid().slew_limit(0.0f);
        attitude_control->get_angle_yaw_p().kP(tune_yaw_sp);
        break;
    }
}

// save_tuning_gains - save the final tuned gains for each axis
// save discovered gains to eeprom if autotuner is enabled (i.e. switch is in the high position)
void AC_AutoTune_Multi::save_tuning_gains()
{
    // see if we successfully completed tuning of at least one axis
    if (axes_completed == 0) {
        return;
    }

    if (!attitude_control->get_bf_feedforward()) {
        attitude_control->bf_feedforward_save(true);
        attitude_control->save_accel_roll_max_cdss(0.0f);
        attitude_control->save_accel_pitch_max_cdss(0.0f);
    }

    // sanity check the rate P values
    if ((axes_completed & AUTOTUNE_AXIS_BITMASK_ROLL) && roll_enabled() && !is_zero(tune_roll_rp)) {
        // rate roll gains
        attitude_control->get_rate_roll_pid().kP(tune_roll_rp);
        attitude_control->get_rate_roll_pid().kI(tune_roll_rp*AUTOTUNE_PI_RATIO_FINAL);
        attitude_control->get_rate_roll_pid().kD(tune_roll_rd);
        attitude_control->get_rate_roll_pid().ff(orig_roll_rff);
        attitude_control->get_rate_roll_pid().filt_T_hz(orig_roll_fltt);
        attitude_control->get_rate_roll_pid().slew_limit(orig_roll_smax);
        attitude_control->get_rate_roll_pid().save_gains();

        // stabilize roll
        attitude_control->get_angle_roll_p().kP(tune_roll_sp);
        attitude_control->get_angle_roll_p().save_gains();

        // acceleration roll
        attitude_control->save_accel_roll_max_cdss(tune_roll_accel);

        // resave pids to originals in case the autotune is run again
        orig_roll_rp = attitude_control->get_rate_roll_pid().kP();
        orig_roll_ri = attitude_control->get_rate_roll_pid().kI();
        orig_roll_rd = attitude_control->get_rate_roll_pid().kD();
        orig_roll_rff = attitude_control->get_rate_roll_pid().ff();
        orig_roll_sp = attitude_control->get_angle_roll_p().kP();
        orig_roll_accel = attitude_control->get_accel_roll_max_cdss();
    }

    if ((axes_completed & AUTOTUNE_AXIS_BITMASK_PITCH) && pitch_enabled() && !is_zero(tune_pitch_rp)) {
        // rate pitch gains
        attitude_control->get_rate_pitch_pid().kP(tune_pitch_rp);
        attitude_control->get_rate_pitch_pid().kI(tune_pitch_rp*AUTOTUNE_PI_RATIO_FINAL);
        attitude_control->get_rate_pitch_pid().kD(tune_pitch_rd);
        attitude_control->get_rate_pitch_pid().ff(orig_pitch_rff);
        attitude_control->get_rate_pitch_pid().filt_T_hz(orig_pitch_fltt);
        attitude_control->get_rate_pitch_pid().slew_limit(orig_pitch_smax);
        attitude_control->get_rate_pitch_pid().save_gains();

        // stabilize pitch
        attitude_control->get_angle_pitch_p().kP(tune_pitch_sp);
        attitude_control->get_angle_pitch_p().save_gains();

        // acceleration pitch
        attitude_control->save_accel_pitch_max_cdss(tune_pitch_accel);

        // resave pids to originals in case the autotune is run again
        orig_pitch_rp = attitude_control->get_rate_pitch_pid().kP();
        orig_pitch_ri = attitude_control->get_rate_pitch_pid().kI();
        orig_pitch_rd = attitude_control->get_rate_pitch_pid().kD();
        orig_pitch_rff = attitude_control->get_rate_pitch_pid().ff();
        orig_pitch_sp = attitude_control->get_angle_pitch_p().kP();
        orig_pitch_accel = attitude_control->get_accel_pitch_max_cdss();
    }

    if ((((axes_completed & AUTOTUNE_AXIS_BITMASK_YAW) && yaw_enabled())
            || ((axes_completed & AUTOTUNE_AXIS_BITMASK_YAW_D) && yaw_d_enabled())) && !is_zero(tune_yaw_rp)) {
        // rate yaw gains
        attitude_control->get_rate_yaw_pid().kP(tune_yaw_rp);
        attitude_control->get_rate_yaw_pid().kI(tune_yaw_rp*AUTOTUNE_YAW_PI_RATIO_FINAL);
        attitude_control->get_rate_yaw_pid().ff(orig_yaw_rff);
        attitude_control->get_rate_yaw_pid().filt_T_hz(orig_yaw_fltt);
        attitude_control->get_rate_yaw_pid().slew_limit(orig_yaw_smax);
        if (yaw_d_enabled()) {
            attitude_control->get_rate_yaw_pid().kD(tune_yaw_rd);
        }
        if (yaw_enabled()) {
            attitude_control->get_rate_yaw_pid().filt_E_hz(tune_yaw_rLPF);
        }
        attitude_control->get_rate_yaw_pid().save_gains();

        // stabilize yaw
        attitude_control->get_angle_yaw_p().kP(tune_yaw_sp);
        attitude_control->get_angle_yaw_p().save_gains();

        // acceleration yaw
        attitude_control->save_accel_yaw_max_cdss(tune_yaw_accel);

        // resave pids to originals in case the autotune is run again
        orig_yaw_rp = attitude_control->get_rate_yaw_pid().kP();
        orig_yaw_ri = attitude_control->get_rate_yaw_pid().kI();
        orig_yaw_rd = attitude_control->get_rate_yaw_pid().kD();
        orig_yaw_rff = attitude_control->get_rate_yaw_pid().ff();
        orig_yaw_rLPF = attitude_control->get_rate_yaw_pid().filt_E_hz();
        orig_yaw_sp = attitude_control->get_angle_yaw_p().kP();
        orig_yaw_accel = attitude_control->get_accel_yaw_max_cdss();
    }

    // update GCS and log save gains event
    update_gcs(AUTOTUNE_MESSAGE_SAVED_GAINS);
    LOGGER_WRITE_EVENT(LogEvent::AUTOTUNE_SAVEDGAINS);

    reset();
}

// report final gains for a given axis to GCS
void AC_AutoTune_Multi::report_final_gains(AxisType test_axis) const
{
    switch (test_axis) {
        case ROLL:
            report_axis_gains("Roll", tune_roll_rp, tune_roll_rp*AUTOTUNE_PI_RATIO_FINAL, tune_roll_rd, tune_roll_sp, tune_roll_accel);
            break;
        case PITCH:
            report_axis_gains("Pitch", tune_pitch_rp, tune_pitch_rp*AUTOTUNE_PI_RATIO_FINAL, tune_pitch_rd, tune_pitch_sp, tune_pitch_accel);
            break;
        case YAW:
            report_axis_gains("Yaw(E)", tune_yaw_rp, tune_yaw_rp*AUTOTUNE_YAW_PI_RATIO_FINAL, 0, tune_yaw_sp, tune_yaw_accel);
            break;
        case YAW_D:
            report_axis_gains("Yaw(D)", tune_yaw_rp, tune_yaw_rp*AUTOTUNE_YAW_PI_RATIO_FINAL, tune_yaw_rd, tune_yaw_sp, tune_yaw_accel);
            break;
    }
}

// report gain formatting helper
void AC_AutoTune_Multi::report_axis_gains(const char* axis_string, float rate_P, float rate_I, float rate_D, float angle_P, float max_accel) const
{
    gcs().send_text(MAV_SEVERITY_NOTICE,"AutoTune: %s complete", axis_string);
    gcs().send_text(MAV_SEVERITY_NOTICE,"AutoTune: %s Rate: P:%0.3f, I:%0.3f, D:%0.4f",axis_string,rate_P,rate_I,rate_D);
    gcs().send_text(MAV_SEVERITY_NOTICE,"AutoTune: %s Angle P:%0.3f, Max Accel:%0.0f",axis_string,angle_P,max_accel);
}

// twitching_test_rate - twitching tests
// update min and max and test for end conditions
void AC_AutoTune_Multi::twitching_test_rate(float rate, float rate_target_max, float &meas_rate_min, float &meas_rate_max)
{
    const uint32_t now = AP_HAL::millis();

    // capture maximum rate
    if (rate > meas_rate_max) {
        // the measurement is continuing to increase without stopping
        meas_rate_max = rate;
        meas_rate_min = rate;
    }

    // capture minimum measurement after the measurement has peaked (aka "bounce back")
    if ((rate < meas_rate_min) && (meas_rate_max > rate_target_max * 0.5f)) {
        // the measurement is bouncing back
        meas_rate_min = rate;
    }

    // calculate early stopping time based on the time it takes to get to 75%
    if (meas_rate_max < rate_target_max * 0.75f) {
        // the measurement not reached the 75% threshold yet
        step_time_limit_ms = (now - step_start_time_ms) * 3;
        step_time_limit_ms = MIN(step_time_limit_ms, AUTOTUNE_TESTING_STEP_TIMEOUT_MS);
    }

    if (meas_rate_max > rate_target_max) {
        // the measured rate has passed the maximum target rate
        step = UPDATE_GAINS;
    }

    if (meas_rate_max-meas_rate_min > meas_rate_max*aggressiveness) {
        // the measurement has passed 50% of the maximum rate and bounce back is larger than the threshold
        step = UPDATE_GAINS;
    }

    if (now - step_start_time_ms >= step_time_limit_ms) {
        // we have passed the maximum stop time
        step = UPDATE_GAINS;
    }
}

// twitching_test_rate - twitching tests
// update min and max and test for end conditions
void AC_AutoTune_Multi::twitching_abort_rate(float angle, float rate, float angle_max, float meas_rate_min)
{
    if (angle >= angle_max) {
        if (is_equal(rate, meas_rate_min) && step_scaler > 0.5f) {
            // we have reached the angle limit before completing the measurement of maximum and minimum
            // reduce the maximum target rate
            step_scaler *= 0.9f;
            // ignore result and start test again
            step = WAITING_FOR_LEVEL;
        } else {
            step = UPDATE_GAINS;
        }
    }
}

// twitching_test_angle - twitching tests
// update min and max and test for end conditions
void AC_AutoTune_Multi::twitching_test_angle(float angle, float rate, float angle_target_max, float &meas_angle_min, float &meas_angle_max, float &meas_rate_min, float &meas_rate_max)
{
    const uint32_t now = AP_HAL::millis();

    // capture maximum angle
    if (angle > meas_angle_max) {
        // the angle still increasing
        meas_angle_max = angle;
        meas_angle_min = angle;
    }

    // capture minimum angle after we have reached a reasonable maximum angle
    if ((angle < meas_angle_min) && (meas_angle_max > angle_target_max * 0.5f)) {
        // the measurement is bouncing back
        meas_angle_min = angle;
    }

    // capture maximum rate
    if (rate > meas_rate_max) {
        // the measurement is still increasing
        meas_rate_max = rate;
        meas_rate_min = rate;
    }

    // capture minimum rate after we have reached maximum rate
    if (rate < meas_rate_min) {
        // the measurement is still decreasing
        meas_rate_min = rate;
    }

    // calculate early stopping time based on the time it takes to get to 75%
    if (meas_angle_max < angle_target_max * 0.75f) {
        // the measurement not reached the 75% threshold yet
        step_time_limit_ms = (now - step_start_time_ms) * 3;
        step_time_limit_ms = MIN(step_time_limit_ms, AUTOTUNE_TESTING_STEP_TIMEOUT_MS);
    }

    if (meas_angle_max > angle_target_max) {
        // the measurement has passed the maximum angle
        step = UPDATE_GAINS;
    }

    if (meas_angle_max-meas_angle_min > meas_angle_max*aggressiveness) {
        // the measurement has passed 50% of the maximum angle and bounce back is larger than the threshold
        step = UPDATE_GAINS;
    }

    if (now - step_start_time_ms >= step_time_limit_ms) {
        // we have passed the maximum stop time
        step = UPDATE_GAINS;
    }
}

// twitching_measure_acceleration - measure rate of change of measurement
void AC_AutoTune_Multi::twitching_measure_acceleration(float &rate_of_change, float rate_measurement, float &rate_measurement_max) const
{
    if (rate_measurement_max < rate_measurement) {
        rate_measurement_max = rate_measurement;
        rate_of_change = (1000.0f*rate_measurement_max)/(AP_HAL::millis() - step_start_time_ms);
    }
}

// update gains for the rate p up tune type
void AC_AutoTune_Multi::updating_rate_p_up_all(AxisType test_axis)
{
    switch (test_axis) {
    case ROLL:
        updating_rate_p_up_d_down(tune_roll_rd, min_d, AUTOTUNE_RD_STEP, tune_roll_rp, AUTOTUNE_RP_MIN, AUTOTUNE_RP_MAX, AUTOTUNE_RP_STEP, target_rate, test_rate_min, test_rate_max);
        break;
    case PITCH:
        updating_rate_p_up_d_down(tune_pitch_rd, min_d, AUTOTUNE_RD_STEP, tune_pitch_rp, AUTOTUNE_RP_MIN, AUTOTUNE_RP_MAX, AUTOTUNE_RP_STEP, target_rate, test_rate_min, test_rate_max);
        break;
    case YAW:
        updating_rate_p_up_d_down(tune_yaw_rLPF, AUTOTUNE_RLPF_MIN, AUTOTUNE_RD_STEP, tune_yaw_rp, AUTOTUNE_RP_MIN, AUTOTUNE_RP_MAX, AUTOTUNE_RP_STEP, target_rate, test_rate_min, test_rate_max);
        break;
    case YAW_D:
        updating_rate_p_up_d_down(tune_yaw_rd, min_d, AUTOTUNE_RD_STEP, tune_yaw_rp, AUTOTUNE_RP_MIN, AUTOTUNE_RP_MAX, AUTOTUNE_RP_STEP, target_rate, test_rate_min, test_rate_max);
        break;
    }
}

// update gains for the rate d up tune type
void AC_AutoTune_Multi::updating_rate_d_up_all(AxisType test_axis)
{
    switch (test_axis) {
    case ROLL:
        updating_rate_d_up(tune_roll_rd, min_d, AUTOTUNE_RD_MAX, AUTOTUNE_RD_STEP, tune_roll_rp, AUTOTUNE_RP_MIN, AUTOTUNE_RP_MAX, AUTOTUNE_RP_STEP, target_rate, test_rate_min, test_rate_max);
        break;
    case PITCH:
        updating_rate_d_up(tune_pitch_rd, min_d, AUTOTUNE_RD_MAX, AUTOTUNE_RD_STEP, tune_pitch_rp, AUTOTUNE_RP_MIN, AUTOTUNE_RP_MAX, AUTOTUNE_RP_STEP, target_rate, test_rate_min, test_rate_max);
        break;
    case YAW:
        updating_rate_d_up(tune_yaw_rLPF, AUTOTUNE_RLPF_MIN, AUTOTUNE_RLPF_MAX, AUTOTUNE_RD_STEP, tune_yaw_rp, AUTOTUNE_RP_MIN, AUTOTUNE_RP_MAX, AUTOTUNE_RP_STEP, target_rate, test_rate_min, test_rate_max);
        break;
    case YAW_D:
        updating_rate_d_up(tune_yaw_rd, min_d, AUTOTUNE_RD_MAX, AUTOTUNE_RD_STEP, tune_yaw_rp, AUTOTUNE_RP_MIN, AUTOTUNE_RP_MAX, AUTOTUNE_RP_STEP, target_rate, test_rate_min, test_rate_max);
        break;
    }
}

// update gains for the rate d down tune type
void AC_AutoTune_Multi::updating_rate_d_down_all(AxisType test_axis)
{
    switch (test_axis) {
    case ROLL:
        updating_rate_d_down(tune_roll_rd, min_d, AUTOTUNE_RD_STEP, tune_roll_rp, AUTOTUNE_RP_MIN, AUTOTUNE_RP_MAX, AUTOTUNE_RP_STEP, target_rate, test_rate_min, test_rate_max);
        break;
    case PITCH:
        updating_rate_d_down(tune_pitch_rd, min_d, AUTOTUNE_RD_STEP, tune_pitch_rp, AUTOTUNE_RP_MIN, AUTOTUNE_RP_MAX, AUTOTUNE_RP_STEP, target_rate, test_rate_min, test_rate_max);
        break;
    case YAW:
        updating_rate_d_down(tune_yaw_rLPF, AUTOTUNE_RLPF_MIN, AUTOTUNE_RD_STEP, tune_yaw_rp, AUTOTUNE_RP_MIN, AUTOTUNE_RP_MAX, AUTOTUNE_RP_STEP, target_rate, test_rate_min, test_rate_max);
        break;
    case YAW_D:
        updating_rate_d_down(tune_yaw_rd, min_d, AUTOTUNE_RD_STEP, tune_yaw_rp, AUTOTUNE_RP_MIN, AUTOTUNE_RP_MAX, AUTOTUNE_RP_STEP, target_rate, test_rate_min, test_rate_max);
        break;
    }
}

// update gains for the angle p up tune type
void AC_AutoTune_Multi::updating_angle_p_up_all(AxisType test_axis)
{
    switch (test_axis) {
    case ROLL:
        updating_angle_p_up(tune_roll_sp, AUTOTUNE_SP_MAX, AUTOTUNE_SP_STEP, target_angle, test_angle_max, test_rate_min, test_rate_max);
        break;
    case PITCH:
        updating_angle_p_up(tune_pitch_sp, AUTOTUNE_SP_MAX, AUTOTUNE_SP_STEP, target_angle, test_angle_max, test_rate_min, test_rate_max);
        break;
    case YAW:
    case YAW_D:
        updating_angle_p_up(tune_yaw_sp, AUTOTUNE_SP_MAX, AUTOTUNE_SP_STEP, target_angle, test_angle_max, test_rate_min, test_rate_max);
        break;
    }
}

// update gains for the angle p down tune type
void AC_AutoTune_Multi::updating_angle_p_down_all(AxisType test_axis)
{
    switch (test_axis) {
    case ROLL:
        updating_angle_p_down(tune_roll_sp, AUTOTUNE_SP_MIN, AUTOTUNE_SP_STEP, target_angle, test_angle_max, test_rate_min, test_rate_max);
        break;
    case PITCH:
        updating_angle_p_down(tune_pitch_sp, AUTOTUNE_SP_MIN, AUTOTUNE_SP_STEP, target_angle, test_angle_max, test_rate_min, test_rate_max);
        break;
    case YAW:
    case YAW_D:
        updating_angle_p_down(tune_yaw_sp, AUTOTUNE_SP_MIN, AUTOTUNE_SP_STEP, target_angle, test_angle_max, test_rate_min, test_rate_max);
        break;
    }
}

// set gains post tune for the tune type
void AC_AutoTune_Multi::set_gains_post_tune(AxisType test_axis)
{
    switch (tune_type) {
    case RD_UP:
        break;
    case RD_DOWN:
        switch (test_axis) {
        case ROLL:
            tune_roll_rd = MAX(min_d, tune_roll_rd * AUTOTUNE_RD_BACKOFF);
            tune_roll_rp = MAX(AUTOTUNE_RP_MIN, tune_roll_rp * AUTOTUNE_RD_BACKOFF);
            break;
        case PITCH:
            tune_pitch_rd = MAX(min_d, tune_pitch_rd * AUTOTUNE_RD_BACKOFF);
            tune_pitch_rp = MAX(AUTOTUNE_RP_MIN, tune_pitch_rp * AUTOTUNE_RD_BACKOFF);
            break;
        case YAW:
            tune_yaw_rLPF = MAX(AUTOTUNE_RLPF_MIN, tune_yaw_rLPF * AUTOTUNE_RD_BACKOFF);
            tune_yaw_rp = MAX(AUTOTUNE_RP_MIN, tune_yaw_rp * AUTOTUNE_RD_BACKOFF);
            break;
        case YAW_D:
            tune_yaw_rd = MAX(min_d, tune_yaw_rd * AUTOTUNE_RD_BACKOFF);
            tune_yaw_rp = MAX(AUTOTUNE_RP_MIN, tune_yaw_rp * AUTOTUNE_RD_BACKOFF);
            break;
        }
        break;
    case RP_UP:
        switch (test_axis) {
        case ROLL:
            tune_roll_rp = MAX(AUTOTUNE_RP_MIN, tune_roll_rp * AUTOTUNE_RP_BACKOFF);
            break;
        case PITCH:
            tune_pitch_rp = MAX(AUTOTUNE_RP_MIN, tune_pitch_rp * AUTOTUNE_RP_BACKOFF);
            break;
        case YAW:
        case YAW_D:
            tune_yaw_rp = MAX(AUTOTUNE_RP_MIN, tune_yaw_rp * AUTOTUNE_RP_BACKOFF);
            break;
        }
        break;
    case SP_DOWN:
        break;
    case SP_UP:
        switch (test_axis) {
        case ROLL:
            tune_roll_sp = MAX(AUTOTUNE_SP_MIN, tune_roll_sp * AUTOTUNE_SP_BACKOFF);
            tune_roll_accel = MAX(AUTOTUNE_RP_ACCEL_MIN, test_accel_max * AUTOTUNE_ACCEL_RP_BACKOFF);
            break;
        case PITCH:
            tune_pitch_sp = MAX(AUTOTUNE_SP_MIN, tune_pitch_sp * AUTOTUNE_SP_BACKOFF);
            tune_pitch_accel = MAX(AUTOTUNE_RP_ACCEL_MIN, test_accel_max * AUTOTUNE_ACCEL_RP_BACKOFF);
            break;
        case YAW:
        case YAW_D:
            tune_yaw_sp = MAX(AUTOTUNE_SP_MIN, tune_yaw_sp * AUTOTUNE_SP_BACKOFF);
            tune_yaw_accel = MAX(AUTOTUNE_Y_ACCEL_MIN, test_accel_max * AUTOTUNE_ACCEL_Y_BACKOFF);
            break;
        }
        break;
    case RFF_UP:
    case MAX_GAINS:
    case TUNE_CHECK:
        // this should never happen
        INTERNAL_ERROR(AP_InternalError::error_t::flow_of_control);
        break;
    case TUNE_COMPLETE:
        break;
    }
}

// updating_rate_d_up - increase D and adjust P to optimize the D term for a little bounce back
// optimize D term while keeping the maximum just below the target by adjusting P
void AC_AutoTune_Multi::updating_rate_d_up(float &tune_d, float tune_d_min, float tune_d_max, float tune_d_step_ratio, float &tune_p, float tune_p_min, float tune_p_max, float tune_p_step_ratio, float rate_target, float meas_rate_min, float meas_rate_max)
{
    if (meas_rate_max > rate_target) {
        // if maximum measurement was higher than target
        // reduce P gain (which should reduce maximum)
        tune_p -= tune_p*tune_p_step_ratio;
        if (tune_p < tune_p_min) {
            // P gain is at minimum so start reducing D
            tune_p = tune_p_min;
            tune_d -= tune_d*tune_d_step_ratio;
            if (tune_d <= tune_d_min) {
                // We have reached minimum D gain so stop tuning
                tune_d = tune_d_min;
                counter = AUTOTUNE_SUCCESS_COUNT;
                LOGGER_WRITE_EVENT(LogEvent::AUTOTUNE_REACHED_LIMIT);
            }
        }
    } else if ((meas_rate_max < rate_target*(1.0f-AUTOTUNE_D_UP_DOWN_MARGIN)) && (tune_p <= tune_p_max)) {
        // we have not achieved a high enough maximum to get a good measurement of bounce back.
        // increase P gain (which should increase maximum)
        tune_p += tune_p*tune_p_step_ratio;
        if (tune_p >= tune_p_max) {
            tune_p = tune_p_max;
            LOGGER_WRITE_EVENT(LogEvent::AUTOTUNE_REACHED_LIMIT);
        }
    } else {
        // we have a good measurement of bounce back
        if (meas_rate_max-meas_rate_min > meas_rate_max*aggressiveness) {
            // ignore the next result unless it is the same as this one
            ignore_next = true;
            // bounce back is bigger than our threshold so increment the success counter
            counter++;
        } else {
            if (ignore_next == false) {
                // bounce back is smaller than our threshold so decrement the success counter
                if (counter > 0) {
                    counter--;
                }
                // increase D gain (which should increase bounce back)
                tune_d += tune_d*tune_d_step_ratio*2.0f;
                // stop tuning if we hit maximum D
                if (tune_d >= tune_d_max) {
                    tune_d = tune_d_max;
                    counter = AUTOTUNE_SUCCESS_COUNT;
                    LOGGER_WRITE_EVENT(LogEvent::AUTOTUNE_REACHED_LIMIT);
                }
            } else {
                ignore_next = false;
            }
        }
    }
}

// updating_rate_d_down - decrease D and adjust P to optimize the D term for no bounce back
// optimize D term while keeping the maximum just below the target by adjusting P
void AC_AutoTune_Multi::updating_rate_d_down(float &tune_d, float tune_d_min, float tune_d_step_ratio, float &tune_p, float tune_p_min, float tune_p_max, float tune_p_step_ratio, float rate_target, float meas_rate_min, float meas_rate_max)
{
    if (meas_rate_max > rate_target) {
        // if maximum measurement was higher than target
        // reduce P gain (which should reduce maximum)
        tune_p -= tune_p*tune_p_step_ratio;
        if (tune_p < tune_p_min) {
            // P gain is at minimum so start reducing D gain
            tune_p = tune_p_min;
            tune_d -= tune_d*tune_d_step_ratio;
            if (tune_d <= tune_d_min) {
                // We have reached minimum D so stop tuning
                tune_d = tune_d_min;
                counter = AUTOTUNE_SUCCESS_COUNT;
                LOGGER_WRITE_EVENT(LogEvent::AUTOTUNE_REACHED_LIMIT);
            }
        }
    } else if ((meas_rate_max < rate_target*(1.0f-AUTOTUNE_D_UP_DOWN_MARGIN)) && (tune_p <= tune_p_max)) {
        // we have not achieved a high enough maximum to get a good measurement of bounce back.
        // increase P gain (which should increase maximum)
        tune_p += tune_p*tune_p_step_ratio;
        if (tune_p >= tune_p_max) {
            tune_p = tune_p_max;
            LOGGER_WRITE_EVENT(LogEvent::AUTOTUNE_REACHED_LIMIT);
        }
    } else {
        // we have a good measurement of bounce back
        if (meas_rate_max-meas_rate_min < meas_rate_max*aggressiveness) {
            if (ignore_next == false) {
                // bounce back is less than our threshold so increment the success counter
                counter++;
            } else {
                ignore_next = false;
            }
        } else {
            // ignore the next result unless it is the same as this one
            ignore_next = true;
            // bounce back is larger than our threshold so decrement the success counter
            if (counter > 0) {
                counter--;
            }
            // decrease D gain (which should decrease bounce back)
            tune_d -= tune_d*tune_d_step_ratio;
            // stop tuning if we hit minimum D
            if (tune_d <= tune_d_min) {
                tune_d = tune_d_min;
                counter = AUTOTUNE_SUCCESS_COUNT;
                LOGGER_WRITE_EVENT(LogEvent::AUTOTUNE_REACHED_LIMIT);
            }
        }
    }
}

// updating_rate_p_up_d_down - increase P to ensure the target is reached while checking bounce back isn't increasing
// P is increased until we achieve our target within a reasonable time while reducing D if bounce back increases above the threshold
void AC_AutoTune_Multi::updating_rate_p_up_d_down(float &tune_d, float tune_d_min, float tune_d_step_ratio, float &tune_p, float tune_p_min, float tune_p_max, float tune_p_step_ratio, float rate_target, float meas_rate_min, float meas_rate_max)
{
    if (meas_rate_max > rate_target*(1+0.5f*aggressiveness)) {
        // ignore the next result unless it is the same as this one
        ignore_next = true;
        // if maximum measurement was greater than target so increment the success counter
        counter++;
    } else if ((meas_rate_max < rate_target) && (meas_rate_max > rate_target*(1.0f-AUTOTUNE_D_UP_DOWN_MARGIN)) && (meas_rate_max-meas_rate_min > meas_rate_max*aggressiveness) && (tune_d > tune_d_min)) {
        // if bounce back was larger than the threshold so decrement the success counter
        if (counter > 0) {
            counter--;
        }
        // decrease D gain (which should decrease bounce back)
        tune_d -= tune_d*tune_d_step_ratio;
        // do not decrease the D term past the minimum
        if (tune_d <= tune_d_min) {
            tune_d = tune_d_min;
            LOGGER_WRITE_EVENT(LogEvent::AUTOTUNE_REACHED_LIMIT);
        }
        // decrease P gain to match D gain reduction
        tune_p -= tune_p*tune_p_step_ratio;
        // do not decrease the P term past the minimum
        if (tune_p <= tune_p_min) {
            tune_p = tune_p_min;
            LOGGER_WRITE_EVENT(LogEvent::AUTOTUNE_REACHED_LIMIT);
        }
        // cancel change in direction
        positive_direction = !positive_direction;
    } else {
        if (ignore_next == false) {
            // if maximum measurement was lower than target so decrement the success counter
            if (counter > 0) {
                counter--;
            }
            // increase P gain (which should increase the maximum)
            tune_p += tune_p*tune_p_step_ratio;
            // stop tuning if we hit maximum P
            if (tune_p >= tune_p_max) {
                tune_p = tune_p_max;
                counter = AUTOTUNE_SUCCESS_COUNT;
                LOGGER_WRITE_EVENT(LogEvent::AUTOTUNE_REACHED_LIMIT);
            }
        } else {
            ignore_next = false;
        }
    }
}

// updating_angle_p_down - decrease P until we don't reach the target before time out
// P is decreased to ensure we are not overshooting the target
void AC_AutoTune_Multi::updating_angle_p_down(float &tune_p, float tune_p_min, float tune_p_step_ratio, float angle_target, float meas_angle_max, float meas_rate_min, float meas_rate_max)
{
    if (meas_angle_max < angle_target*(1+0.5f*aggressiveness)) {
        if (ignore_next == false) {
            // if maximum measurement was lower than target so increment the success counter
            counter++;
        } else {
            ignore_next = false;
        }
    } else {
        // ignore the next result unless it is the same as this one
        ignore_next = true;
        // if maximum measurement was higher than target so decrement the success counter
        if (counter > 0) {
            counter--;
        }
        // decrease P gain (which should decrease the maximum)
        tune_p -= tune_p*tune_p_step_ratio;
        // stop tuning if we hit maximum P
        if (tune_p <= tune_p_min) {
            tune_p = tune_p_min;
            counter = AUTOTUNE_SUCCESS_COUNT;
            LOGGER_WRITE_EVENT(LogEvent::AUTOTUNE_REACHED_LIMIT);
       }
    }
}

// updating_angle_p_up - increase P to ensure the target is reached
// P is increased until we achieve our target within a reasonable time
void AC_AutoTune_Multi::updating_angle_p_up(float &tune_p, float tune_p_max, float tune_p_step_ratio, float angle_target, float meas_angle_max, float meas_rate_min, float meas_rate_max)
{
    if ((meas_angle_max > angle_target*(1+0.5f*aggressiveness)) ||
        ((meas_angle_max > angle_target) && (meas_rate_min < -meas_rate_max*aggressiveness))) {
        // ignore the next result unless it is the same as this one
        ignore_next = true;
        // if maximum measurement was greater than target so increment the success counter
        counter++;
    } else {
        if (ignore_next == false) {
            // if maximum measurement was lower than target so decrement the success counter
            if (counter > 0) {
                counter--;
            }
            // increase P gain (which should increase the maximum)
            tune_p += tune_p*tune_p_step_ratio;
            // stop tuning if we hit maximum P
            if (tune_p >= tune_p_max) {
                tune_p = tune_p_max;
                counter = AUTOTUNE_SUCCESS_COUNT;
                LOGGER_WRITE_EVENT(LogEvent::AUTOTUNE_REACHED_LIMIT);
            }
        } else {
            ignore_next = false;
        }
    }
}

#if HAL_LOGGING_ENABLED
void AC_AutoTune_Multi::Log_AutoTune()
{
    if ((tune_type == SP_DOWN) || (tune_type == SP_UP)) {
        switch (axis) {
        case ROLL:
            Log_Write_AutoTune(axis, tune_type, target_angle, test_angle_min, test_angle_max, tune_roll_rp, tune_roll_rd, tune_roll_sp, test_accel_max);
            break;
        case PITCH:
            Log_Write_AutoTune(axis, tune_type, target_angle, test_angle_min, test_angle_max, tune_pitch_rp, tune_pitch_rd, tune_pitch_sp, test_accel_max);
            break;
        case YAW:
            Log_Write_AutoTune(axis, tune_type, target_angle, test_angle_min, test_angle_max, tune_yaw_rp, tune_yaw_rLPF, tune_yaw_sp, test_accel_max);
            break;
        case YAW_D:
            Log_Write_AutoTune(axis, tune_type, target_angle, test_angle_min, test_angle_max, tune_yaw_rp, tune_yaw_rd, tune_yaw_sp, test_accel_max);
            break;
        }
    } else {
        switch (axis) {
        case ROLL:
            Log_Write_AutoTune(axis, tune_type, target_rate, test_rate_min, test_rate_max, tune_roll_rp, tune_roll_rd, tune_roll_sp, test_accel_max);
            break;
        case PITCH:
            Log_Write_AutoTune(axis, tune_type, target_rate, test_rate_min, test_rate_max, tune_pitch_rp, tune_pitch_rd, tune_pitch_sp, test_accel_max);
            break;
        case YAW:
            Log_Write_AutoTune(axis, tune_type, target_rate, test_rate_min, test_rate_max, tune_yaw_rp, tune_yaw_rLPF, tune_yaw_sp, test_accel_max);
            break;
        case YAW_D:
            Log_Write_AutoTune(axis, tune_type, target_rate, test_rate_min, test_rate_max, tune_yaw_rp, tune_yaw_rd, tune_yaw_sp, test_accel_max);
            break;
        }
    }

}

void AC_AutoTune_Multi::Log_AutoTuneDetails()
{
    Log_Write_AutoTuneDetails(lean_angle, rotation_rate);
}

// @LoggerMessage: ATUN
// @Description: Copter/QuadPlane AutoTune
// @Vehicles: Copter, Plane
// @Field: TimeUS: Time since system startup
// @Field: Axis: which axis is currently being tuned
// @Field: TuneStep: step in autotune process
// @Field: Targ: target angle or rate, depending on tuning step
// @Field: Min: measured minimum target angle or rate
// @Field: Max: measured maximum target angle or rate
// @Field: RP: new rate gain P term
// @Field: RD: new rate gain D term
// @Field: SP: new angle P term
// @Field: ddt: maximum measured twitching acceleration

// Write an Autotune data packet
void AC_AutoTune_Multi::Log_Write_AutoTune(uint8_t _axis, uint8_t tune_step, float meas_target, float meas_min, float meas_max, float new_gain_rp, float new_gain_rd, float new_gain_sp, float new_ddt)
{
    AP::logger().Write(
        "ATUN",
        "TimeUS,Axis,TuneStep,Targ,Min,Max,RP,RD,SP,ddt",
        "s--ddd---o",
        "F--000---0",
        "QBBfffffff",
        AP_HAL::micros64(),
        axis,
        tune_step,
        meas_target*0.01f,
        meas_min*0.01f,
        meas_max*0.01f,
        new_gain_rp,
        new_gain_rd,
        new_gain_sp,
        new_ddt);
}

// Write an Autotune data packet
void AC_AutoTune_Multi::Log_Write_AutoTuneDetails(float angle_cd, float rate_cds)
{
    // @LoggerMessage: ATDE
    // @Description: AutoTune data packet
    // @Field: TimeUS: Time since system startup
    // @Field: Angle: current angle
    // @Field: Rate: current angular rate
    AP::logger().WriteStreaming(
        "ATDE",
        "TimeUS,Angle,Rate",
        "sdk",
        "F00",
        "Qff",
        AP_HAL::micros64(),
        angle_cd*0.01f,
        rate_cds*0.01f);
}
#endif  // HAL_LOGGING_ENABLED

void AC_AutoTune_Multi::twitch_test_init()
{
    float target_max_rate;
    switch (axis) {
    case ROLL: {
        target_max_rate = MAX(AUTOTUNE_TARGET_MIN_RATE_RLLPIT_CDS, step_scaler*AUTOTUNE_TARGET_RATE_RLLPIT_CDS);
        target_rate = constrain_float(ToDeg(attitude_control->max_rate_step_bf_roll())*100.0f, AUTOTUNE_TARGET_MIN_RATE_RLLPIT_CDS, target_max_rate);
        target_angle = constrain_float(ToDeg(attitude_control->max_angle_step_bf_roll())*100.0f, AUTOTUNE_TARGET_MIN_ANGLE_RLLPIT_CD, AUTOTUNE_TARGET_ANGLE_RLLPIT_CD);
        rotation_rate_filt.set_cutoff_frequency(attitude_control->get_rate_roll_pid().filt_D_hz()*2.0f);
        break;
    }
    case PITCH: {
        target_max_rate = MAX(AUTOTUNE_TARGET_MIN_RATE_RLLPIT_CDS, step_scaler*AUTOTUNE_TARGET_RATE_RLLPIT_CDS);
        target_rate = constrain_float(ToDeg(attitude_control->max_rate_step_bf_pitch())*100.0f, AUTOTUNE_TARGET_MIN_RATE_RLLPIT_CDS, target_max_rate);
        target_angle = constrain_float(ToDeg(attitude_control->max_angle_step_bf_pitch())*100.0f, AUTOTUNE_TARGET_MIN_ANGLE_RLLPIT_CD, AUTOTUNE_TARGET_ANGLE_RLLPIT_CD);
        rotation_rate_filt.set_cutoff_frequency(attitude_control->get_rate_pitch_pid().filt_D_hz()*2.0f);
        break;
    }
    case YAW:
    case YAW_D: {
        target_max_rate = MAX(AUTOTUNE_TARGET_MIN_RATE_YAW_CDS, step_scaler*AUTOTUNE_TARGET_RATE_YAW_CDS);
        target_rate = constrain_float(ToDeg(attitude_control->max_rate_step_bf_yaw()*0.75f)*100.0f, AUTOTUNE_TARGET_MIN_RATE_YAW_CDS, target_max_rate);
        target_angle = constrain_float(ToDeg(attitude_control->max_angle_step_bf_yaw()*0.75f)*100.0f, AUTOTUNE_TARGET_MIN_ANGLE_YAW_CD, AUTOTUNE_TARGET_ANGLE_YAW_CD);
        if (axis == YAW_D) {
            rotation_rate_filt.set_cutoff_frequency(attitude_control->get_rate_yaw_pid().filt_D_hz()*2.0f);
        } else {
            rotation_rate_filt.set_cutoff_frequency(AUTOTUNE_Y_FILT_FREQ);
        }
        break;
    }
    }

    if ((tune_type == SP_DOWN) || (tune_type == SP_UP)) {
        rotation_rate_filt.reset(start_rate);
    } else {
        rotation_rate_filt.reset(0);
    }

}

//run twitch test
void AC_AutoTune_Multi::twitch_test_run(AxisType test_axis, const float dir_sign)
{
    // disable rate limits
    attitude_control->use_sqrt_controller(false);
    // hold current attitude
    attitude_control->input_rate_bf_roll_pitch_yaw(0.0f, 0.0f, 0.0f);

    if ((tune_type == SP_DOWN) || (tune_type == SP_UP)) {
        // step angle targets on first iteration
        if (twitch_first_iter) {
            twitch_first_iter = false;
            // Testing increasing stabilize P gain so will set lean angle target
            switch (test_axis) {
            case ROLL:
                // request roll to 20deg
                attitude_control->input_angle_step_bf_roll_pitch_yaw(dir_sign * target_angle, 0.0f, 0.0f);
                break;
            case PITCH:
                // request pitch to 20deg
                attitude_control->input_angle_step_bf_roll_pitch_yaw(0.0f, dir_sign * target_angle, 0.0f);
                break;
            case YAW:
            case YAW_D:
                // request yaw to 20deg
                attitude_control->input_angle_step_bf_roll_pitch_yaw(0.0f, 0.0f, dir_sign * target_angle);
                break;
            }
        }
    } else {
        // Testing rate P and D gains so will set body-frame rate targets.
        // Rate controller will use existing body-frame rates and convert to motor outputs
        // for all axes except the one we override here.
        switch (test_axis) {
        case ROLL:
            // override body-frame roll rate
            attitude_control->rate_bf_roll_target(dir_sign * target_rate + start_rate);
            break;
        case PITCH:
            // override body-frame pitch rate
            attitude_control->rate_bf_pitch_target(dir_sign * target_rate + start_rate);
            break;
        case YAW:
        case YAW_D:
            // override body-frame yaw rate
            attitude_control->rate_bf_yaw_target(dir_sign * target_rate + start_rate);
            break;
        }
    }

    // capture this iteration's rotation rate and lean angle
    float gyro_reading = 0;
    switch (test_axis) {
    case ROLL:
        gyro_reading = ahrs_view->get_gyro().x;
        lean_angle = dir_sign * (ahrs_view->roll_sensor - (int32_t)start_angle);
        break;
    case PITCH:
        gyro_reading = ahrs_view->get_gyro().y;
        lean_angle = dir_sign * (ahrs_view->pitch_sensor - (int32_t)start_angle);
        break;
    case YAW:
    case YAW_D:
        gyro_reading = ahrs_view->get_gyro().z;
        lean_angle = dir_sign * wrap_180_cd(ahrs_view->yaw_sensor-(int32_t)start_angle);
        break;
    }

    // Add filter to measurements
    float filter_value;
    switch (tune_type) {
    case SP_DOWN:
    case SP_UP:
        filter_value = dir_sign * (ToDeg(gyro_reading) * 100.0f);
        break;
    default:
        filter_value = dir_sign * (ToDeg(gyro_reading) * 100.0f - start_rate);
        break;
    }
    rotation_rate = rotation_rate_filt.apply(filter_value,
                    AP::scheduler().get_loop_period_s());

    switch (tune_type) {
    case RD_UP:
    case RD_DOWN:
        twitching_test_rate(rotation_rate, target_rate, test_rate_min, test_rate_max);
        twitching_measure_acceleration(test_accel_max, rotation_rate, rate_max);
        twitching_abort_rate(lean_angle, rotation_rate, abort_angle, test_rate_min);
        break;
    case RP_UP:
        twitching_test_rate(rotation_rate, target_rate*(1+0.5f*aggressiveness), test_rate_min, test_rate_max);
        twitching_measure_acceleration(test_accel_max, rotation_rate, rate_max);
        twitching_abort_rate(lean_angle, rotation_rate, abort_angle, test_rate_min);
        break;
    case SP_DOWN:
    case SP_UP:
        twitching_test_angle(lean_angle, rotation_rate, target_angle*(1+0.5f*aggressiveness), test_angle_min, test_angle_max, test_rate_min, test_rate_max);
        twitching_measure_acceleration(test_accel_max, rotation_rate - dir_sign * start_rate, rate_max);
        break;
    case RFF_UP:
    case MAX_GAINS:
    case TUNE_CHECK:
        // this should never happen
        INTERNAL_ERROR(AP_InternalError::error_t::flow_of_control);
        break;
    default:
        break;
    }
}

// get_testing_step_timeout_ms accessor
uint32_t AC_AutoTune_Multi::get_testing_step_timeout_ms() const
{
    return AUTOTUNE_TESTING_STEP_TIMEOUT_MS;
}


#endif  // AC_AUTOTUNE_ENABLED
=======
#include "AC_AutoTune_config.h"

#if AC_AUTOTUNE_ENABLED

#include "AC_AutoTune_Multi.h"

#include <AP_Logger/AP_Logger.h>
#include <AP_Scheduler/AP_Scheduler.h>
#include <GCS_MAVLink/GCS.h>

/*
 * autotune support for multicopters
 *
 *
 * Instructions:
 *      1) Set up one flight mode switch position to be AltHold.
 *      2) Set the Ch7 Opt or Ch8 Opt to AutoTune to allow you to turn the auto tuning on/off with the ch7 or ch8 switch.
 *      3) Ensure the ch7 or ch8 switch is in the LOW position.
 *      4) Wait for a calm day and go to a large open area.
 *      5) Take off and put the vehicle into AltHold mode at a comfortable altitude.
 *      6) Set the ch7/ch8 switch to the HIGH position to engage auto tuning:
 *          a) You will see it twitch about 20 degrees left and right for a few minutes, then it will repeat forward and back.
 *          b) Use the roll and pitch stick at any time to reposition the copter if it drifts away (it will use the original PID gains during repositioning and between tests).
 *             When you release the sticks it will continue auto tuning where it left off.
 *          c) Move the ch7/ch8 switch into the LOW position at any time to abandon the autotuning and return to the origin PIDs.
 *          d) Make sure that you do not have any trim set on your transmitter or the autotune may not get the signal that the sticks are centered.
 *      7) When the tune completes the vehicle will change back to the original PID gains.
 *      8) Put the ch7/ch8 switch into the LOW position then back to the HIGH position to test the tuned PID gains.
 *      9) Put the ch7/ch8 switch into the LOW position to fly using the original PID gains.
 *      10) If you are happy with the autotuned PID gains, leave the ch7/ch8 switch in the HIGH position, land and disarm to save the PIDs permanently.
 *          If you DO NOT like the new PIDS, switch ch7/ch8 LOW to return to the original PIDs. The gains will not be saved when you disarm
 *
 * What it's doing during each "twitch":
 *      a) invokes 90 deg/sec rate request
 *      b) records maximum "forward" roll rate and bounce back rate
 *      c) when copter reaches 20 degrees or 1 second has passed, it commands level
 *      d) tries to keep max rotation rate between 80% ~ 100% of requested rate (90deg/sec) by adjusting rate P
 *      e) increases rate D until the bounce back becomes greater than 10% of requested rate (90deg/sec)
 *      f) decreases rate D until the bounce back becomes less than 10% of requested rate (90deg/sec)
 *      g) increases rate P until the max rotate rate becomes greater than the request rate (90deg/sec)
 *      h) invokes a 20deg angle request on roll or pitch
 *      i) increases stab P until the maximum angle becomes greater than 110% of the requested angle (20deg)
 *      j) decreases stab P by 25%
 *
 */

#define AUTOTUNE_TESTING_STEP_TIMEOUT_MS   1000U     // timeout for tuning mode's testing step

#define AUTOTUNE_RD_STEP                  0.05f     // minimum increment when increasing/decreasing Rate D term
#define AUTOTUNE_RP_STEP                  0.05f     // minimum increment when increasing/decreasing Rate P term
#define AUTOTUNE_SP_STEP                  0.05f     // minimum increment when increasing/decreasing Stab P term
#define AUTOTUNE_PI_RATIO_FOR_TESTING      0.1f     // I is set 10x smaller than P during testing
#define AUTOTUNE_PI_RATIO_FINAL            1.0f     // I is set 1x P after testing
#define AUTOTUNE_YAW_PI_RATIO_FINAL        0.1f     // I is set 1x P after testing
#define AUTOTUNE_RD_MAX                  0.200f     // maximum Rate D value
#define AUTOTUNE_RLPF_MIN                  1.0f     // minimum Rate Yaw filter value
#define AUTOTUNE_RLPF_MAX                  5.0f     // maximum Rate Yaw filter value
#define AUTOTUNE_FLTE_MIN                  2.5f     // minimum Rate Yaw error filter value
#define AUTOTUNE_RP_MIN                   0.01f     // minimum Rate P value
#define AUTOTUNE_RP_MAX                    2.0f     // maximum Rate P value
#define AUTOTUNE_SP_MAX                   40.0f     // maximum Stab P value
#define AUTOTUNE_SP_MIN                    0.5f     // maximum Stab P value
#define AUTOTUNE_RP_ACCEL_MIN            4000.0f     // Minimum acceleration for Roll and Pitch
#define AUTOTUNE_Y_ACCEL_MIN             1000.0f     // Minimum acceleration for Yaw
#define AUTOTUNE_Y_FILT_FREQ              10.0f     // Autotune filter frequency when testing Yaw
#define AUTOTUNE_D_UP_DOWN_MARGIN          0.2f     // The margin below the target that we tune D in
#define AUTOTUNE_RD_BACKOFF                1.0f     // Rate D gains are reduced to 50% of their maximum value discovered during tuning
#define AUTOTUNE_RP_BACKOFF                1.0f     // Rate P gains are reduced to 97.5% of their maximum value discovered during tuning
#define AUTOTUNE_SP_BACKOFF                0.9f     // Stab P gains are reduced to 90% of their maximum value discovered during tuning
#define AUTOTUNE_ACCEL_RP_BACKOFF          1.0f     // back off from maximum acceleration
#define AUTOTUNE_ACCEL_Y_BACKOFF           1.0f     // back off from maximum acceleration

// roll and pitch axes
#define AUTOTUNE_TARGET_RATE_RLLPIT_CDS     18000   // target roll/pitch rate during AUTOTUNE_STEP_TWITCHING step
#define AUTOTUNE_TARGET_MIN_RATE_RLLPIT_CDS 4500    // target roll/pitch rate during AUTOTUNE_STEP_TWITCHING step

// yaw axis
#define AUTOTUNE_TARGET_RATE_YAW_CDS        9000    // target yaw rate during AUTOTUNE_STEP_TWITCHING step
#define AUTOTUNE_TARGET_MIN_ANGLE_YAW_CD     500    // minimum target angle during TESTING_RATE step that will cause us to move to next step
#define AUTOTUNE_TARGET_MIN_RATE_YAW_CDS    1500    // minimum target yaw rate during AUTOTUNE_STEP_TWITCHING step

// second table of user settable parameters for quadplanes, this
// allows us to go beyond the 64 parameter limit
const AP_Param::GroupInfo AC_AutoTune_Multi::var_info[] = {

    // @Param: AXES
    // @DisplayName: Autotune axis bitmask
    // @Description: 1-byte bitmap of axes to autotune
    // @Bitmask: 0:Roll,1:Pitch,2:Yaw,3:YawD
    // @User: Standard
    AP_GROUPINFO("AXES", 1, AC_AutoTune_Multi, axis_bitmask,  7),  // AUTOTUNE_AXIS_BITMASK_DEFAULT

    // @Param: AGGR
    // @DisplayName: Autotune aggressiveness
    // @Description: Autotune aggressiveness. Defines the bounce back used to detect size of the D term.
    // @Range: 0.05 0.10
    // @User: Standard
    AP_GROUPINFO("AGGR", 2, AC_AutoTune_Multi, aggressiveness, 0.1f),

    // @Param: MIN_D
    // @DisplayName: AutoTune minimum D
    // @Description: Defines the minimum D gain
    // @Range: 0.001 0.006
    // @User: Standard
    AP_GROUPINFO("MIN_D", 3, AC_AutoTune_Multi, min_d,  0.001f),

    AP_GROUPEND
};

// constructor
AC_AutoTune_Multi::AC_AutoTune_Multi()
{
    tune_seq[0] = TUNE_COMPLETE;
    AP_Param::setup_object_defaults(this, var_info);
}

void AC_AutoTune_Multi::do_gcs_announcements()
{
    const uint32_t now = AP_HAL::millis();
    if (now - announce_time < AUTOTUNE_ANNOUNCE_INTERVAL_MS) {
        return;
    }
    gcs().send_text(MAV_SEVERITY_INFO, "AutoTune: %s %s %u%%", axis_string(), type_string(), (counter * (100/AUTOTUNE_SUCCESS_COUNT)));
    announce_time = now;
}

void AC_AutoTune_Multi::test_init()
{
    twitch_test_init();
}

void AC_AutoTune_Multi::test_run(AxisType test_axis, const float dir_sign)
{
    twitch_test_run(test_axis, dir_sign);
}

// backup_gains_and_initialise - store current gains as originals
//  called before tuning starts to backup original gains
void AC_AutoTune_Multi::backup_gains_and_initialise()
{
    AC_AutoTune::backup_gains_and_initialise();

    aggressiveness.set(constrain_float(aggressiveness, 0.05f, 0.2f));

    orig_bf_feedforward = attitude_control->get_bf_feedforward();

    // backup original pids and initialise tuned pid values
    orig_roll_rp = attitude_control->get_rate_roll_pid().kP();
    orig_roll_ri = attitude_control->get_rate_roll_pid().kI();
    orig_roll_rd = attitude_control->get_rate_roll_pid().kD();
    orig_roll_rff = attitude_control->get_rate_roll_pid().ff();
    orig_roll_dff = attitude_control->get_rate_roll_pid().kDff();
    orig_roll_fltt = attitude_control->get_rate_roll_pid().filt_T_hz();
    orig_roll_smax = attitude_control->get_rate_roll_pid().slew_limit();
    orig_roll_sp = attitude_control->get_angle_roll_p().kP();
    orig_roll_accel = attitude_control->get_accel_roll_max_cdss();
    tune_roll_rp = attitude_control->get_rate_roll_pid().kP();
    tune_roll_rd = attitude_control->get_rate_roll_pid().kD();
    tune_roll_sp = attitude_control->get_angle_roll_p().kP();
    tune_roll_accel = attitude_control->get_accel_roll_max_cdss();

    orig_pitch_rp = attitude_control->get_rate_pitch_pid().kP();
    orig_pitch_ri = attitude_control->get_rate_pitch_pid().kI();
    orig_pitch_rd = attitude_control->get_rate_pitch_pid().kD();
    orig_pitch_rff = attitude_control->get_rate_pitch_pid().ff();
    orig_pitch_dff = attitude_control->get_rate_pitch_pid().kDff();
    orig_pitch_fltt = attitude_control->get_rate_pitch_pid().filt_T_hz();
    orig_pitch_smax = attitude_control->get_rate_pitch_pid().slew_limit();
    orig_pitch_sp = attitude_control->get_angle_pitch_p().kP();
    orig_pitch_accel = attitude_control->get_accel_pitch_max_cdss();
    tune_pitch_rp = attitude_control->get_rate_pitch_pid().kP();
    tune_pitch_rd = attitude_control->get_rate_pitch_pid().kD();
    tune_pitch_sp = attitude_control->get_angle_pitch_p().kP();
    tune_pitch_accel = attitude_control->get_accel_pitch_max_cdss();

    orig_yaw_rp = attitude_control->get_rate_yaw_pid().kP();
    orig_yaw_ri = attitude_control->get_rate_yaw_pid().kI();
    orig_yaw_rd = attitude_control->get_rate_yaw_pid().kD();
    orig_yaw_rff = attitude_control->get_rate_yaw_pid().ff();
    orig_yaw_dff = attitude_control->get_rate_yaw_pid().kDff();
    orig_yaw_fltt = attitude_control->get_rate_yaw_pid().filt_T_hz();
    orig_yaw_smax = attitude_control->get_rate_yaw_pid().slew_limit();
    orig_yaw_rLPF = attitude_control->get_rate_yaw_pid().filt_E_hz();
    orig_yaw_accel = attitude_control->get_accel_yaw_max_cdss();
    orig_yaw_sp = attitude_control->get_angle_yaw_p().kP();
    tune_yaw_rp = attitude_control->get_rate_yaw_pid().kP();
    tune_yaw_rd = attitude_control->get_rate_yaw_pid().kD();
    tune_yaw_rLPF = attitude_control->get_rate_yaw_pid().filt_E_hz();
    if (yaw_d_enabled() && is_zero(tune_yaw_rd)) {
        tune_yaw_rd = min_d;
    }
    if (yaw_enabled() && is_zero(tune_yaw_rLPF)) {
        tune_yaw_rLPF = AUTOTUNE_FLTE_MIN;
    }
    tune_yaw_sp = attitude_control->get_angle_yaw_p().kP();
    tune_yaw_accel = attitude_control->get_accel_yaw_max_cdss();

    LOGGER_WRITE_EVENT(LogEvent::AUTOTUNE_INITIALISED);
}

// load_orig_gains - set gains to their original values
//  called by stop and failed functions
void AC_AutoTune_Multi::load_orig_gains()
{
    attitude_control->bf_feedforward(orig_bf_feedforward);
    if (roll_enabled()) {
        if (!is_zero(orig_roll_rp)) {
            attitude_control->get_rate_roll_pid().kP(orig_roll_rp);
            attitude_control->get_rate_roll_pid().kI(orig_roll_ri);
            attitude_control->get_rate_roll_pid().kD(orig_roll_rd);
            attitude_control->get_rate_roll_pid().ff(orig_roll_rff);
            attitude_control->get_rate_roll_pid().kDff(orig_roll_dff);
            attitude_control->get_rate_roll_pid().filt_T_hz(orig_roll_fltt);
            attitude_control->get_rate_roll_pid().slew_limit(orig_roll_smax);
            attitude_control->get_angle_roll_p().kP(orig_roll_sp);
            attitude_control->set_accel_roll_max_cdss(orig_roll_accel);
        }
    }
    if (pitch_enabled()) {
        if (!is_zero(orig_pitch_rp)) {
            attitude_control->get_rate_pitch_pid().kP(orig_pitch_rp);
            attitude_control->get_rate_pitch_pid().kI(orig_pitch_ri);
            attitude_control->get_rate_pitch_pid().kD(orig_pitch_rd);
            attitude_control->get_rate_pitch_pid().ff(orig_pitch_rff);
            attitude_control->get_rate_pitch_pid().kDff(orig_pitch_dff);
            attitude_control->get_rate_pitch_pid().filt_T_hz(orig_pitch_fltt);
            attitude_control->get_rate_pitch_pid().slew_limit(orig_pitch_smax);
            attitude_control->get_angle_pitch_p().kP(orig_pitch_sp);
            attitude_control->set_accel_pitch_max_cdss(orig_pitch_accel);
        }
    }
    if (yaw_enabled() || yaw_d_enabled()) {
        if (!is_zero(orig_yaw_rp)) {
            attitude_control->get_rate_yaw_pid().kP(orig_yaw_rp);
            attitude_control->get_rate_yaw_pid().kI(orig_yaw_ri);
            attitude_control->get_rate_yaw_pid().kD(orig_yaw_rd);
            attitude_control->get_rate_yaw_pid().ff(orig_yaw_rff);
            attitude_control->get_rate_yaw_pid().kDff(orig_yaw_dff);
            attitude_control->get_rate_yaw_pid().filt_E_hz(orig_yaw_rLPF);
            attitude_control->get_rate_yaw_pid().filt_T_hz(orig_yaw_fltt);
            attitude_control->get_rate_yaw_pid().slew_limit(orig_yaw_smax);
            attitude_control->get_angle_yaw_p().kP(orig_yaw_sp);
            attitude_control->set_accel_yaw_max_cdss(orig_yaw_accel);
        }
    }
}

// load_tuned_gains - load tuned gains
void AC_AutoTune_Multi::load_tuned_gains()
{
    if (!attitude_control->get_bf_feedforward()) {
        attitude_control->bf_feedforward(true);
        attitude_control->set_accel_roll_max_cdss(0.0f);
        attitude_control->set_accel_pitch_max_cdss(0.0f);
    }
    if (roll_enabled()) {
        if (!is_zero(tune_roll_rp)) {
            attitude_control->get_rate_roll_pid().kP(tune_roll_rp);
            attitude_control->get_rate_roll_pid().kI(tune_roll_rp*AUTOTUNE_PI_RATIO_FINAL);
            attitude_control->get_rate_roll_pid().kD(tune_roll_rd);
            attitude_control->get_rate_roll_pid().ff(orig_roll_rff);
            attitude_control->get_rate_roll_pid().kDff(orig_roll_dff);
            attitude_control->get_angle_roll_p().kP(tune_roll_sp);
            attitude_control->set_accel_roll_max_cdss(tune_roll_accel);
        }
    }
    if (pitch_enabled()) {
        if (!is_zero(tune_pitch_rp)) {
            attitude_control->get_rate_pitch_pid().kP(tune_pitch_rp);
            attitude_control->get_rate_pitch_pid().kI(tune_pitch_rp*AUTOTUNE_PI_RATIO_FINAL);
            attitude_control->get_rate_pitch_pid().kD(tune_pitch_rd);
            attitude_control->get_rate_pitch_pid().ff(orig_pitch_rff);
            attitude_control->get_rate_pitch_pid().kDff(orig_pitch_dff);
            attitude_control->get_angle_pitch_p().kP(tune_pitch_sp);
            attitude_control->set_accel_pitch_max_cdss(tune_pitch_accel);
        }
    }
    if (yaw_enabled() || yaw_d_enabled()) {
        if (!is_zero(tune_yaw_rp)) {
            attitude_control->get_rate_yaw_pid().kP(tune_yaw_rp);
            attitude_control->get_rate_yaw_pid().kI(tune_yaw_rp*AUTOTUNE_YAW_PI_RATIO_FINAL);
            if (yaw_d_enabled()) {
                attitude_control->get_rate_yaw_pid().kD(tune_yaw_rd);
            }
            if (yaw_enabled()) {
                attitude_control->get_rate_yaw_pid().filt_E_hz(tune_yaw_rLPF);
            }
            attitude_control->get_rate_yaw_pid().ff(orig_yaw_rff);
            attitude_control->get_rate_yaw_pid().kDff(orig_yaw_dff);
            attitude_control->get_angle_yaw_p().kP(tune_yaw_sp);
            attitude_control->set_accel_yaw_max_cdss(tune_yaw_accel);
        }
    }
}

// load_intra_test_gains - gains used between tests
//  called during testing mode's update-gains step to set gains ahead of return-to-level step
void AC_AutoTune_Multi::load_intra_test_gains()
{
    // we are restarting tuning so reset gains to tuning-start gains (i.e. low I term)
    // sanity check the gains
    attitude_control->bf_feedforward(true);
    if (roll_enabled()) {
        attitude_control->get_rate_roll_pid().kP(orig_roll_rp);
        attitude_control->get_rate_roll_pid().kI(orig_roll_rp*AUTOTUNE_PI_RATIO_FOR_TESTING);
        attitude_control->get_rate_roll_pid().kD(orig_roll_rd);
        attitude_control->get_rate_roll_pid().ff(orig_roll_rff);
        attitude_control->get_rate_roll_pid().kDff(orig_roll_dff);
        attitude_control->get_rate_roll_pid().filt_T_hz(orig_roll_fltt);
        attitude_control->get_rate_roll_pid().slew_limit(orig_roll_smax);
        attitude_control->get_angle_roll_p().kP(orig_roll_sp);
    }
    if (pitch_enabled()) {
        attitude_control->get_rate_pitch_pid().kP(orig_pitch_rp);
        attitude_control->get_rate_pitch_pid().kI(orig_pitch_rp*AUTOTUNE_PI_RATIO_FOR_TESTING);
        attitude_control->get_rate_pitch_pid().kD(orig_pitch_rd);
        attitude_control->get_rate_pitch_pid().ff(orig_pitch_rff);
        attitude_control->get_rate_pitch_pid().kDff(orig_pitch_dff);
        attitude_control->get_rate_pitch_pid().filt_T_hz(orig_pitch_fltt);
        attitude_control->get_rate_pitch_pid().slew_limit(orig_pitch_smax);
        attitude_control->get_angle_pitch_p().kP(orig_pitch_sp);
    }
    if (yaw_enabled() || yaw_d_enabled()) {
        attitude_control->get_rate_yaw_pid().kP(orig_yaw_rp);
        attitude_control->get_rate_yaw_pid().kI(orig_yaw_rp*AUTOTUNE_PI_RATIO_FOR_TESTING);
        attitude_control->get_rate_yaw_pid().kD(orig_yaw_rd);
        attitude_control->get_rate_yaw_pid().ff(orig_yaw_rff);
        attitude_control->get_rate_yaw_pid().kDff(orig_yaw_dff);
        attitude_control->get_rate_yaw_pid().filt_T_hz(orig_yaw_fltt);
        attitude_control->get_rate_yaw_pid().slew_limit(orig_yaw_smax);
        attitude_control->get_rate_yaw_pid().filt_E_hz(orig_yaw_rLPF);
        attitude_control->get_angle_yaw_p().kP(orig_yaw_sp);
    }
}

// load_test_gains - load the to-be-tested gains for a single axis
// called by control_attitude() just before it beings testing a gain (i.e. just before it twitches)
void AC_AutoTune_Multi::load_test_gains()
{
    switch (axis) {
    case ROLL:
        attitude_control->get_rate_roll_pid().kP(tune_roll_rp);
        attitude_control->get_rate_roll_pid().kI(tune_roll_rp*0.01f);
        attitude_control->get_rate_roll_pid().kD(tune_roll_rd);
        attitude_control->get_rate_roll_pid().ff(0.0f);
        attitude_control->get_rate_roll_pid().kDff(0.0f);
        attitude_control->get_rate_roll_pid().filt_T_hz(0.0f);
        attitude_control->get_rate_roll_pid().slew_limit(0.0f);
        attitude_control->get_angle_roll_p().kP(tune_roll_sp);
        break;
    case PITCH:
        attitude_control->get_rate_pitch_pid().kP(tune_pitch_rp);
        attitude_control->get_rate_pitch_pid().kI(tune_pitch_rp*0.01f);
        attitude_control->get_rate_pitch_pid().kD(tune_pitch_rd);
        attitude_control->get_rate_pitch_pid().ff(0.0f);
        attitude_control->get_rate_pitch_pid().kDff(0.0f);
        attitude_control->get_rate_pitch_pid().filt_T_hz(0.0f);
        attitude_control->get_rate_pitch_pid().slew_limit(0.0f);
        attitude_control->get_angle_pitch_p().kP(tune_pitch_sp);
        break;
    case YAW:
    case YAW_D:
        attitude_control->get_rate_yaw_pid().kP(tune_yaw_rp);
        attitude_control->get_rate_yaw_pid().kI(tune_yaw_rp*0.01f);
        attitude_control->get_rate_yaw_pid().ff(0.0f);
        attitude_control->get_rate_yaw_pid().kDff(0.0f);
        if (axis == YAW_D) {
            attitude_control->get_rate_yaw_pid().kD(tune_yaw_rd);
        } else {
            attitude_control->get_rate_yaw_pid().filt_E_hz(tune_yaw_rLPF);
        }
        attitude_control->get_rate_yaw_pid().filt_T_hz(0.0f);
        attitude_control->get_rate_yaw_pid().slew_limit(0.0f);
        attitude_control->get_angle_yaw_p().kP(tune_yaw_sp);
        break;
    }
}

// save_tuning_gains - save the final tuned gains for each axis
// save discovered gains to eeprom if autotuner is enabled (i.e. switch is in the high position)
void AC_AutoTune_Multi::save_tuning_gains()
{
    // see if we successfully completed tuning of at least one axis
    if (axes_completed == 0) {
        return;
    }

    if (!attitude_control->get_bf_feedforward()) {
        attitude_control->bf_feedforward_save(true);
        attitude_control->save_accel_roll_max_cdss(0.0f);
        attitude_control->save_accel_pitch_max_cdss(0.0f);
    }

    // sanity check the rate P values
    if ((axes_completed & AUTOTUNE_AXIS_BITMASK_ROLL) && roll_enabled() && !is_zero(tune_roll_rp)) {
        // rate roll gains
        attitude_control->get_rate_roll_pid().kP(tune_roll_rp);
        attitude_control->get_rate_roll_pid().kI(tune_roll_rp*AUTOTUNE_PI_RATIO_FINAL);
        attitude_control->get_rate_roll_pid().kD(tune_roll_rd);
        attitude_control->get_rate_roll_pid().ff(orig_roll_rff);
        attitude_control->get_rate_roll_pid().kDff(orig_roll_dff);
        attitude_control->get_rate_roll_pid().filt_T_hz(orig_roll_fltt);
        attitude_control->get_rate_roll_pid().slew_limit(orig_roll_smax);
        attitude_control->get_rate_roll_pid().save_gains();

        // stabilize roll
        attitude_control->get_angle_roll_p().kP(tune_roll_sp);
        attitude_control->get_angle_roll_p().save_gains();

        // acceleration roll
        attitude_control->save_accel_roll_max_cdss(tune_roll_accel);

        // resave pids to originals in case the autotune is run again
        orig_roll_rp = attitude_control->get_rate_roll_pid().kP();
        orig_roll_ri = attitude_control->get_rate_roll_pid().kI();
        orig_roll_rd = attitude_control->get_rate_roll_pid().kD();
        orig_roll_rff = attitude_control->get_rate_roll_pid().ff();
        orig_roll_dff = attitude_control->get_rate_roll_pid().kDff();
        orig_roll_sp = attitude_control->get_angle_roll_p().kP();
        orig_roll_accel = attitude_control->get_accel_roll_max_cdss();
    }

    if ((axes_completed & AUTOTUNE_AXIS_BITMASK_PITCH) && pitch_enabled() && !is_zero(tune_pitch_rp)) {
        // rate pitch gains
        attitude_control->get_rate_pitch_pid().kP(tune_pitch_rp);
        attitude_control->get_rate_pitch_pid().kI(tune_pitch_rp*AUTOTUNE_PI_RATIO_FINAL);
        attitude_control->get_rate_pitch_pid().kD(tune_pitch_rd);
        attitude_control->get_rate_pitch_pid().ff(orig_pitch_rff);
        attitude_control->get_rate_pitch_pid().kDff(orig_pitch_dff);
        attitude_control->get_rate_pitch_pid().filt_T_hz(orig_pitch_fltt);
        attitude_control->get_rate_pitch_pid().slew_limit(orig_pitch_smax);
        attitude_control->get_rate_pitch_pid().save_gains();

        // stabilize pitch
        attitude_control->get_angle_pitch_p().kP(tune_pitch_sp);
        attitude_control->get_angle_pitch_p().save_gains();

        // acceleration pitch
        attitude_control->save_accel_pitch_max_cdss(tune_pitch_accel);

        // resave pids to originals in case the autotune is run again
        orig_pitch_rp = attitude_control->get_rate_pitch_pid().kP();
        orig_pitch_ri = attitude_control->get_rate_pitch_pid().kI();
        orig_pitch_rd = attitude_control->get_rate_pitch_pid().kD();
        orig_pitch_rff = attitude_control->get_rate_pitch_pid().ff();
        orig_pitch_dff = attitude_control->get_rate_pitch_pid().kDff();
        orig_pitch_sp = attitude_control->get_angle_pitch_p().kP();
        orig_pitch_accel = attitude_control->get_accel_pitch_max_cdss();
    }

    if ((((axes_completed & AUTOTUNE_AXIS_BITMASK_YAW) && yaw_enabled())
            || ((axes_completed & AUTOTUNE_AXIS_BITMASK_YAW_D) && yaw_d_enabled())) && !is_zero(tune_yaw_rp)) {
        // rate yaw gains
        attitude_control->get_rate_yaw_pid().kP(tune_yaw_rp);
        attitude_control->get_rate_yaw_pid().kI(tune_yaw_rp*AUTOTUNE_YAW_PI_RATIO_FINAL);
        attitude_control->get_rate_yaw_pid().ff(orig_yaw_rff);
        attitude_control->get_rate_yaw_pid().kDff(orig_yaw_dff);
        attitude_control->get_rate_yaw_pid().filt_T_hz(orig_yaw_fltt);
        attitude_control->get_rate_yaw_pid().slew_limit(orig_yaw_smax);
        if (yaw_d_enabled()) {
            attitude_control->get_rate_yaw_pid().kD(tune_yaw_rd);
        }
        if (yaw_enabled()) {
            attitude_control->get_rate_yaw_pid().filt_E_hz(tune_yaw_rLPF);
        }
        attitude_control->get_rate_yaw_pid().save_gains();

        // stabilize yaw
        attitude_control->get_angle_yaw_p().kP(tune_yaw_sp);
        attitude_control->get_angle_yaw_p().save_gains();

        // acceleration yaw
        attitude_control->save_accel_yaw_max_cdss(tune_yaw_accel);

        // resave pids to originals in case the autotune is run again
        orig_yaw_rp = attitude_control->get_rate_yaw_pid().kP();
        orig_yaw_ri = attitude_control->get_rate_yaw_pid().kI();
        orig_yaw_rd = attitude_control->get_rate_yaw_pid().kD();
        orig_yaw_rff = attitude_control->get_rate_yaw_pid().ff();
        orig_yaw_dff = attitude_control->get_rate_yaw_pid().kDff();
        orig_yaw_rLPF = attitude_control->get_rate_yaw_pid().filt_E_hz();
        orig_yaw_sp = attitude_control->get_angle_yaw_p().kP();
        orig_yaw_accel = attitude_control->get_accel_yaw_max_cdss();
    }

    // update GCS and log save gains event
    update_gcs(AUTOTUNE_MESSAGE_SAVED_GAINS);
    LOGGER_WRITE_EVENT(LogEvent::AUTOTUNE_SAVEDGAINS);

    reset();
}

// report final gains for a given axis to GCS
void AC_AutoTune_Multi::report_final_gains(AxisType test_axis) const
{
    switch (test_axis) {
        case ROLL:
            report_axis_gains("Roll", tune_roll_rp, tune_roll_rp*AUTOTUNE_PI_RATIO_FINAL, tune_roll_rd, tune_roll_sp, tune_roll_accel);
            break;
        case PITCH:
            report_axis_gains("Pitch", tune_pitch_rp, tune_pitch_rp*AUTOTUNE_PI_RATIO_FINAL, tune_pitch_rd, tune_pitch_sp, tune_pitch_accel);
            break;
        case YAW:
            report_axis_gains("Yaw(E)", tune_yaw_rp, tune_yaw_rp*AUTOTUNE_YAW_PI_RATIO_FINAL, 0, tune_yaw_sp, tune_yaw_accel);
            break;
        case YAW_D:
            report_axis_gains("Yaw(D)", tune_yaw_rp, tune_yaw_rp*AUTOTUNE_YAW_PI_RATIO_FINAL, tune_yaw_rd, tune_yaw_sp, tune_yaw_accel);
            break;
    }
}

// report gain formatting helper
void AC_AutoTune_Multi::report_axis_gains(const char* axis_string, float rate_P, float rate_I, float rate_D, float angle_P, float max_accel) const
{
    gcs().send_text(MAV_SEVERITY_NOTICE,"AutoTune: %s complete", axis_string);
    gcs().send_text(MAV_SEVERITY_NOTICE,"AutoTune: %s Rate: P:%0.3f, I:%0.3f, D:%0.4f",axis_string,rate_P,rate_I,rate_D);
    gcs().send_text(MAV_SEVERITY_NOTICE,"AutoTune: %s Angle P:%0.3f, Max Accel:%0.0f",axis_string,angle_P,max_accel);
}

// twitching_test_rate - twitching tests
// update min and max and test for end conditions
void AC_AutoTune_Multi::twitching_test_rate(float rate, float rate_target_max, float &meas_rate_min, float &meas_rate_max)
{
    const uint32_t now = AP_HAL::millis();

    // capture maximum rate
    if (rate > meas_rate_max) {
        // the measurement is continuing to increase without stopping
        meas_rate_max = rate;
        meas_rate_min = rate;
    }

    // capture minimum measurement after the measurement has peaked (aka "bounce back")
    if ((rate < meas_rate_min) && (meas_rate_max > rate_target_max * 0.5f)) {
        // the measurement is bouncing back
        meas_rate_min = rate;
    }

    // calculate early stopping time based on the time it takes to get to 75%
    if (meas_rate_max < rate_target_max * 0.75f) {
        // the measurement not reached the 75% threshold yet
        step_time_limit_ms = (now - step_start_time_ms) * 3;
        step_time_limit_ms = MIN(step_time_limit_ms, AUTOTUNE_TESTING_STEP_TIMEOUT_MS);
    }

    if (meas_rate_max > rate_target_max) {
        // the measured rate has passed the maximum target rate
        step = UPDATE_GAINS;
    }

    if (meas_rate_max-meas_rate_min > meas_rate_max*aggressiveness) {
        // the measurement has passed 50% of the maximum rate and bounce back is larger than the threshold
        step = UPDATE_GAINS;
    }

    if (now - step_start_time_ms >= step_time_limit_ms) {
        // we have passed the maximum stop time
        step = UPDATE_GAINS;
    }
}

// twitching_test_rate - twitching tests
// update min and max and test for end conditions
void AC_AutoTune_Multi::twitching_abort_rate(float angle, float rate, float angle_max, float meas_rate_min)
{
    if (angle >= angle_max) {
        if (is_equal(rate, meas_rate_min) && step_scaler > 0.5f) {
            // we have reached the angle limit before completing the measurement of maximum and minimum
            // reduce the maximum target rate
            step_scaler *= 0.9f;
            // ignore result and start test again
            step = WAITING_FOR_LEVEL;
        } else {
            step = UPDATE_GAINS;
        }
    }
}

// twitching_test_angle - twitching tests
// update min and max and test for end conditions
void AC_AutoTune_Multi::twitching_test_angle(float angle, float rate, float angle_target_max, float &meas_angle_min, float &meas_angle_max, float &meas_rate_min, float &meas_rate_max)
{
    const uint32_t now = AP_HAL::millis();

    // capture maximum angle
    if (angle > meas_angle_max) {
        // the angle still increasing
        meas_angle_max = angle;
        meas_angle_min = angle;
    }

    // capture minimum angle after we have reached a reasonable maximum angle
    if ((angle < meas_angle_min) && (meas_angle_max > angle_target_max * 0.5f)) {
        // the measurement is bouncing back
        meas_angle_min = angle;
    }

    // capture maximum rate
    if (rate > meas_rate_max) {
        // the measurement is still increasing
        meas_rate_max = rate;
        meas_rate_min = rate;
    }

    // capture minimum rate after we have reached maximum rate
    if (rate < meas_rate_min) {
        // the measurement is still decreasing
        meas_rate_min = rate;
    }

    // calculate early stopping time based on the time it takes to get to 75%
    if (meas_angle_max < angle_target_max * 0.75f) {
        // the measurement not reached the 75% threshold yet
        step_time_limit_ms = (now - step_start_time_ms) * 3;
        step_time_limit_ms = MIN(step_time_limit_ms, AUTOTUNE_TESTING_STEP_TIMEOUT_MS);
    }

    if (meas_angle_max > angle_target_max) {
        // the measurement has passed the maximum angle
        step = UPDATE_GAINS;
    }

    if (meas_angle_max-meas_angle_min > meas_angle_max*aggressiveness) {
        // the measurement has passed 50% of the maximum angle and bounce back is larger than the threshold
        step = UPDATE_GAINS;
    }

    if (now - step_start_time_ms >= step_time_limit_ms) {
        // we have passed the maximum stop time
        step = UPDATE_GAINS;
    }
}

// twitching_measure_acceleration - measure rate of change of measurement
void AC_AutoTune_Multi::twitching_measure_acceleration(float &rate_of_change, float rate_measurement, float &rate_measurement_max) const
{
    if (rate_measurement_max < rate_measurement) {
        rate_measurement_max = rate_measurement;
        rate_of_change = (1000.0f*rate_measurement_max)/(AP_HAL::millis() - step_start_time_ms);
    }
}

// update gains for the rate p up tune type
void AC_AutoTune_Multi::updating_rate_p_up_all(AxisType test_axis)
{
    switch (test_axis) {
    case ROLL:
        updating_rate_p_up_d_down(tune_roll_rd, min_d, AUTOTUNE_RD_STEP, tune_roll_rp, AUTOTUNE_RP_MIN, AUTOTUNE_RP_MAX, AUTOTUNE_RP_STEP, target_rate, test_rate_min, test_rate_max);
        break;
    case PITCH:
        updating_rate_p_up_d_down(tune_pitch_rd, min_d, AUTOTUNE_RD_STEP, tune_pitch_rp, AUTOTUNE_RP_MIN, AUTOTUNE_RP_MAX, AUTOTUNE_RP_STEP, target_rate, test_rate_min, test_rate_max);
        break;
    case YAW:
        updating_rate_p_up_d_down(tune_yaw_rLPF, AUTOTUNE_RLPF_MIN, AUTOTUNE_RD_STEP, tune_yaw_rp, AUTOTUNE_RP_MIN, AUTOTUNE_RP_MAX, AUTOTUNE_RP_STEP, target_rate, test_rate_min, test_rate_max);
        break;
    case YAW_D:
        updating_rate_p_up_d_down(tune_yaw_rd, min_d, AUTOTUNE_RD_STEP, tune_yaw_rp, AUTOTUNE_RP_MIN, AUTOTUNE_RP_MAX, AUTOTUNE_RP_STEP, target_rate, test_rate_min, test_rate_max);
        break;
    }
}

// update gains for the rate d up tune type
void AC_AutoTune_Multi::updating_rate_d_up_all(AxisType test_axis)
{
    switch (test_axis) {
    case ROLL:
        updating_rate_d_up(tune_roll_rd, min_d, AUTOTUNE_RD_MAX, AUTOTUNE_RD_STEP, tune_roll_rp, AUTOTUNE_RP_MIN, AUTOTUNE_RP_MAX, AUTOTUNE_RP_STEP, target_rate, test_rate_min, test_rate_max);
        break;
    case PITCH:
        updating_rate_d_up(tune_pitch_rd, min_d, AUTOTUNE_RD_MAX, AUTOTUNE_RD_STEP, tune_pitch_rp, AUTOTUNE_RP_MIN, AUTOTUNE_RP_MAX, AUTOTUNE_RP_STEP, target_rate, test_rate_min, test_rate_max);
        break;
    case YAW:
        updating_rate_d_up(tune_yaw_rLPF, AUTOTUNE_RLPF_MIN, AUTOTUNE_RLPF_MAX, AUTOTUNE_RD_STEP, tune_yaw_rp, AUTOTUNE_RP_MIN, AUTOTUNE_RP_MAX, AUTOTUNE_RP_STEP, target_rate, test_rate_min, test_rate_max);
        break;
    case YAW_D:
        updating_rate_d_up(tune_yaw_rd, min_d, AUTOTUNE_RD_MAX, AUTOTUNE_RD_STEP, tune_yaw_rp, AUTOTUNE_RP_MIN, AUTOTUNE_RP_MAX, AUTOTUNE_RP_STEP, target_rate, test_rate_min, test_rate_max);
        break;
    }
}

// update gains for the rate d down tune type
void AC_AutoTune_Multi::updating_rate_d_down_all(AxisType test_axis)
{
    switch (test_axis) {
    case ROLL:
        updating_rate_d_down(tune_roll_rd, min_d, AUTOTUNE_RD_STEP, tune_roll_rp, AUTOTUNE_RP_MIN, AUTOTUNE_RP_MAX, AUTOTUNE_RP_STEP, target_rate, test_rate_min, test_rate_max);
        break;
    case PITCH:
        updating_rate_d_down(tune_pitch_rd, min_d, AUTOTUNE_RD_STEP, tune_pitch_rp, AUTOTUNE_RP_MIN, AUTOTUNE_RP_MAX, AUTOTUNE_RP_STEP, target_rate, test_rate_min, test_rate_max);
        break;
    case YAW:
        updating_rate_d_down(tune_yaw_rLPF, AUTOTUNE_RLPF_MIN, AUTOTUNE_RD_STEP, tune_yaw_rp, AUTOTUNE_RP_MIN, AUTOTUNE_RP_MAX, AUTOTUNE_RP_STEP, target_rate, test_rate_min, test_rate_max);
        break;
    case YAW_D:
        updating_rate_d_down(tune_yaw_rd, min_d, AUTOTUNE_RD_STEP, tune_yaw_rp, AUTOTUNE_RP_MIN, AUTOTUNE_RP_MAX, AUTOTUNE_RP_STEP, target_rate, test_rate_min, test_rate_max);
        break;
    }
}

// update gains for the angle p up tune type
void AC_AutoTune_Multi::updating_angle_p_up_all(AxisType test_axis)
{
    switch (test_axis) {
    case ROLL:
        updating_angle_p_up(tune_roll_sp, AUTOTUNE_SP_MAX, AUTOTUNE_SP_STEP, target_angle, test_angle_max, test_rate_min, test_rate_max);
        break;
    case PITCH:
        updating_angle_p_up(tune_pitch_sp, AUTOTUNE_SP_MAX, AUTOTUNE_SP_STEP, target_angle, test_angle_max, test_rate_min, test_rate_max);
        break;
    case YAW:
    case YAW_D:
        updating_angle_p_up(tune_yaw_sp, AUTOTUNE_SP_MAX, AUTOTUNE_SP_STEP, target_angle, test_angle_max, test_rate_min, test_rate_max);
        break;
    }
}

// update gains for the angle p down tune type
void AC_AutoTune_Multi::updating_angle_p_down_all(AxisType test_axis)
{
    switch (test_axis) {
    case ROLL:
        updating_angle_p_down(tune_roll_sp, AUTOTUNE_SP_MIN, AUTOTUNE_SP_STEP, target_angle, test_angle_max, test_rate_min, test_rate_max);
        break;
    case PITCH:
        updating_angle_p_down(tune_pitch_sp, AUTOTUNE_SP_MIN, AUTOTUNE_SP_STEP, target_angle, test_angle_max, test_rate_min, test_rate_max);
        break;
    case YAW:
    case YAW_D:
        updating_angle_p_down(tune_yaw_sp, AUTOTUNE_SP_MIN, AUTOTUNE_SP_STEP, target_angle, test_angle_max, test_rate_min, test_rate_max);
        break;
    }
}

// set gains post tune for the tune type
void AC_AutoTune_Multi::set_gains_post_tune(AxisType test_axis)
{
    switch (tune_type) {
    case RD_UP:
        break;
    case RD_DOWN:
        switch (test_axis) {
        case ROLL:
            tune_roll_rd = MAX(min_d, tune_roll_rd * AUTOTUNE_RD_BACKOFF);
            tune_roll_rp = MAX(AUTOTUNE_RP_MIN, tune_roll_rp * AUTOTUNE_RD_BACKOFF);
            break;
        case PITCH:
            tune_pitch_rd = MAX(min_d, tune_pitch_rd * AUTOTUNE_RD_BACKOFF);
            tune_pitch_rp = MAX(AUTOTUNE_RP_MIN, tune_pitch_rp * AUTOTUNE_RD_BACKOFF);
            break;
        case YAW:
            tune_yaw_rLPF = MAX(AUTOTUNE_RLPF_MIN, tune_yaw_rLPF * AUTOTUNE_RD_BACKOFF);
            tune_yaw_rp = MAX(AUTOTUNE_RP_MIN, tune_yaw_rp * AUTOTUNE_RD_BACKOFF);
            break;
        case YAW_D:
            tune_yaw_rd = MAX(min_d, tune_yaw_rd * AUTOTUNE_RD_BACKOFF);
            tune_yaw_rp = MAX(AUTOTUNE_RP_MIN, tune_yaw_rp * AUTOTUNE_RD_BACKOFF);
            break;
        }
        break;
    case RP_UP:
        switch (test_axis) {
        case ROLL:
            tune_roll_rp = MAX(AUTOTUNE_RP_MIN, tune_roll_rp * AUTOTUNE_RP_BACKOFF);
            break;
        case PITCH:
            tune_pitch_rp = MAX(AUTOTUNE_RP_MIN, tune_pitch_rp * AUTOTUNE_RP_BACKOFF);
            break;
        case YAW:
        case YAW_D:
            tune_yaw_rp = MAX(AUTOTUNE_RP_MIN, tune_yaw_rp * AUTOTUNE_RP_BACKOFF);
            break;
        }
        break;
    case SP_DOWN:
        break;
    case SP_UP:
        switch (test_axis) {
        case ROLL:
            tune_roll_sp = MAX(AUTOTUNE_SP_MIN, tune_roll_sp * AUTOTUNE_SP_BACKOFF);
            tune_roll_accel = MAX(AUTOTUNE_RP_ACCEL_MIN, test_accel_max * AUTOTUNE_ACCEL_RP_BACKOFF);
            break;
        case PITCH:
            tune_pitch_sp = MAX(AUTOTUNE_SP_MIN, tune_pitch_sp * AUTOTUNE_SP_BACKOFF);
            tune_pitch_accel = MAX(AUTOTUNE_RP_ACCEL_MIN, test_accel_max * AUTOTUNE_ACCEL_RP_BACKOFF);
            break;
        case YAW:
        case YAW_D:
            tune_yaw_sp = MAX(AUTOTUNE_SP_MIN, tune_yaw_sp * AUTOTUNE_SP_BACKOFF);
            tune_yaw_accel = MAX(AUTOTUNE_Y_ACCEL_MIN, test_accel_max * AUTOTUNE_ACCEL_Y_BACKOFF);
            break;
        }
        break;
    case RFF_UP:
    case MAX_GAINS:
    case TUNE_CHECK:
        // this should never happen
        INTERNAL_ERROR(AP_InternalError::error_t::flow_of_control);
        break;
    case TUNE_COMPLETE:
        break;
    }
}

// updating_rate_d_up - increase D and adjust P to optimize the D term for a little bounce back
// optimize D term while keeping the maximum just below the target by adjusting P
void AC_AutoTune_Multi::updating_rate_d_up(float &tune_d, float tune_d_min, float tune_d_max, float tune_d_step_ratio, float &tune_p, float tune_p_min, float tune_p_max, float tune_p_step_ratio, float rate_target, float meas_rate_min, float meas_rate_max)
{
    if (meas_rate_max > rate_target) {
        // if maximum measurement was higher than target
        // reduce P gain (which should reduce maximum)
        tune_p -= tune_p*tune_p_step_ratio;
        if (tune_p < tune_p_min) {
            // P gain is at minimum so start reducing D
            tune_p = tune_p_min;
            tune_d -= tune_d*tune_d_step_ratio;
            if (tune_d <= tune_d_min) {
                // We have reached minimum D gain so stop tuning
                tune_d = tune_d_min;
                counter = AUTOTUNE_SUCCESS_COUNT;
                LOGGER_WRITE_EVENT(LogEvent::AUTOTUNE_REACHED_LIMIT);
            }
        }
    } else if ((meas_rate_max < rate_target*(1.0f-AUTOTUNE_D_UP_DOWN_MARGIN)) && (tune_p <= tune_p_max)) {
        // we have not achieved a high enough maximum to get a good measurement of bounce back.
        // increase P gain (which should increase maximum)
        tune_p += tune_p*tune_p_step_ratio;
        if (tune_p >= tune_p_max) {
            tune_p = tune_p_max;
            LOGGER_WRITE_EVENT(LogEvent::AUTOTUNE_REACHED_LIMIT);
        }
    } else {
        // we have a good measurement of bounce back
        if (meas_rate_max-meas_rate_min > meas_rate_max*aggressiveness) {
            // ignore the next result unless it is the same as this one
            ignore_next = true;
            // bounce back is bigger than our threshold so increment the success counter
            counter++;
        } else {
            if (ignore_next == false) {
                // bounce back is smaller than our threshold so decrement the success counter
                if (counter > 0) {
                    counter--;
                }
                // increase D gain (which should increase bounce back)
                tune_d += tune_d*tune_d_step_ratio*2.0f;
                // stop tuning if we hit maximum D
                if (tune_d >= tune_d_max) {
                    tune_d = tune_d_max;
                    counter = AUTOTUNE_SUCCESS_COUNT;
                    LOGGER_WRITE_EVENT(LogEvent::AUTOTUNE_REACHED_LIMIT);
                }
            } else {
                ignore_next = false;
            }
        }
    }
}

// updating_rate_d_down - decrease D and adjust P to optimize the D term for no bounce back
// optimize D term while keeping the maximum just below the target by adjusting P
void AC_AutoTune_Multi::updating_rate_d_down(float &tune_d, float tune_d_min, float tune_d_step_ratio, float &tune_p, float tune_p_min, float tune_p_max, float tune_p_step_ratio, float rate_target, float meas_rate_min, float meas_rate_max)
{
    if (meas_rate_max > rate_target) {
        // if maximum measurement was higher than target
        // reduce P gain (which should reduce maximum)
        tune_p -= tune_p*tune_p_step_ratio;
        if (tune_p < tune_p_min) {
            // P gain is at minimum so start reducing D gain
            tune_p = tune_p_min;
            tune_d -= tune_d*tune_d_step_ratio;
            if (tune_d <= tune_d_min) {
                // We have reached minimum D so stop tuning
                tune_d = tune_d_min;
                counter = AUTOTUNE_SUCCESS_COUNT;
                LOGGER_WRITE_EVENT(LogEvent::AUTOTUNE_REACHED_LIMIT);
            }
        }
    } else if ((meas_rate_max < rate_target*(1.0f-AUTOTUNE_D_UP_DOWN_MARGIN)) && (tune_p <= tune_p_max)) {
        // we have not achieved a high enough maximum to get a good measurement of bounce back.
        // increase P gain (which should increase maximum)
        tune_p += tune_p*tune_p_step_ratio;
        if (tune_p >= tune_p_max) {
            tune_p = tune_p_max;
            LOGGER_WRITE_EVENT(LogEvent::AUTOTUNE_REACHED_LIMIT);
        }
    } else {
        // we have a good measurement of bounce back
        if (meas_rate_max-meas_rate_min < meas_rate_max*aggressiveness) {
            if (ignore_next == false) {
                // bounce back is less than our threshold so increment the success counter
                counter++;
            } else {
                ignore_next = false;
            }
        } else {
            // ignore the next result unless it is the same as this one
            ignore_next = true;
            // bounce back is larger than our threshold so decrement the success counter
            if (counter > 0) {
                counter--;
            }
            // decrease D gain (which should decrease bounce back)
            tune_d -= tune_d*tune_d_step_ratio;
            // stop tuning if we hit minimum D
            if (tune_d <= tune_d_min) {
                tune_d = tune_d_min;
                counter = AUTOTUNE_SUCCESS_COUNT;
                LOGGER_WRITE_EVENT(LogEvent::AUTOTUNE_REACHED_LIMIT);
            }
        }
    }
}

// updating_rate_p_up_d_down - increase P to ensure the target is reached while checking bounce back isn't increasing
// P is increased until we achieve our target within a reasonable time while reducing D if bounce back increases above the threshold
void AC_AutoTune_Multi::updating_rate_p_up_d_down(float &tune_d, float tune_d_min, float tune_d_step_ratio, float &tune_p, float tune_p_min, float tune_p_max, float tune_p_step_ratio, float rate_target, float meas_rate_min, float meas_rate_max)
{
    if (meas_rate_max > rate_target*(1+0.5f*aggressiveness)) {
        // ignore the next result unless it is the same as this one
        ignore_next = true;
        // if maximum measurement was greater than target so increment the success counter
        counter++;
    } else if ((meas_rate_max < rate_target) && (meas_rate_max > rate_target*(1.0f-AUTOTUNE_D_UP_DOWN_MARGIN)) && (meas_rate_max-meas_rate_min > meas_rate_max*aggressiveness) && (tune_d > tune_d_min)) {
        // if bounce back was larger than the threshold so decrement the success counter
        if (counter > 0) {
            counter--;
        }
        // decrease D gain (which should decrease bounce back)
        tune_d -= tune_d*tune_d_step_ratio;
        // do not decrease the D term past the minimum
        if (tune_d <= tune_d_min) {
            tune_d = tune_d_min;
            LOGGER_WRITE_EVENT(LogEvent::AUTOTUNE_REACHED_LIMIT);
        }
        // decrease P gain to match D gain reduction
        tune_p -= tune_p*tune_p_step_ratio;
        // do not decrease the P term past the minimum
        if (tune_p <= tune_p_min) {
            tune_p = tune_p_min;
            LOGGER_WRITE_EVENT(LogEvent::AUTOTUNE_REACHED_LIMIT);
        }
        // cancel change in direction
        positive_direction = !positive_direction;
    } else {
        if (ignore_next == false) {
            // if maximum measurement was lower than target so decrement the success counter
            if (counter > 0) {
                counter--;
            }
            // increase P gain (which should increase the maximum)
            tune_p += tune_p*tune_p_step_ratio;
            // stop tuning if we hit maximum P
            if (tune_p >= tune_p_max) {
                tune_p = tune_p_max;
                counter = AUTOTUNE_SUCCESS_COUNT;
                LOGGER_WRITE_EVENT(LogEvent::AUTOTUNE_REACHED_LIMIT);
            }
        } else {
            ignore_next = false;
        }
    }
}

// updating_angle_p_down - decrease P until we don't reach the target before time out
// P is decreased to ensure we are not overshooting the target
void AC_AutoTune_Multi::updating_angle_p_down(float &tune_p, float tune_p_min, float tune_p_step_ratio, float angle_target, float meas_angle_max, float meas_rate_min, float meas_rate_max)
{
    if (meas_angle_max < angle_target*(1+0.5f*aggressiveness)) {
        if (ignore_next == false) {
            // if maximum measurement was lower than target so increment the success counter
            counter++;
        } else {
            ignore_next = false;
        }
    } else {
        // ignore the next result unless it is the same as this one
        ignore_next = true;
        // if maximum measurement was higher than target so decrement the success counter
        if (counter > 0) {
            counter--;
        }
        // decrease P gain (which should decrease the maximum)
        tune_p -= tune_p*tune_p_step_ratio;
        // stop tuning if we hit maximum P
        if (tune_p <= tune_p_min) {
            tune_p = tune_p_min;
            counter = AUTOTUNE_SUCCESS_COUNT;
            LOGGER_WRITE_EVENT(LogEvent::AUTOTUNE_REACHED_LIMIT);
       }
    }
}

// updating_angle_p_up - increase P to ensure the target is reached
// P is increased until we achieve our target within a reasonable time
void AC_AutoTune_Multi::updating_angle_p_up(float &tune_p, float tune_p_max, float tune_p_step_ratio, float angle_target, float meas_angle_max, float meas_rate_min, float meas_rate_max)
{
    if ((meas_angle_max > angle_target*(1+0.5f*aggressiveness)) ||
        ((meas_angle_max > angle_target) && (meas_rate_min < -meas_rate_max*aggressiveness))) {
        // ignore the next result unless it is the same as this one
        ignore_next = true;
        // if maximum measurement was greater than target so increment the success counter
        counter++;
    } else {
        if (ignore_next == false) {
            // if maximum measurement was lower than target so decrement the success counter
            if (counter > 0) {
                counter--;
            }
            // increase P gain (which should increase the maximum)
            tune_p += tune_p*tune_p_step_ratio;
            // stop tuning if we hit maximum P
            if (tune_p >= tune_p_max) {
                tune_p = tune_p_max;
                counter = AUTOTUNE_SUCCESS_COUNT;
                LOGGER_WRITE_EVENT(LogEvent::AUTOTUNE_REACHED_LIMIT);
            }
        } else {
            ignore_next = false;
        }
    }
}

#if HAL_LOGGING_ENABLED
void AC_AutoTune_Multi::Log_AutoTune()
{
    if ((tune_type == SP_DOWN) || (tune_type == SP_UP)) {
        switch (axis) {
        case ROLL:
            Log_Write_AutoTune(axis, tune_type, target_angle, test_angle_min, test_angle_max, tune_roll_rp, tune_roll_rd, tune_roll_sp, test_accel_max);
            break;
        case PITCH:
            Log_Write_AutoTune(axis, tune_type, target_angle, test_angle_min, test_angle_max, tune_pitch_rp, tune_pitch_rd, tune_pitch_sp, test_accel_max);
            break;
        case YAW:
            Log_Write_AutoTune(axis, tune_type, target_angle, test_angle_min, test_angle_max, tune_yaw_rp, tune_yaw_rLPF, tune_yaw_sp, test_accel_max);
            break;
        case YAW_D:
            Log_Write_AutoTune(axis, tune_type, target_angle, test_angle_min, test_angle_max, tune_yaw_rp, tune_yaw_rd, tune_yaw_sp, test_accel_max);
            break;
        }
    } else {
        switch (axis) {
        case ROLL:
            Log_Write_AutoTune(axis, tune_type, target_rate, test_rate_min, test_rate_max, tune_roll_rp, tune_roll_rd, tune_roll_sp, test_accel_max);
            break;
        case PITCH:
            Log_Write_AutoTune(axis, tune_type, target_rate, test_rate_min, test_rate_max, tune_pitch_rp, tune_pitch_rd, tune_pitch_sp, test_accel_max);
            break;
        case YAW:
            Log_Write_AutoTune(axis, tune_type, target_rate, test_rate_min, test_rate_max, tune_yaw_rp, tune_yaw_rLPF, tune_yaw_sp, test_accel_max);
            break;
        case YAW_D:
            Log_Write_AutoTune(axis, tune_type, target_rate, test_rate_min, test_rate_max, tune_yaw_rp, tune_yaw_rd, tune_yaw_sp, test_accel_max);
            break;
        }
    }

}

void AC_AutoTune_Multi::Log_AutoTuneDetails()
{
    Log_Write_AutoTuneDetails(lean_angle, rotation_rate);
}

// @LoggerMessage: ATUN
// @Description: Copter/QuadPlane AutoTune
// @Vehicles: Copter, Plane
// @Field: TimeUS: Time since system startup
// @Field: Axis: which axis is currently being tuned
// @Field: TuneStep: step in autotune process
// @Field: Targ: target angle or rate, depending on tuning step
// @Field: Min: measured minimum target angle or rate
// @Field: Max: measured maximum target angle or rate
// @Field: RP: new rate gain P term
// @Field: RD: new rate gain D term
// @Field: SP: new angle P term
// @Field: ddt: maximum measured twitching acceleration

// Write an Autotune data packet
void AC_AutoTune_Multi::Log_Write_AutoTune(uint8_t _axis, uint8_t tune_step, float meas_target, float meas_min, float meas_max, float new_gain_rp, float new_gain_rd, float new_gain_sp, float new_ddt)
{
    AP::logger().Write(
        "ATUN",
        "TimeUS,Axis,TuneStep,Targ,Min,Max,RP,RD,SP,ddt",
        "s--ddd---o",
        "F--000---0",
        "QBBfffffff",
        AP_HAL::micros64(),
        axis,
        tune_step,
        meas_target*0.01f,
        meas_min*0.01f,
        meas_max*0.01f,
        new_gain_rp,
        new_gain_rd,
        new_gain_sp,
        new_ddt);
}

// Write an Autotune data packet
void AC_AutoTune_Multi::Log_Write_AutoTuneDetails(float angle_cd, float rate_cds)
{
    // @LoggerMessage: ATDE
    // @Description: AutoTune data packet
    // @Field: TimeUS: Time since system startup
    // @Field: Angle: current angle
    // @Field: Rate: current angular rate
    AP::logger().WriteStreaming(
        "ATDE",
        "TimeUS,Angle,Rate",
        "sdk",
        "F00",
        "Qff",
        AP_HAL::micros64(),
        angle_cd*0.01f,
        rate_cds*0.01f);
}
#endif  // HAL_LOGGING_ENABLED

void AC_AutoTune_Multi::twitch_test_init()
{
    float target_max_rate;
    switch (axis) {
    case ROLL: {
        target_max_rate = MAX(AUTOTUNE_TARGET_MIN_RATE_RLLPIT_CDS, step_scaler*AUTOTUNE_TARGET_RATE_RLLPIT_CDS);
        target_rate = constrain_float(ToDeg(attitude_control->max_rate_step_bf_roll())*100.0f, AUTOTUNE_TARGET_MIN_RATE_RLLPIT_CDS, target_max_rate);
        target_angle = constrain_float(ToDeg(attitude_control->max_angle_step_bf_roll())*100.0f, AUTOTUNE_TARGET_MIN_ANGLE_RLLPIT_CD, AUTOTUNE_TARGET_ANGLE_RLLPIT_CD);
        rotation_rate_filt.set_cutoff_frequency(attitude_control->get_rate_roll_pid().filt_D_hz()*2.0f);
        break;
    }
    case PITCH: {
        target_max_rate = MAX(AUTOTUNE_TARGET_MIN_RATE_RLLPIT_CDS, step_scaler*AUTOTUNE_TARGET_RATE_RLLPIT_CDS);
        target_rate = constrain_float(ToDeg(attitude_control->max_rate_step_bf_pitch())*100.0f, AUTOTUNE_TARGET_MIN_RATE_RLLPIT_CDS, target_max_rate);
        target_angle = constrain_float(ToDeg(attitude_control->max_angle_step_bf_pitch())*100.0f, AUTOTUNE_TARGET_MIN_ANGLE_RLLPIT_CD, AUTOTUNE_TARGET_ANGLE_RLLPIT_CD);
        rotation_rate_filt.set_cutoff_frequency(attitude_control->get_rate_pitch_pid().filt_D_hz()*2.0f);
        break;
    }
    case YAW:
    case YAW_D: {
        target_max_rate = MAX(AUTOTUNE_TARGET_MIN_RATE_YAW_CDS, step_scaler*AUTOTUNE_TARGET_RATE_YAW_CDS);
        target_rate = constrain_float(ToDeg(attitude_control->max_rate_step_bf_yaw()*0.75f)*100.0f, AUTOTUNE_TARGET_MIN_RATE_YAW_CDS, target_max_rate);
        target_angle = constrain_float(ToDeg(attitude_control->max_angle_step_bf_yaw()*0.75f)*100.0f, AUTOTUNE_TARGET_MIN_ANGLE_YAW_CD, AUTOTUNE_TARGET_ANGLE_YAW_CD);
        if (axis == YAW_D) {
            rotation_rate_filt.set_cutoff_frequency(attitude_control->get_rate_yaw_pid().filt_D_hz()*2.0f);
        } else {
            rotation_rate_filt.set_cutoff_frequency(AUTOTUNE_Y_FILT_FREQ);
        }
        break;
    }
    }

    if ((tune_type == SP_DOWN) || (tune_type == SP_UP)) {
        rotation_rate_filt.reset(start_rate);
    } else {
        rotation_rate_filt.reset(0);
    }

}

//run twitch test
void AC_AutoTune_Multi::twitch_test_run(AxisType test_axis, const float dir_sign)
{
    // disable rate limits
    attitude_control->use_sqrt_controller(false);
    // hold current attitude
    attitude_control->input_rate_bf_roll_pitch_yaw(0.0f, 0.0f, 0.0f);

    if ((tune_type == SP_DOWN) || (tune_type == SP_UP)) {
        // step angle targets on first iteration
        if (twitch_first_iter) {
            twitch_first_iter = false;
            // Testing increasing stabilize P gain so will set lean angle target
            switch (test_axis) {
            case ROLL:
                // request roll to 20deg
                attitude_control->input_angle_step_bf_roll_pitch_yaw(dir_sign * target_angle, 0.0f, 0.0f);
                break;
            case PITCH:
                // request pitch to 20deg
                attitude_control->input_angle_step_bf_roll_pitch_yaw(0.0f, dir_sign * target_angle, 0.0f);
                break;
            case YAW:
            case YAW_D:
                // request yaw to 20deg
                attitude_control->input_angle_step_bf_roll_pitch_yaw(0.0f, 0.0f, dir_sign * target_angle);
                break;
            }
        }
    } else {
        // Testing rate P and D gains so will set body-frame rate targets.
        // Rate controller will use existing body-frame rates and convert to motor outputs
        // for all axes except the one we override here.
        switch (test_axis) {
        case ROLL:
            // override body-frame roll rate
            attitude_control->rate_bf_roll_target(dir_sign * target_rate + start_rate);
            break;
        case PITCH:
            // override body-frame pitch rate
            attitude_control->rate_bf_pitch_target(dir_sign * target_rate + start_rate);
            break;
        case YAW:
        case YAW_D:
            // override body-frame yaw rate
            attitude_control->rate_bf_yaw_target(dir_sign * target_rate + start_rate);
            break;
        }
    }

    // capture this iteration's rotation rate and lean angle
    float gyro_reading = 0;
    switch (test_axis) {
    case ROLL:
        gyro_reading = ahrs_view->get_gyro().x;
        lean_angle = dir_sign * (ahrs_view->roll_sensor - (int32_t)start_angle);
        break;
    case PITCH:
        gyro_reading = ahrs_view->get_gyro().y;
        lean_angle = dir_sign * (ahrs_view->pitch_sensor - (int32_t)start_angle);
        break;
    case YAW:
    case YAW_D:
        gyro_reading = ahrs_view->get_gyro().z;
        lean_angle = dir_sign * wrap_180_cd(ahrs_view->yaw_sensor-(int32_t)start_angle);
        break;
    }

    // Add filter to measurements
    float filter_value;
    switch (tune_type) {
    case SP_DOWN:
    case SP_UP:
        filter_value = dir_sign * (ToDeg(gyro_reading) * 100.0f);
        break;
    default:
        filter_value = dir_sign * (ToDeg(gyro_reading) * 100.0f - start_rate);
        break;
    }
    rotation_rate = rotation_rate_filt.apply(filter_value,
                    AP::scheduler().get_loop_period_s());

    switch (tune_type) {
    case RD_UP:
    case RD_DOWN:
        twitching_test_rate(rotation_rate, target_rate, test_rate_min, test_rate_max);
        twitching_measure_acceleration(test_accel_max, rotation_rate, rate_max);
        twitching_abort_rate(lean_angle, rotation_rate, abort_angle, test_rate_min);
        break;
    case RP_UP:
        twitching_test_rate(rotation_rate, target_rate*(1+0.5f*aggressiveness), test_rate_min, test_rate_max);
        twitching_measure_acceleration(test_accel_max, rotation_rate, rate_max);
        twitching_abort_rate(lean_angle, rotation_rate, abort_angle, test_rate_min);
        break;
    case SP_DOWN:
    case SP_UP:
        twitching_test_angle(lean_angle, rotation_rate, target_angle*(1+0.5f*aggressiveness), test_angle_min, test_angle_max, test_rate_min, test_rate_max);
        twitching_measure_acceleration(test_accel_max, rotation_rate - dir_sign * start_rate, rate_max);
        break;
    case RFF_UP:
    case MAX_GAINS:
    case TUNE_CHECK:
        // this should never happen
        INTERNAL_ERROR(AP_InternalError::error_t::flow_of_control);
        break;
    default:
        break;
    }
}

// get_testing_step_timeout_ms accessor
uint32_t AC_AutoTune_Multi::get_testing_step_timeout_ms() const
{
    return AUTOTUNE_TESTING_STEP_TIMEOUT_MS;
}


#endif  // AC_AUTOTUNE_ENABLED
>>>>>>> fd81aaee
<|MERGE_RESOLUTION|>--- conflicted
+++ resolved
@@ -1,4 +1,3 @@
-<<<<<<< HEAD
 #include "AC_AutoTune_config.h"
 
 #if AC_AUTOTUNE_ENABLED
@@ -150,6 +149,7 @@
     orig_roll_ri = attitude_control->get_rate_roll_pid().kI();
     orig_roll_rd = attitude_control->get_rate_roll_pid().kD();
     orig_roll_rff = attitude_control->get_rate_roll_pid().ff();
+    orig_roll_dff = attitude_control->get_rate_roll_pid().kDff();
     orig_roll_fltt = attitude_control->get_rate_roll_pid().filt_T_hz();
     orig_roll_smax = attitude_control->get_rate_roll_pid().slew_limit();
     orig_roll_sp = attitude_control->get_angle_roll_p().kP();
@@ -163,6 +163,7 @@
     orig_pitch_ri = attitude_control->get_rate_pitch_pid().kI();
     orig_pitch_rd = attitude_control->get_rate_pitch_pid().kD();
     orig_pitch_rff = attitude_control->get_rate_pitch_pid().ff();
+    orig_pitch_dff = attitude_control->get_rate_pitch_pid().kDff();
     orig_pitch_fltt = attitude_control->get_rate_pitch_pid().filt_T_hz();
     orig_pitch_smax = attitude_control->get_rate_pitch_pid().slew_limit();
     orig_pitch_sp = attitude_control->get_angle_pitch_p().kP();
@@ -176,6 +177,7 @@
     orig_yaw_ri = attitude_control->get_rate_yaw_pid().kI();
     orig_yaw_rd = attitude_control->get_rate_yaw_pid().kD();
     orig_yaw_rff = attitude_control->get_rate_yaw_pid().ff();
+    orig_yaw_dff = attitude_control->get_rate_yaw_pid().kDff();
     orig_yaw_fltt = attitude_control->get_rate_yaw_pid().filt_T_hz();
     orig_yaw_smax = attitude_control->get_rate_yaw_pid().slew_limit();
     orig_yaw_rLPF = attitude_control->get_rate_yaw_pid().filt_E_hz();
@@ -207,6 +209,7 @@
             attitude_control->get_rate_roll_pid().kI(orig_roll_ri);
             attitude_control->get_rate_roll_pid().kD(orig_roll_rd);
             attitude_control->get_rate_roll_pid().ff(orig_roll_rff);
+            attitude_control->get_rate_roll_pid().kDff(orig_roll_dff);
             attitude_control->get_rate_roll_pid().filt_T_hz(orig_roll_fltt);
             attitude_control->get_rate_roll_pid().slew_limit(orig_roll_smax);
             attitude_control->get_angle_roll_p().kP(orig_roll_sp);
@@ -219,6 +222,7 @@
             attitude_control->get_rate_pitch_pid().kI(orig_pitch_ri);
             attitude_control->get_rate_pitch_pid().kD(orig_pitch_rd);
             attitude_control->get_rate_pitch_pid().ff(orig_pitch_rff);
+            attitude_control->get_rate_pitch_pid().kDff(orig_pitch_dff);
             attitude_control->get_rate_pitch_pid().filt_T_hz(orig_pitch_fltt);
             attitude_control->get_rate_pitch_pid().slew_limit(orig_pitch_smax);
             attitude_control->get_angle_pitch_p().kP(orig_pitch_sp);
@@ -231,6 +235,7 @@
             attitude_control->get_rate_yaw_pid().kI(orig_yaw_ri);
             attitude_control->get_rate_yaw_pid().kD(orig_yaw_rd);
             attitude_control->get_rate_yaw_pid().ff(orig_yaw_rff);
+            attitude_control->get_rate_yaw_pid().kDff(orig_yaw_dff);
             attitude_control->get_rate_yaw_pid().filt_E_hz(orig_yaw_rLPF);
             attitude_control->get_rate_yaw_pid().filt_T_hz(orig_yaw_fltt);
             attitude_control->get_rate_yaw_pid().slew_limit(orig_yaw_smax);
@@ -254,6 +259,7 @@
             attitude_control->get_rate_roll_pid().kI(tune_roll_rp*AUTOTUNE_PI_RATIO_FINAL);
             attitude_control->get_rate_roll_pid().kD(tune_roll_rd);
             attitude_control->get_rate_roll_pid().ff(orig_roll_rff);
+            attitude_control->get_rate_roll_pid().kDff(orig_roll_dff);
             attitude_control->get_angle_roll_p().kP(tune_roll_sp);
             attitude_control->set_accel_roll_max_cdss(tune_roll_accel);
         }
@@ -264,6 +270,7 @@
             attitude_control->get_rate_pitch_pid().kI(tune_pitch_rp*AUTOTUNE_PI_RATIO_FINAL);
             attitude_control->get_rate_pitch_pid().kD(tune_pitch_rd);
             attitude_control->get_rate_pitch_pid().ff(orig_pitch_rff);
+            attitude_control->get_rate_pitch_pid().kDff(orig_pitch_dff);
             attitude_control->get_angle_pitch_p().kP(tune_pitch_sp);
             attitude_control->set_accel_pitch_max_cdss(tune_pitch_accel);
         }
@@ -279,6 +286,7 @@
                 attitude_control->get_rate_yaw_pid().filt_E_hz(tune_yaw_rLPF);
             }
             attitude_control->get_rate_yaw_pid().ff(orig_yaw_rff);
+            attitude_control->get_rate_yaw_pid().kDff(orig_yaw_dff);
             attitude_control->get_angle_yaw_p().kP(tune_yaw_sp);
             attitude_control->set_accel_yaw_max_cdss(tune_yaw_accel);
         }
@@ -297,6 +305,7 @@
         attitude_control->get_rate_roll_pid().kI(orig_roll_rp*AUTOTUNE_PI_RATIO_FOR_TESTING);
         attitude_control->get_rate_roll_pid().kD(orig_roll_rd);
         attitude_control->get_rate_roll_pid().ff(orig_roll_rff);
+        attitude_control->get_rate_roll_pid().kDff(orig_roll_dff);
         attitude_control->get_rate_roll_pid().filt_T_hz(orig_roll_fltt);
         attitude_control->get_rate_roll_pid().slew_limit(orig_roll_smax);
         attitude_control->get_angle_roll_p().kP(orig_roll_sp);
@@ -306,6 +315,7 @@
         attitude_control->get_rate_pitch_pid().kI(orig_pitch_rp*AUTOTUNE_PI_RATIO_FOR_TESTING);
         attitude_control->get_rate_pitch_pid().kD(orig_pitch_rd);
         attitude_control->get_rate_pitch_pid().ff(orig_pitch_rff);
+        attitude_control->get_rate_pitch_pid().kDff(orig_pitch_dff);
         attitude_control->get_rate_pitch_pid().filt_T_hz(orig_pitch_fltt);
         attitude_control->get_rate_pitch_pid().slew_limit(orig_pitch_smax);
         attitude_control->get_angle_pitch_p().kP(orig_pitch_sp);
@@ -315,6 +325,7 @@
         attitude_control->get_rate_yaw_pid().kI(orig_yaw_rp*AUTOTUNE_PI_RATIO_FOR_TESTING);
         attitude_control->get_rate_yaw_pid().kD(orig_yaw_rd);
         attitude_control->get_rate_yaw_pid().ff(orig_yaw_rff);
+        attitude_control->get_rate_yaw_pid().kDff(orig_yaw_dff);
         attitude_control->get_rate_yaw_pid().filt_T_hz(orig_yaw_fltt);
         attitude_control->get_rate_yaw_pid().slew_limit(orig_yaw_smax);
         attitude_control->get_rate_yaw_pid().filt_E_hz(orig_yaw_rLPF);
@@ -332,6 +343,7 @@
         attitude_control->get_rate_roll_pid().kI(tune_roll_rp*0.01f);
         attitude_control->get_rate_roll_pid().kD(tune_roll_rd);
         attitude_control->get_rate_roll_pid().ff(0.0f);
+        attitude_control->get_rate_roll_pid().kDff(0.0f);
         attitude_control->get_rate_roll_pid().filt_T_hz(0.0f);
         attitude_control->get_rate_roll_pid().slew_limit(0.0f);
         attitude_control->get_angle_roll_p().kP(tune_roll_sp);
@@ -341,6 +353,7 @@
         attitude_control->get_rate_pitch_pid().kI(tune_pitch_rp*0.01f);
         attitude_control->get_rate_pitch_pid().kD(tune_pitch_rd);
         attitude_control->get_rate_pitch_pid().ff(0.0f);
+        attitude_control->get_rate_pitch_pid().kDff(0.0f);
         attitude_control->get_rate_pitch_pid().filt_T_hz(0.0f);
         attitude_control->get_rate_pitch_pid().slew_limit(0.0f);
         attitude_control->get_angle_pitch_p().kP(tune_pitch_sp);
@@ -350,6 +363,7 @@
         attitude_control->get_rate_yaw_pid().kP(tune_yaw_rp);
         attitude_control->get_rate_yaw_pid().kI(tune_yaw_rp*0.01f);
         attitude_control->get_rate_yaw_pid().ff(0.0f);
+        attitude_control->get_rate_yaw_pid().kDff(0.0f);
         if (axis == YAW_D) {
             attitude_control->get_rate_yaw_pid().kD(tune_yaw_rd);
         } else {
@@ -384,6 +398,7 @@
         attitude_control->get_rate_roll_pid().kI(tune_roll_rp*AUTOTUNE_PI_RATIO_FINAL);
         attitude_control->get_rate_roll_pid().kD(tune_roll_rd);
         attitude_control->get_rate_roll_pid().ff(orig_roll_rff);
+        attitude_control->get_rate_roll_pid().kDff(orig_roll_dff);
         attitude_control->get_rate_roll_pid().filt_T_hz(orig_roll_fltt);
         attitude_control->get_rate_roll_pid().slew_limit(orig_roll_smax);
         attitude_control->get_rate_roll_pid().save_gains();
@@ -400,6 +415,7 @@
         orig_roll_ri = attitude_control->get_rate_roll_pid().kI();
         orig_roll_rd = attitude_control->get_rate_roll_pid().kD();
         orig_roll_rff = attitude_control->get_rate_roll_pid().ff();
+        orig_roll_dff = attitude_control->get_rate_roll_pid().kDff();
         orig_roll_sp = attitude_control->get_angle_roll_p().kP();
         orig_roll_accel = attitude_control->get_accel_roll_max_cdss();
     }
@@ -410,6 +426,7 @@
         attitude_control->get_rate_pitch_pid().kI(tune_pitch_rp*AUTOTUNE_PI_RATIO_FINAL);
         attitude_control->get_rate_pitch_pid().kD(tune_pitch_rd);
         attitude_control->get_rate_pitch_pid().ff(orig_pitch_rff);
+        attitude_control->get_rate_pitch_pid().kDff(orig_pitch_dff);
         attitude_control->get_rate_pitch_pid().filt_T_hz(orig_pitch_fltt);
         attitude_control->get_rate_pitch_pid().slew_limit(orig_pitch_smax);
         attitude_control->get_rate_pitch_pid().save_gains();
@@ -426,6 +443,7 @@
         orig_pitch_ri = attitude_control->get_rate_pitch_pid().kI();
         orig_pitch_rd = attitude_control->get_rate_pitch_pid().kD();
         orig_pitch_rff = attitude_control->get_rate_pitch_pid().ff();
+        orig_pitch_dff = attitude_control->get_rate_pitch_pid().kDff();
         orig_pitch_sp = attitude_control->get_angle_pitch_p().kP();
         orig_pitch_accel = attitude_control->get_accel_pitch_max_cdss();
     }
@@ -436,6 +454,7 @@
         attitude_control->get_rate_yaw_pid().kP(tune_yaw_rp);
         attitude_control->get_rate_yaw_pid().kI(tune_yaw_rp*AUTOTUNE_YAW_PI_RATIO_FINAL);
         attitude_control->get_rate_yaw_pid().ff(orig_yaw_rff);
+        attitude_control->get_rate_yaw_pid().kDff(orig_yaw_dff);
         attitude_control->get_rate_yaw_pid().filt_T_hz(orig_yaw_fltt);
         attitude_control->get_rate_yaw_pid().slew_limit(orig_yaw_smax);
         if (yaw_d_enabled()) {
@@ -458,6 +477,7 @@
         orig_yaw_ri = attitude_control->get_rate_yaw_pid().kI();
         orig_yaw_rd = attitude_control->get_rate_yaw_pid().kD();
         orig_yaw_rff = attitude_control->get_rate_yaw_pid().ff();
+        orig_yaw_dff = attitude_control->get_rate_yaw_pid().kDff();
         orig_yaw_rLPF = attitude_control->get_rate_yaw_pid().filt_E_hz();
         orig_yaw_sp = attitude_control->get_angle_yaw_p().kP();
         orig_yaw_accel = attitude_control->get_accel_yaw_max_cdss();
@@ -1254,1283 +1274,4 @@
 }
 
 
-#endif  // AC_AUTOTUNE_ENABLED
-=======
-#include "AC_AutoTune_config.h"
-
-#if AC_AUTOTUNE_ENABLED
-
-#include "AC_AutoTune_Multi.h"
-
-#include <AP_Logger/AP_Logger.h>
-#include <AP_Scheduler/AP_Scheduler.h>
-#include <GCS_MAVLink/GCS.h>
-
-/*
- * autotune support for multicopters
- *
- *
- * Instructions:
- *      1) Set up one flight mode switch position to be AltHold.
- *      2) Set the Ch7 Opt or Ch8 Opt to AutoTune to allow you to turn the auto tuning on/off with the ch7 or ch8 switch.
- *      3) Ensure the ch7 or ch8 switch is in the LOW position.
- *      4) Wait for a calm day and go to a large open area.
- *      5) Take off and put the vehicle into AltHold mode at a comfortable altitude.
- *      6) Set the ch7/ch8 switch to the HIGH position to engage auto tuning:
- *          a) You will see it twitch about 20 degrees left and right for a few minutes, then it will repeat forward and back.
- *          b) Use the roll and pitch stick at any time to reposition the copter if it drifts away (it will use the original PID gains during repositioning and between tests).
- *             When you release the sticks it will continue auto tuning where it left off.
- *          c) Move the ch7/ch8 switch into the LOW position at any time to abandon the autotuning and return to the origin PIDs.
- *          d) Make sure that you do not have any trim set on your transmitter or the autotune may not get the signal that the sticks are centered.
- *      7) When the tune completes the vehicle will change back to the original PID gains.
- *      8) Put the ch7/ch8 switch into the LOW position then back to the HIGH position to test the tuned PID gains.
- *      9) Put the ch7/ch8 switch into the LOW position to fly using the original PID gains.
- *      10) If you are happy with the autotuned PID gains, leave the ch7/ch8 switch in the HIGH position, land and disarm to save the PIDs permanently.
- *          If you DO NOT like the new PIDS, switch ch7/ch8 LOW to return to the original PIDs. The gains will not be saved when you disarm
- *
- * What it's doing during each "twitch":
- *      a) invokes 90 deg/sec rate request
- *      b) records maximum "forward" roll rate and bounce back rate
- *      c) when copter reaches 20 degrees or 1 second has passed, it commands level
- *      d) tries to keep max rotation rate between 80% ~ 100% of requested rate (90deg/sec) by adjusting rate P
- *      e) increases rate D until the bounce back becomes greater than 10% of requested rate (90deg/sec)
- *      f) decreases rate D until the bounce back becomes less than 10% of requested rate (90deg/sec)
- *      g) increases rate P until the max rotate rate becomes greater than the request rate (90deg/sec)
- *      h) invokes a 20deg angle request on roll or pitch
- *      i) increases stab P until the maximum angle becomes greater than 110% of the requested angle (20deg)
- *      j) decreases stab P by 25%
- *
- */
-
-#define AUTOTUNE_TESTING_STEP_TIMEOUT_MS   1000U     // timeout for tuning mode's testing step
-
-#define AUTOTUNE_RD_STEP                  0.05f     // minimum increment when increasing/decreasing Rate D term
-#define AUTOTUNE_RP_STEP                  0.05f     // minimum increment when increasing/decreasing Rate P term
-#define AUTOTUNE_SP_STEP                  0.05f     // minimum increment when increasing/decreasing Stab P term
-#define AUTOTUNE_PI_RATIO_FOR_TESTING      0.1f     // I is set 10x smaller than P during testing
-#define AUTOTUNE_PI_RATIO_FINAL            1.0f     // I is set 1x P after testing
-#define AUTOTUNE_YAW_PI_RATIO_FINAL        0.1f     // I is set 1x P after testing
-#define AUTOTUNE_RD_MAX                  0.200f     // maximum Rate D value
-#define AUTOTUNE_RLPF_MIN                  1.0f     // minimum Rate Yaw filter value
-#define AUTOTUNE_RLPF_MAX                  5.0f     // maximum Rate Yaw filter value
-#define AUTOTUNE_FLTE_MIN                  2.5f     // minimum Rate Yaw error filter value
-#define AUTOTUNE_RP_MIN                   0.01f     // minimum Rate P value
-#define AUTOTUNE_RP_MAX                    2.0f     // maximum Rate P value
-#define AUTOTUNE_SP_MAX                   40.0f     // maximum Stab P value
-#define AUTOTUNE_SP_MIN                    0.5f     // maximum Stab P value
-#define AUTOTUNE_RP_ACCEL_MIN            4000.0f     // Minimum acceleration for Roll and Pitch
-#define AUTOTUNE_Y_ACCEL_MIN             1000.0f     // Minimum acceleration for Yaw
-#define AUTOTUNE_Y_FILT_FREQ              10.0f     // Autotune filter frequency when testing Yaw
-#define AUTOTUNE_D_UP_DOWN_MARGIN          0.2f     // The margin below the target that we tune D in
-#define AUTOTUNE_RD_BACKOFF                1.0f     // Rate D gains are reduced to 50% of their maximum value discovered during tuning
-#define AUTOTUNE_RP_BACKOFF                1.0f     // Rate P gains are reduced to 97.5% of their maximum value discovered during tuning
-#define AUTOTUNE_SP_BACKOFF                0.9f     // Stab P gains are reduced to 90% of their maximum value discovered during tuning
-#define AUTOTUNE_ACCEL_RP_BACKOFF          1.0f     // back off from maximum acceleration
-#define AUTOTUNE_ACCEL_Y_BACKOFF           1.0f     // back off from maximum acceleration
-
-// roll and pitch axes
-#define AUTOTUNE_TARGET_RATE_RLLPIT_CDS     18000   // target roll/pitch rate during AUTOTUNE_STEP_TWITCHING step
-#define AUTOTUNE_TARGET_MIN_RATE_RLLPIT_CDS 4500    // target roll/pitch rate during AUTOTUNE_STEP_TWITCHING step
-
-// yaw axis
-#define AUTOTUNE_TARGET_RATE_YAW_CDS        9000    // target yaw rate during AUTOTUNE_STEP_TWITCHING step
-#define AUTOTUNE_TARGET_MIN_ANGLE_YAW_CD     500    // minimum target angle during TESTING_RATE step that will cause us to move to next step
-#define AUTOTUNE_TARGET_MIN_RATE_YAW_CDS    1500    // minimum target yaw rate during AUTOTUNE_STEP_TWITCHING step
-
-// second table of user settable parameters for quadplanes, this
-// allows us to go beyond the 64 parameter limit
-const AP_Param::GroupInfo AC_AutoTune_Multi::var_info[] = {
-
-    // @Param: AXES
-    // @DisplayName: Autotune axis bitmask
-    // @Description: 1-byte bitmap of axes to autotune
-    // @Bitmask: 0:Roll,1:Pitch,2:Yaw,3:YawD
-    // @User: Standard
-    AP_GROUPINFO("AXES", 1, AC_AutoTune_Multi, axis_bitmask,  7),  // AUTOTUNE_AXIS_BITMASK_DEFAULT
-
-    // @Param: AGGR
-    // @DisplayName: Autotune aggressiveness
-    // @Description: Autotune aggressiveness. Defines the bounce back used to detect size of the D term.
-    // @Range: 0.05 0.10
-    // @User: Standard
-    AP_GROUPINFO("AGGR", 2, AC_AutoTune_Multi, aggressiveness, 0.1f),
-
-    // @Param: MIN_D
-    // @DisplayName: AutoTune minimum D
-    // @Description: Defines the minimum D gain
-    // @Range: 0.001 0.006
-    // @User: Standard
-    AP_GROUPINFO("MIN_D", 3, AC_AutoTune_Multi, min_d,  0.001f),
-
-    AP_GROUPEND
-};
-
-// constructor
-AC_AutoTune_Multi::AC_AutoTune_Multi()
-{
-    tune_seq[0] = TUNE_COMPLETE;
-    AP_Param::setup_object_defaults(this, var_info);
-}
-
-void AC_AutoTune_Multi::do_gcs_announcements()
-{
-    const uint32_t now = AP_HAL::millis();
-    if (now - announce_time < AUTOTUNE_ANNOUNCE_INTERVAL_MS) {
-        return;
-    }
-    gcs().send_text(MAV_SEVERITY_INFO, "AutoTune: %s %s %u%%", axis_string(), type_string(), (counter * (100/AUTOTUNE_SUCCESS_COUNT)));
-    announce_time = now;
-}
-
-void AC_AutoTune_Multi::test_init()
-{
-    twitch_test_init();
-}
-
-void AC_AutoTune_Multi::test_run(AxisType test_axis, const float dir_sign)
-{
-    twitch_test_run(test_axis, dir_sign);
-}
-
-// backup_gains_and_initialise - store current gains as originals
-//  called before tuning starts to backup original gains
-void AC_AutoTune_Multi::backup_gains_and_initialise()
-{
-    AC_AutoTune::backup_gains_and_initialise();
-
-    aggressiveness.set(constrain_float(aggressiveness, 0.05f, 0.2f));
-
-    orig_bf_feedforward = attitude_control->get_bf_feedforward();
-
-    // backup original pids and initialise tuned pid values
-    orig_roll_rp = attitude_control->get_rate_roll_pid().kP();
-    orig_roll_ri = attitude_control->get_rate_roll_pid().kI();
-    orig_roll_rd = attitude_control->get_rate_roll_pid().kD();
-    orig_roll_rff = attitude_control->get_rate_roll_pid().ff();
-    orig_roll_dff = attitude_control->get_rate_roll_pid().kDff();
-    orig_roll_fltt = attitude_control->get_rate_roll_pid().filt_T_hz();
-    orig_roll_smax = attitude_control->get_rate_roll_pid().slew_limit();
-    orig_roll_sp = attitude_control->get_angle_roll_p().kP();
-    orig_roll_accel = attitude_control->get_accel_roll_max_cdss();
-    tune_roll_rp = attitude_control->get_rate_roll_pid().kP();
-    tune_roll_rd = attitude_control->get_rate_roll_pid().kD();
-    tune_roll_sp = attitude_control->get_angle_roll_p().kP();
-    tune_roll_accel = attitude_control->get_accel_roll_max_cdss();
-
-    orig_pitch_rp = attitude_control->get_rate_pitch_pid().kP();
-    orig_pitch_ri = attitude_control->get_rate_pitch_pid().kI();
-    orig_pitch_rd = attitude_control->get_rate_pitch_pid().kD();
-    orig_pitch_rff = attitude_control->get_rate_pitch_pid().ff();
-    orig_pitch_dff = attitude_control->get_rate_pitch_pid().kDff();
-    orig_pitch_fltt = attitude_control->get_rate_pitch_pid().filt_T_hz();
-    orig_pitch_smax = attitude_control->get_rate_pitch_pid().slew_limit();
-    orig_pitch_sp = attitude_control->get_angle_pitch_p().kP();
-    orig_pitch_accel = attitude_control->get_accel_pitch_max_cdss();
-    tune_pitch_rp = attitude_control->get_rate_pitch_pid().kP();
-    tune_pitch_rd = attitude_control->get_rate_pitch_pid().kD();
-    tune_pitch_sp = attitude_control->get_angle_pitch_p().kP();
-    tune_pitch_accel = attitude_control->get_accel_pitch_max_cdss();
-
-    orig_yaw_rp = attitude_control->get_rate_yaw_pid().kP();
-    orig_yaw_ri = attitude_control->get_rate_yaw_pid().kI();
-    orig_yaw_rd = attitude_control->get_rate_yaw_pid().kD();
-    orig_yaw_rff = attitude_control->get_rate_yaw_pid().ff();
-    orig_yaw_dff = attitude_control->get_rate_yaw_pid().kDff();
-    orig_yaw_fltt = attitude_control->get_rate_yaw_pid().filt_T_hz();
-    orig_yaw_smax = attitude_control->get_rate_yaw_pid().slew_limit();
-    orig_yaw_rLPF = attitude_control->get_rate_yaw_pid().filt_E_hz();
-    orig_yaw_accel = attitude_control->get_accel_yaw_max_cdss();
-    orig_yaw_sp = attitude_control->get_angle_yaw_p().kP();
-    tune_yaw_rp = attitude_control->get_rate_yaw_pid().kP();
-    tune_yaw_rd = attitude_control->get_rate_yaw_pid().kD();
-    tune_yaw_rLPF = attitude_control->get_rate_yaw_pid().filt_E_hz();
-    if (yaw_d_enabled() && is_zero(tune_yaw_rd)) {
-        tune_yaw_rd = min_d;
-    }
-    if (yaw_enabled() && is_zero(tune_yaw_rLPF)) {
-        tune_yaw_rLPF = AUTOTUNE_FLTE_MIN;
-    }
-    tune_yaw_sp = attitude_control->get_angle_yaw_p().kP();
-    tune_yaw_accel = attitude_control->get_accel_yaw_max_cdss();
-
-    LOGGER_WRITE_EVENT(LogEvent::AUTOTUNE_INITIALISED);
-}
-
-// load_orig_gains - set gains to their original values
-//  called by stop and failed functions
-void AC_AutoTune_Multi::load_orig_gains()
-{
-    attitude_control->bf_feedforward(orig_bf_feedforward);
-    if (roll_enabled()) {
-        if (!is_zero(orig_roll_rp)) {
-            attitude_control->get_rate_roll_pid().kP(orig_roll_rp);
-            attitude_control->get_rate_roll_pid().kI(orig_roll_ri);
-            attitude_control->get_rate_roll_pid().kD(orig_roll_rd);
-            attitude_control->get_rate_roll_pid().ff(orig_roll_rff);
-            attitude_control->get_rate_roll_pid().kDff(orig_roll_dff);
-            attitude_control->get_rate_roll_pid().filt_T_hz(orig_roll_fltt);
-            attitude_control->get_rate_roll_pid().slew_limit(orig_roll_smax);
-            attitude_control->get_angle_roll_p().kP(orig_roll_sp);
-            attitude_control->set_accel_roll_max_cdss(orig_roll_accel);
-        }
-    }
-    if (pitch_enabled()) {
-        if (!is_zero(orig_pitch_rp)) {
-            attitude_control->get_rate_pitch_pid().kP(orig_pitch_rp);
-            attitude_control->get_rate_pitch_pid().kI(orig_pitch_ri);
-            attitude_control->get_rate_pitch_pid().kD(orig_pitch_rd);
-            attitude_control->get_rate_pitch_pid().ff(orig_pitch_rff);
-            attitude_control->get_rate_pitch_pid().kDff(orig_pitch_dff);
-            attitude_control->get_rate_pitch_pid().filt_T_hz(orig_pitch_fltt);
-            attitude_control->get_rate_pitch_pid().slew_limit(orig_pitch_smax);
-            attitude_control->get_angle_pitch_p().kP(orig_pitch_sp);
-            attitude_control->set_accel_pitch_max_cdss(orig_pitch_accel);
-        }
-    }
-    if (yaw_enabled() || yaw_d_enabled()) {
-        if (!is_zero(orig_yaw_rp)) {
-            attitude_control->get_rate_yaw_pid().kP(orig_yaw_rp);
-            attitude_control->get_rate_yaw_pid().kI(orig_yaw_ri);
-            attitude_control->get_rate_yaw_pid().kD(orig_yaw_rd);
-            attitude_control->get_rate_yaw_pid().ff(orig_yaw_rff);
-            attitude_control->get_rate_yaw_pid().kDff(orig_yaw_dff);
-            attitude_control->get_rate_yaw_pid().filt_E_hz(orig_yaw_rLPF);
-            attitude_control->get_rate_yaw_pid().filt_T_hz(orig_yaw_fltt);
-            attitude_control->get_rate_yaw_pid().slew_limit(orig_yaw_smax);
-            attitude_control->get_angle_yaw_p().kP(orig_yaw_sp);
-            attitude_control->set_accel_yaw_max_cdss(orig_yaw_accel);
-        }
-    }
-}
-
-// load_tuned_gains - load tuned gains
-void AC_AutoTune_Multi::load_tuned_gains()
-{
-    if (!attitude_control->get_bf_feedforward()) {
-        attitude_control->bf_feedforward(true);
-        attitude_control->set_accel_roll_max_cdss(0.0f);
-        attitude_control->set_accel_pitch_max_cdss(0.0f);
-    }
-    if (roll_enabled()) {
-        if (!is_zero(tune_roll_rp)) {
-            attitude_control->get_rate_roll_pid().kP(tune_roll_rp);
-            attitude_control->get_rate_roll_pid().kI(tune_roll_rp*AUTOTUNE_PI_RATIO_FINAL);
-            attitude_control->get_rate_roll_pid().kD(tune_roll_rd);
-            attitude_control->get_rate_roll_pid().ff(orig_roll_rff);
-            attitude_control->get_rate_roll_pid().kDff(orig_roll_dff);
-            attitude_control->get_angle_roll_p().kP(tune_roll_sp);
-            attitude_control->set_accel_roll_max_cdss(tune_roll_accel);
-        }
-    }
-    if (pitch_enabled()) {
-        if (!is_zero(tune_pitch_rp)) {
-            attitude_control->get_rate_pitch_pid().kP(tune_pitch_rp);
-            attitude_control->get_rate_pitch_pid().kI(tune_pitch_rp*AUTOTUNE_PI_RATIO_FINAL);
-            attitude_control->get_rate_pitch_pid().kD(tune_pitch_rd);
-            attitude_control->get_rate_pitch_pid().ff(orig_pitch_rff);
-            attitude_control->get_rate_pitch_pid().kDff(orig_pitch_dff);
-            attitude_control->get_angle_pitch_p().kP(tune_pitch_sp);
-            attitude_control->set_accel_pitch_max_cdss(tune_pitch_accel);
-        }
-    }
-    if (yaw_enabled() || yaw_d_enabled()) {
-        if (!is_zero(tune_yaw_rp)) {
-            attitude_control->get_rate_yaw_pid().kP(tune_yaw_rp);
-            attitude_control->get_rate_yaw_pid().kI(tune_yaw_rp*AUTOTUNE_YAW_PI_RATIO_FINAL);
-            if (yaw_d_enabled()) {
-                attitude_control->get_rate_yaw_pid().kD(tune_yaw_rd);
-            }
-            if (yaw_enabled()) {
-                attitude_control->get_rate_yaw_pid().filt_E_hz(tune_yaw_rLPF);
-            }
-            attitude_control->get_rate_yaw_pid().ff(orig_yaw_rff);
-            attitude_control->get_rate_yaw_pid().kDff(orig_yaw_dff);
-            attitude_control->get_angle_yaw_p().kP(tune_yaw_sp);
-            attitude_control->set_accel_yaw_max_cdss(tune_yaw_accel);
-        }
-    }
-}
-
-// load_intra_test_gains - gains used between tests
-//  called during testing mode's update-gains step to set gains ahead of return-to-level step
-void AC_AutoTune_Multi::load_intra_test_gains()
-{
-    // we are restarting tuning so reset gains to tuning-start gains (i.e. low I term)
-    // sanity check the gains
-    attitude_control->bf_feedforward(true);
-    if (roll_enabled()) {
-        attitude_control->get_rate_roll_pid().kP(orig_roll_rp);
-        attitude_control->get_rate_roll_pid().kI(orig_roll_rp*AUTOTUNE_PI_RATIO_FOR_TESTING);
-        attitude_control->get_rate_roll_pid().kD(orig_roll_rd);
-        attitude_control->get_rate_roll_pid().ff(orig_roll_rff);
-        attitude_control->get_rate_roll_pid().kDff(orig_roll_dff);
-        attitude_control->get_rate_roll_pid().filt_T_hz(orig_roll_fltt);
-        attitude_control->get_rate_roll_pid().slew_limit(orig_roll_smax);
-        attitude_control->get_angle_roll_p().kP(orig_roll_sp);
-    }
-    if (pitch_enabled()) {
-        attitude_control->get_rate_pitch_pid().kP(orig_pitch_rp);
-        attitude_control->get_rate_pitch_pid().kI(orig_pitch_rp*AUTOTUNE_PI_RATIO_FOR_TESTING);
-        attitude_control->get_rate_pitch_pid().kD(orig_pitch_rd);
-        attitude_control->get_rate_pitch_pid().ff(orig_pitch_rff);
-        attitude_control->get_rate_pitch_pid().kDff(orig_pitch_dff);
-        attitude_control->get_rate_pitch_pid().filt_T_hz(orig_pitch_fltt);
-        attitude_control->get_rate_pitch_pid().slew_limit(orig_pitch_smax);
-        attitude_control->get_angle_pitch_p().kP(orig_pitch_sp);
-    }
-    if (yaw_enabled() || yaw_d_enabled()) {
-        attitude_control->get_rate_yaw_pid().kP(orig_yaw_rp);
-        attitude_control->get_rate_yaw_pid().kI(orig_yaw_rp*AUTOTUNE_PI_RATIO_FOR_TESTING);
-        attitude_control->get_rate_yaw_pid().kD(orig_yaw_rd);
-        attitude_control->get_rate_yaw_pid().ff(orig_yaw_rff);
-        attitude_control->get_rate_yaw_pid().kDff(orig_yaw_dff);
-        attitude_control->get_rate_yaw_pid().filt_T_hz(orig_yaw_fltt);
-        attitude_control->get_rate_yaw_pid().slew_limit(orig_yaw_smax);
-        attitude_control->get_rate_yaw_pid().filt_E_hz(orig_yaw_rLPF);
-        attitude_control->get_angle_yaw_p().kP(orig_yaw_sp);
-    }
-}
-
-// load_test_gains - load the to-be-tested gains for a single axis
-// called by control_attitude() just before it beings testing a gain (i.e. just before it twitches)
-void AC_AutoTune_Multi::load_test_gains()
-{
-    switch (axis) {
-    case ROLL:
-        attitude_control->get_rate_roll_pid().kP(tune_roll_rp);
-        attitude_control->get_rate_roll_pid().kI(tune_roll_rp*0.01f);
-        attitude_control->get_rate_roll_pid().kD(tune_roll_rd);
-        attitude_control->get_rate_roll_pid().ff(0.0f);
-        attitude_control->get_rate_roll_pid().kDff(0.0f);
-        attitude_control->get_rate_roll_pid().filt_T_hz(0.0f);
-        attitude_control->get_rate_roll_pid().slew_limit(0.0f);
-        attitude_control->get_angle_roll_p().kP(tune_roll_sp);
-        break;
-    case PITCH:
-        attitude_control->get_rate_pitch_pid().kP(tune_pitch_rp);
-        attitude_control->get_rate_pitch_pid().kI(tune_pitch_rp*0.01f);
-        attitude_control->get_rate_pitch_pid().kD(tune_pitch_rd);
-        attitude_control->get_rate_pitch_pid().ff(0.0f);
-        attitude_control->get_rate_pitch_pid().kDff(0.0f);
-        attitude_control->get_rate_pitch_pid().filt_T_hz(0.0f);
-        attitude_control->get_rate_pitch_pid().slew_limit(0.0f);
-        attitude_control->get_angle_pitch_p().kP(tune_pitch_sp);
-        break;
-    case YAW:
-    case YAW_D:
-        attitude_control->get_rate_yaw_pid().kP(tune_yaw_rp);
-        attitude_control->get_rate_yaw_pid().kI(tune_yaw_rp*0.01f);
-        attitude_control->get_rate_yaw_pid().ff(0.0f);
-        attitude_control->get_rate_yaw_pid().kDff(0.0f);
-        if (axis == YAW_D) {
-            attitude_control->get_rate_yaw_pid().kD(tune_yaw_rd);
-        } else {
-            attitude_control->get_rate_yaw_pid().filt_E_hz(tune_yaw_rLPF);
-        }
-        attitude_control->get_rate_yaw_pid().filt_T_hz(0.0f);
-        attitude_control->get_rate_yaw_pid().slew_limit(0.0f);
-        attitude_control->get_angle_yaw_p().kP(tune_yaw_sp);
-        break;
-    }
-}
-
-// save_tuning_gains - save the final tuned gains for each axis
-// save discovered gains to eeprom if autotuner is enabled (i.e. switch is in the high position)
-void AC_AutoTune_Multi::save_tuning_gains()
-{
-    // see if we successfully completed tuning of at least one axis
-    if (axes_completed == 0) {
-        return;
-    }
-
-    if (!attitude_control->get_bf_feedforward()) {
-        attitude_control->bf_feedforward_save(true);
-        attitude_control->save_accel_roll_max_cdss(0.0f);
-        attitude_control->save_accel_pitch_max_cdss(0.0f);
-    }
-
-    // sanity check the rate P values
-    if ((axes_completed & AUTOTUNE_AXIS_BITMASK_ROLL) && roll_enabled() && !is_zero(tune_roll_rp)) {
-        // rate roll gains
-        attitude_control->get_rate_roll_pid().kP(tune_roll_rp);
-        attitude_control->get_rate_roll_pid().kI(tune_roll_rp*AUTOTUNE_PI_RATIO_FINAL);
-        attitude_control->get_rate_roll_pid().kD(tune_roll_rd);
-        attitude_control->get_rate_roll_pid().ff(orig_roll_rff);
-        attitude_control->get_rate_roll_pid().kDff(orig_roll_dff);
-        attitude_control->get_rate_roll_pid().filt_T_hz(orig_roll_fltt);
-        attitude_control->get_rate_roll_pid().slew_limit(orig_roll_smax);
-        attitude_control->get_rate_roll_pid().save_gains();
-
-        // stabilize roll
-        attitude_control->get_angle_roll_p().kP(tune_roll_sp);
-        attitude_control->get_angle_roll_p().save_gains();
-
-        // acceleration roll
-        attitude_control->save_accel_roll_max_cdss(tune_roll_accel);
-
-        // resave pids to originals in case the autotune is run again
-        orig_roll_rp = attitude_control->get_rate_roll_pid().kP();
-        orig_roll_ri = attitude_control->get_rate_roll_pid().kI();
-        orig_roll_rd = attitude_control->get_rate_roll_pid().kD();
-        orig_roll_rff = attitude_control->get_rate_roll_pid().ff();
-        orig_roll_dff = attitude_control->get_rate_roll_pid().kDff();
-        orig_roll_sp = attitude_control->get_angle_roll_p().kP();
-        orig_roll_accel = attitude_control->get_accel_roll_max_cdss();
-    }
-
-    if ((axes_completed & AUTOTUNE_AXIS_BITMASK_PITCH) && pitch_enabled() && !is_zero(tune_pitch_rp)) {
-        // rate pitch gains
-        attitude_control->get_rate_pitch_pid().kP(tune_pitch_rp);
-        attitude_control->get_rate_pitch_pid().kI(tune_pitch_rp*AUTOTUNE_PI_RATIO_FINAL);
-        attitude_control->get_rate_pitch_pid().kD(tune_pitch_rd);
-        attitude_control->get_rate_pitch_pid().ff(orig_pitch_rff);
-        attitude_control->get_rate_pitch_pid().kDff(orig_pitch_dff);
-        attitude_control->get_rate_pitch_pid().filt_T_hz(orig_pitch_fltt);
-        attitude_control->get_rate_pitch_pid().slew_limit(orig_pitch_smax);
-        attitude_control->get_rate_pitch_pid().save_gains();
-
-        // stabilize pitch
-        attitude_control->get_angle_pitch_p().kP(tune_pitch_sp);
-        attitude_control->get_angle_pitch_p().save_gains();
-
-        // acceleration pitch
-        attitude_control->save_accel_pitch_max_cdss(tune_pitch_accel);
-
-        // resave pids to originals in case the autotune is run again
-        orig_pitch_rp = attitude_control->get_rate_pitch_pid().kP();
-        orig_pitch_ri = attitude_control->get_rate_pitch_pid().kI();
-        orig_pitch_rd = attitude_control->get_rate_pitch_pid().kD();
-        orig_pitch_rff = attitude_control->get_rate_pitch_pid().ff();
-        orig_pitch_dff = attitude_control->get_rate_pitch_pid().kDff();
-        orig_pitch_sp = attitude_control->get_angle_pitch_p().kP();
-        orig_pitch_accel = attitude_control->get_accel_pitch_max_cdss();
-    }
-
-    if ((((axes_completed & AUTOTUNE_AXIS_BITMASK_YAW) && yaw_enabled())
-            || ((axes_completed & AUTOTUNE_AXIS_BITMASK_YAW_D) && yaw_d_enabled())) && !is_zero(tune_yaw_rp)) {
-        // rate yaw gains
-        attitude_control->get_rate_yaw_pid().kP(tune_yaw_rp);
-        attitude_control->get_rate_yaw_pid().kI(tune_yaw_rp*AUTOTUNE_YAW_PI_RATIO_FINAL);
-        attitude_control->get_rate_yaw_pid().ff(orig_yaw_rff);
-        attitude_control->get_rate_yaw_pid().kDff(orig_yaw_dff);
-        attitude_control->get_rate_yaw_pid().filt_T_hz(orig_yaw_fltt);
-        attitude_control->get_rate_yaw_pid().slew_limit(orig_yaw_smax);
-        if (yaw_d_enabled()) {
-            attitude_control->get_rate_yaw_pid().kD(tune_yaw_rd);
-        }
-        if (yaw_enabled()) {
-            attitude_control->get_rate_yaw_pid().filt_E_hz(tune_yaw_rLPF);
-        }
-        attitude_control->get_rate_yaw_pid().save_gains();
-
-        // stabilize yaw
-        attitude_control->get_angle_yaw_p().kP(tune_yaw_sp);
-        attitude_control->get_angle_yaw_p().save_gains();
-
-        // acceleration yaw
-        attitude_control->save_accel_yaw_max_cdss(tune_yaw_accel);
-
-        // resave pids to originals in case the autotune is run again
-        orig_yaw_rp = attitude_control->get_rate_yaw_pid().kP();
-        orig_yaw_ri = attitude_control->get_rate_yaw_pid().kI();
-        orig_yaw_rd = attitude_control->get_rate_yaw_pid().kD();
-        orig_yaw_rff = attitude_control->get_rate_yaw_pid().ff();
-        orig_yaw_dff = attitude_control->get_rate_yaw_pid().kDff();
-        orig_yaw_rLPF = attitude_control->get_rate_yaw_pid().filt_E_hz();
-        orig_yaw_sp = attitude_control->get_angle_yaw_p().kP();
-        orig_yaw_accel = attitude_control->get_accel_yaw_max_cdss();
-    }
-
-    // update GCS and log save gains event
-    update_gcs(AUTOTUNE_MESSAGE_SAVED_GAINS);
-    LOGGER_WRITE_EVENT(LogEvent::AUTOTUNE_SAVEDGAINS);
-
-    reset();
-}
-
-// report final gains for a given axis to GCS
-void AC_AutoTune_Multi::report_final_gains(AxisType test_axis) const
-{
-    switch (test_axis) {
-        case ROLL:
-            report_axis_gains("Roll", tune_roll_rp, tune_roll_rp*AUTOTUNE_PI_RATIO_FINAL, tune_roll_rd, tune_roll_sp, tune_roll_accel);
-            break;
-        case PITCH:
-            report_axis_gains("Pitch", tune_pitch_rp, tune_pitch_rp*AUTOTUNE_PI_RATIO_FINAL, tune_pitch_rd, tune_pitch_sp, tune_pitch_accel);
-            break;
-        case YAW:
-            report_axis_gains("Yaw(E)", tune_yaw_rp, tune_yaw_rp*AUTOTUNE_YAW_PI_RATIO_FINAL, 0, tune_yaw_sp, tune_yaw_accel);
-            break;
-        case YAW_D:
-            report_axis_gains("Yaw(D)", tune_yaw_rp, tune_yaw_rp*AUTOTUNE_YAW_PI_RATIO_FINAL, tune_yaw_rd, tune_yaw_sp, tune_yaw_accel);
-            break;
-    }
-}
-
-// report gain formatting helper
-void AC_AutoTune_Multi::report_axis_gains(const char* axis_string, float rate_P, float rate_I, float rate_D, float angle_P, float max_accel) const
-{
-    gcs().send_text(MAV_SEVERITY_NOTICE,"AutoTune: %s complete", axis_string);
-    gcs().send_text(MAV_SEVERITY_NOTICE,"AutoTune: %s Rate: P:%0.3f, I:%0.3f, D:%0.4f",axis_string,rate_P,rate_I,rate_D);
-    gcs().send_text(MAV_SEVERITY_NOTICE,"AutoTune: %s Angle P:%0.3f, Max Accel:%0.0f",axis_string,angle_P,max_accel);
-}
-
-// twitching_test_rate - twitching tests
-// update min and max and test for end conditions
-void AC_AutoTune_Multi::twitching_test_rate(float rate, float rate_target_max, float &meas_rate_min, float &meas_rate_max)
-{
-    const uint32_t now = AP_HAL::millis();
-
-    // capture maximum rate
-    if (rate > meas_rate_max) {
-        // the measurement is continuing to increase without stopping
-        meas_rate_max = rate;
-        meas_rate_min = rate;
-    }
-
-    // capture minimum measurement after the measurement has peaked (aka "bounce back")
-    if ((rate < meas_rate_min) && (meas_rate_max > rate_target_max * 0.5f)) {
-        // the measurement is bouncing back
-        meas_rate_min = rate;
-    }
-
-    // calculate early stopping time based on the time it takes to get to 75%
-    if (meas_rate_max < rate_target_max * 0.75f) {
-        // the measurement not reached the 75% threshold yet
-        step_time_limit_ms = (now - step_start_time_ms) * 3;
-        step_time_limit_ms = MIN(step_time_limit_ms, AUTOTUNE_TESTING_STEP_TIMEOUT_MS);
-    }
-
-    if (meas_rate_max > rate_target_max) {
-        // the measured rate has passed the maximum target rate
-        step = UPDATE_GAINS;
-    }
-
-    if (meas_rate_max-meas_rate_min > meas_rate_max*aggressiveness) {
-        // the measurement has passed 50% of the maximum rate and bounce back is larger than the threshold
-        step = UPDATE_GAINS;
-    }
-
-    if (now - step_start_time_ms >= step_time_limit_ms) {
-        // we have passed the maximum stop time
-        step = UPDATE_GAINS;
-    }
-}
-
-// twitching_test_rate - twitching tests
-// update min and max and test for end conditions
-void AC_AutoTune_Multi::twitching_abort_rate(float angle, float rate, float angle_max, float meas_rate_min)
-{
-    if (angle >= angle_max) {
-        if (is_equal(rate, meas_rate_min) && step_scaler > 0.5f) {
-            // we have reached the angle limit before completing the measurement of maximum and minimum
-            // reduce the maximum target rate
-            step_scaler *= 0.9f;
-            // ignore result and start test again
-            step = WAITING_FOR_LEVEL;
-        } else {
-            step = UPDATE_GAINS;
-        }
-    }
-}
-
-// twitching_test_angle - twitching tests
-// update min and max and test for end conditions
-void AC_AutoTune_Multi::twitching_test_angle(float angle, float rate, float angle_target_max, float &meas_angle_min, float &meas_angle_max, float &meas_rate_min, float &meas_rate_max)
-{
-    const uint32_t now = AP_HAL::millis();
-
-    // capture maximum angle
-    if (angle > meas_angle_max) {
-        // the angle still increasing
-        meas_angle_max = angle;
-        meas_angle_min = angle;
-    }
-
-    // capture minimum angle after we have reached a reasonable maximum angle
-    if ((angle < meas_angle_min) && (meas_angle_max > angle_target_max * 0.5f)) {
-        // the measurement is bouncing back
-        meas_angle_min = angle;
-    }
-
-    // capture maximum rate
-    if (rate > meas_rate_max) {
-        // the measurement is still increasing
-        meas_rate_max = rate;
-        meas_rate_min = rate;
-    }
-
-    // capture minimum rate after we have reached maximum rate
-    if (rate < meas_rate_min) {
-        // the measurement is still decreasing
-        meas_rate_min = rate;
-    }
-
-    // calculate early stopping time based on the time it takes to get to 75%
-    if (meas_angle_max < angle_target_max * 0.75f) {
-        // the measurement not reached the 75% threshold yet
-        step_time_limit_ms = (now - step_start_time_ms) * 3;
-        step_time_limit_ms = MIN(step_time_limit_ms, AUTOTUNE_TESTING_STEP_TIMEOUT_MS);
-    }
-
-    if (meas_angle_max > angle_target_max) {
-        // the measurement has passed the maximum angle
-        step = UPDATE_GAINS;
-    }
-
-    if (meas_angle_max-meas_angle_min > meas_angle_max*aggressiveness) {
-        // the measurement has passed 50% of the maximum angle and bounce back is larger than the threshold
-        step = UPDATE_GAINS;
-    }
-
-    if (now - step_start_time_ms >= step_time_limit_ms) {
-        // we have passed the maximum stop time
-        step = UPDATE_GAINS;
-    }
-}
-
-// twitching_measure_acceleration - measure rate of change of measurement
-void AC_AutoTune_Multi::twitching_measure_acceleration(float &rate_of_change, float rate_measurement, float &rate_measurement_max) const
-{
-    if (rate_measurement_max < rate_measurement) {
-        rate_measurement_max = rate_measurement;
-        rate_of_change = (1000.0f*rate_measurement_max)/(AP_HAL::millis() - step_start_time_ms);
-    }
-}
-
-// update gains for the rate p up tune type
-void AC_AutoTune_Multi::updating_rate_p_up_all(AxisType test_axis)
-{
-    switch (test_axis) {
-    case ROLL:
-        updating_rate_p_up_d_down(tune_roll_rd, min_d, AUTOTUNE_RD_STEP, tune_roll_rp, AUTOTUNE_RP_MIN, AUTOTUNE_RP_MAX, AUTOTUNE_RP_STEP, target_rate, test_rate_min, test_rate_max);
-        break;
-    case PITCH:
-        updating_rate_p_up_d_down(tune_pitch_rd, min_d, AUTOTUNE_RD_STEP, tune_pitch_rp, AUTOTUNE_RP_MIN, AUTOTUNE_RP_MAX, AUTOTUNE_RP_STEP, target_rate, test_rate_min, test_rate_max);
-        break;
-    case YAW:
-        updating_rate_p_up_d_down(tune_yaw_rLPF, AUTOTUNE_RLPF_MIN, AUTOTUNE_RD_STEP, tune_yaw_rp, AUTOTUNE_RP_MIN, AUTOTUNE_RP_MAX, AUTOTUNE_RP_STEP, target_rate, test_rate_min, test_rate_max);
-        break;
-    case YAW_D:
-        updating_rate_p_up_d_down(tune_yaw_rd, min_d, AUTOTUNE_RD_STEP, tune_yaw_rp, AUTOTUNE_RP_MIN, AUTOTUNE_RP_MAX, AUTOTUNE_RP_STEP, target_rate, test_rate_min, test_rate_max);
-        break;
-    }
-}
-
-// update gains for the rate d up tune type
-void AC_AutoTune_Multi::updating_rate_d_up_all(AxisType test_axis)
-{
-    switch (test_axis) {
-    case ROLL:
-        updating_rate_d_up(tune_roll_rd, min_d, AUTOTUNE_RD_MAX, AUTOTUNE_RD_STEP, tune_roll_rp, AUTOTUNE_RP_MIN, AUTOTUNE_RP_MAX, AUTOTUNE_RP_STEP, target_rate, test_rate_min, test_rate_max);
-        break;
-    case PITCH:
-        updating_rate_d_up(tune_pitch_rd, min_d, AUTOTUNE_RD_MAX, AUTOTUNE_RD_STEP, tune_pitch_rp, AUTOTUNE_RP_MIN, AUTOTUNE_RP_MAX, AUTOTUNE_RP_STEP, target_rate, test_rate_min, test_rate_max);
-        break;
-    case YAW:
-        updating_rate_d_up(tune_yaw_rLPF, AUTOTUNE_RLPF_MIN, AUTOTUNE_RLPF_MAX, AUTOTUNE_RD_STEP, tune_yaw_rp, AUTOTUNE_RP_MIN, AUTOTUNE_RP_MAX, AUTOTUNE_RP_STEP, target_rate, test_rate_min, test_rate_max);
-        break;
-    case YAW_D:
-        updating_rate_d_up(tune_yaw_rd, min_d, AUTOTUNE_RD_MAX, AUTOTUNE_RD_STEP, tune_yaw_rp, AUTOTUNE_RP_MIN, AUTOTUNE_RP_MAX, AUTOTUNE_RP_STEP, target_rate, test_rate_min, test_rate_max);
-        break;
-    }
-}
-
-// update gains for the rate d down tune type
-void AC_AutoTune_Multi::updating_rate_d_down_all(AxisType test_axis)
-{
-    switch (test_axis) {
-    case ROLL:
-        updating_rate_d_down(tune_roll_rd, min_d, AUTOTUNE_RD_STEP, tune_roll_rp, AUTOTUNE_RP_MIN, AUTOTUNE_RP_MAX, AUTOTUNE_RP_STEP, target_rate, test_rate_min, test_rate_max);
-        break;
-    case PITCH:
-        updating_rate_d_down(tune_pitch_rd, min_d, AUTOTUNE_RD_STEP, tune_pitch_rp, AUTOTUNE_RP_MIN, AUTOTUNE_RP_MAX, AUTOTUNE_RP_STEP, target_rate, test_rate_min, test_rate_max);
-        break;
-    case YAW:
-        updating_rate_d_down(tune_yaw_rLPF, AUTOTUNE_RLPF_MIN, AUTOTUNE_RD_STEP, tune_yaw_rp, AUTOTUNE_RP_MIN, AUTOTUNE_RP_MAX, AUTOTUNE_RP_STEP, target_rate, test_rate_min, test_rate_max);
-        break;
-    case YAW_D:
-        updating_rate_d_down(tune_yaw_rd, min_d, AUTOTUNE_RD_STEP, tune_yaw_rp, AUTOTUNE_RP_MIN, AUTOTUNE_RP_MAX, AUTOTUNE_RP_STEP, target_rate, test_rate_min, test_rate_max);
-        break;
-    }
-}
-
-// update gains for the angle p up tune type
-void AC_AutoTune_Multi::updating_angle_p_up_all(AxisType test_axis)
-{
-    switch (test_axis) {
-    case ROLL:
-        updating_angle_p_up(tune_roll_sp, AUTOTUNE_SP_MAX, AUTOTUNE_SP_STEP, target_angle, test_angle_max, test_rate_min, test_rate_max);
-        break;
-    case PITCH:
-        updating_angle_p_up(tune_pitch_sp, AUTOTUNE_SP_MAX, AUTOTUNE_SP_STEP, target_angle, test_angle_max, test_rate_min, test_rate_max);
-        break;
-    case YAW:
-    case YAW_D:
-        updating_angle_p_up(tune_yaw_sp, AUTOTUNE_SP_MAX, AUTOTUNE_SP_STEP, target_angle, test_angle_max, test_rate_min, test_rate_max);
-        break;
-    }
-}
-
-// update gains for the angle p down tune type
-void AC_AutoTune_Multi::updating_angle_p_down_all(AxisType test_axis)
-{
-    switch (test_axis) {
-    case ROLL:
-        updating_angle_p_down(tune_roll_sp, AUTOTUNE_SP_MIN, AUTOTUNE_SP_STEP, target_angle, test_angle_max, test_rate_min, test_rate_max);
-        break;
-    case PITCH:
-        updating_angle_p_down(tune_pitch_sp, AUTOTUNE_SP_MIN, AUTOTUNE_SP_STEP, target_angle, test_angle_max, test_rate_min, test_rate_max);
-        break;
-    case YAW:
-    case YAW_D:
-        updating_angle_p_down(tune_yaw_sp, AUTOTUNE_SP_MIN, AUTOTUNE_SP_STEP, target_angle, test_angle_max, test_rate_min, test_rate_max);
-        break;
-    }
-}
-
-// set gains post tune for the tune type
-void AC_AutoTune_Multi::set_gains_post_tune(AxisType test_axis)
-{
-    switch (tune_type) {
-    case RD_UP:
-        break;
-    case RD_DOWN:
-        switch (test_axis) {
-        case ROLL:
-            tune_roll_rd = MAX(min_d, tune_roll_rd * AUTOTUNE_RD_BACKOFF);
-            tune_roll_rp = MAX(AUTOTUNE_RP_MIN, tune_roll_rp * AUTOTUNE_RD_BACKOFF);
-            break;
-        case PITCH:
-            tune_pitch_rd = MAX(min_d, tune_pitch_rd * AUTOTUNE_RD_BACKOFF);
-            tune_pitch_rp = MAX(AUTOTUNE_RP_MIN, tune_pitch_rp * AUTOTUNE_RD_BACKOFF);
-            break;
-        case YAW:
-            tune_yaw_rLPF = MAX(AUTOTUNE_RLPF_MIN, tune_yaw_rLPF * AUTOTUNE_RD_BACKOFF);
-            tune_yaw_rp = MAX(AUTOTUNE_RP_MIN, tune_yaw_rp * AUTOTUNE_RD_BACKOFF);
-            break;
-        case YAW_D:
-            tune_yaw_rd = MAX(min_d, tune_yaw_rd * AUTOTUNE_RD_BACKOFF);
-            tune_yaw_rp = MAX(AUTOTUNE_RP_MIN, tune_yaw_rp * AUTOTUNE_RD_BACKOFF);
-            break;
-        }
-        break;
-    case RP_UP:
-        switch (test_axis) {
-        case ROLL:
-            tune_roll_rp = MAX(AUTOTUNE_RP_MIN, tune_roll_rp * AUTOTUNE_RP_BACKOFF);
-            break;
-        case PITCH:
-            tune_pitch_rp = MAX(AUTOTUNE_RP_MIN, tune_pitch_rp * AUTOTUNE_RP_BACKOFF);
-            break;
-        case YAW:
-        case YAW_D:
-            tune_yaw_rp = MAX(AUTOTUNE_RP_MIN, tune_yaw_rp * AUTOTUNE_RP_BACKOFF);
-            break;
-        }
-        break;
-    case SP_DOWN:
-        break;
-    case SP_UP:
-        switch (test_axis) {
-        case ROLL:
-            tune_roll_sp = MAX(AUTOTUNE_SP_MIN, tune_roll_sp * AUTOTUNE_SP_BACKOFF);
-            tune_roll_accel = MAX(AUTOTUNE_RP_ACCEL_MIN, test_accel_max * AUTOTUNE_ACCEL_RP_BACKOFF);
-            break;
-        case PITCH:
-            tune_pitch_sp = MAX(AUTOTUNE_SP_MIN, tune_pitch_sp * AUTOTUNE_SP_BACKOFF);
-            tune_pitch_accel = MAX(AUTOTUNE_RP_ACCEL_MIN, test_accel_max * AUTOTUNE_ACCEL_RP_BACKOFF);
-            break;
-        case YAW:
-        case YAW_D:
-            tune_yaw_sp = MAX(AUTOTUNE_SP_MIN, tune_yaw_sp * AUTOTUNE_SP_BACKOFF);
-            tune_yaw_accel = MAX(AUTOTUNE_Y_ACCEL_MIN, test_accel_max * AUTOTUNE_ACCEL_Y_BACKOFF);
-            break;
-        }
-        break;
-    case RFF_UP:
-    case MAX_GAINS:
-    case TUNE_CHECK:
-        // this should never happen
-        INTERNAL_ERROR(AP_InternalError::error_t::flow_of_control);
-        break;
-    case TUNE_COMPLETE:
-        break;
-    }
-}
-
-// updating_rate_d_up - increase D and adjust P to optimize the D term for a little bounce back
-// optimize D term while keeping the maximum just below the target by adjusting P
-void AC_AutoTune_Multi::updating_rate_d_up(float &tune_d, float tune_d_min, float tune_d_max, float tune_d_step_ratio, float &tune_p, float tune_p_min, float tune_p_max, float tune_p_step_ratio, float rate_target, float meas_rate_min, float meas_rate_max)
-{
-    if (meas_rate_max > rate_target) {
-        // if maximum measurement was higher than target
-        // reduce P gain (which should reduce maximum)
-        tune_p -= tune_p*tune_p_step_ratio;
-        if (tune_p < tune_p_min) {
-            // P gain is at minimum so start reducing D
-            tune_p = tune_p_min;
-            tune_d -= tune_d*tune_d_step_ratio;
-            if (tune_d <= tune_d_min) {
-                // We have reached minimum D gain so stop tuning
-                tune_d = tune_d_min;
-                counter = AUTOTUNE_SUCCESS_COUNT;
-                LOGGER_WRITE_EVENT(LogEvent::AUTOTUNE_REACHED_LIMIT);
-            }
-        }
-    } else if ((meas_rate_max < rate_target*(1.0f-AUTOTUNE_D_UP_DOWN_MARGIN)) && (tune_p <= tune_p_max)) {
-        // we have not achieved a high enough maximum to get a good measurement of bounce back.
-        // increase P gain (which should increase maximum)
-        tune_p += tune_p*tune_p_step_ratio;
-        if (tune_p >= tune_p_max) {
-            tune_p = tune_p_max;
-            LOGGER_WRITE_EVENT(LogEvent::AUTOTUNE_REACHED_LIMIT);
-        }
-    } else {
-        // we have a good measurement of bounce back
-        if (meas_rate_max-meas_rate_min > meas_rate_max*aggressiveness) {
-            // ignore the next result unless it is the same as this one
-            ignore_next = true;
-            // bounce back is bigger than our threshold so increment the success counter
-            counter++;
-        } else {
-            if (ignore_next == false) {
-                // bounce back is smaller than our threshold so decrement the success counter
-                if (counter > 0) {
-                    counter--;
-                }
-                // increase D gain (which should increase bounce back)
-                tune_d += tune_d*tune_d_step_ratio*2.0f;
-                // stop tuning if we hit maximum D
-                if (tune_d >= tune_d_max) {
-                    tune_d = tune_d_max;
-                    counter = AUTOTUNE_SUCCESS_COUNT;
-                    LOGGER_WRITE_EVENT(LogEvent::AUTOTUNE_REACHED_LIMIT);
-                }
-            } else {
-                ignore_next = false;
-            }
-        }
-    }
-}
-
-// updating_rate_d_down - decrease D and adjust P to optimize the D term for no bounce back
-// optimize D term while keeping the maximum just below the target by adjusting P
-void AC_AutoTune_Multi::updating_rate_d_down(float &tune_d, float tune_d_min, float tune_d_step_ratio, float &tune_p, float tune_p_min, float tune_p_max, float tune_p_step_ratio, float rate_target, float meas_rate_min, float meas_rate_max)
-{
-    if (meas_rate_max > rate_target) {
-        // if maximum measurement was higher than target
-        // reduce P gain (which should reduce maximum)
-        tune_p -= tune_p*tune_p_step_ratio;
-        if (tune_p < tune_p_min) {
-            // P gain is at minimum so start reducing D gain
-            tune_p = tune_p_min;
-            tune_d -= tune_d*tune_d_step_ratio;
-            if (tune_d <= tune_d_min) {
-                // We have reached minimum D so stop tuning
-                tune_d = tune_d_min;
-                counter = AUTOTUNE_SUCCESS_COUNT;
-                LOGGER_WRITE_EVENT(LogEvent::AUTOTUNE_REACHED_LIMIT);
-            }
-        }
-    } else if ((meas_rate_max < rate_target*(1.0f-AUTOTUNE_D_UP_DOWN_MARGIN)) && (tune_p <= tune_p_max)) {
-        // we have not achieved a high enough maximum to get a good measurement of bounce back.
-        // increase P gain (which should increase maximum)
-        tune_p += tune_p*tune_p_step_ratio;
-        if (tune_p >= tune_p_max) {
-            tune_p = tune_p_max;
-            LOGGER_WRITE_EVENT(LogEvent::AUTOTUNE_REACHED_LIMIT);
-        }
-    } else {
-        // we have a good measurement of bounce back
-        if (meas_rate_max-meas_rate_min < meas_rate_max*aggressiveness) {
-            if (ignore_next == false) {
-                // bounce back is less than our threshold so increment the success counter
-                counter++;
-            } else {
-                ignore_next = false;
-            }
-        } else {
-            // ignore the next result unless it is the same as this one
-            ignore_next = true;
-            // bounce back is larger than our threshold so decrement the success counter
-            if (counter > 0) {
-                counter--;
-            }
-            // decrease D gain (which should decrease bounce back)
-            tune_d -= tune_d*tune_d_step_ratio;
-            // stop tuning if we hit minimum D
-            if (tune_d <= tune_d_min) {
-                tune_d = tune_d_min;
-                counter = AUTOTUNE_SUCCESS_COUNT;
-                LOGGER_WRITE_EVENT(LogEvent::AUTOTUNE_REACHED_LIMIT);
-            }
-        }
-    }
-}
-
-// updating_rate_p_up_d_down - increase P to ensure the target is reached while checking bounce back isn't increasing
-// P is increased until we achieve our target within a reasonable time while reducing D if bounce back increases above the threshold
-void AC_AutoTune_Multi::updating_rate_p_up_d_down(float &tune_d, float tune_d_min, float tune_d_step_ratio, float &tune_p, float tune_p_min, float tune_p_max, float tune_p_step_ratio, float rate_target, float meas_rate_min, float meas_rate_max)
-{
-    if (meas_rate_max > rate_target*(1+0.5f*aggressiveness)) {
-        // ignore the next result unless it is the same as this one
-        ignore_next = true;
-        // if maximum measurement was greater than target so increment the success counter
-        counter++;
-    } else if ((meas_rate_max < rate_target) && (meas_rate_max > rate_target*(1.0f-AUTOTUNE_D_UP_DOWN_MARGIN)) && (meas_rate_max-meas_rate_min > meas_rate_max*aggressiveness) && (tune_d > tune_d_min)) {
-        // if bounce back was larger than the threshold so decrement the success counter
-        if (counter > 0) {
-            counter--;
-        }
-        // decrease D gain (which should decrease bounce back)
-        tune_d -= tune_d*tune_d_step_ratio;
-        // do not decrease the D term past the minimum
-        if (tune_d <= tune_d_min) {
-            tune_d = tune_d_min;
-            LOGGER_WRITE_EVENT(LogEvent::AUTOTUNE_REACHED_LIMIT);
-        }
-        // decrease P gain to match D gain reduction
-        tune_p -= tune_p*tune_p_step_ratio;
-        // do not decrease the P term past the minimum
-        if (tune_p <= tune_p_min) {
-            tune_p = tune_p_min;
-            LOGGER_WRITE_EVENT(LogEvent::AUTOTUNE_REACHED_LIMIT);
-        }
-        // cancel change in direction
-        positive_direction = !positive_direction;
-    } else {
-        if (ignore_next == false) {
-            // if maximum measurement was lower than target so decrement the success counter
-            if (counter > 0) {
-                counter--;
-            }
-            // increase P gain (which should increase the maximum)
-            tune_p += tune_p*tune_p_step_ratio;
-            // stop tuning if we hit maximum P
-            if (tune_p >= tune_p_max) {
-                tune_p = tune_p_max;
-                counter = AUTOTUNE_SUCCESS_COUNT;
-                LOGGER_WRITE_EVENT(LogEvent::AUTOTUNE_REACHED_LIMIT);
-            }
-        } else {
-            ignore_next = false;
-        }
-    }
-}
-
-// updating_angle_p_down - decrease P until we don't reach the target before time out
-// P is decreased to ensure we are not overshooting the target
-void AC_AutoTune_Multi::updating_angle_p_down(float &tune_p, float tune_p_min, float tune_p_step_ratio, float angle_target, float meas_angle_max, float meas_rate_min, float meas_rate_max)
-{
-    if (meas_angle_max < angle_target*(1+0.5f*aggressiveness)) {
-        if (ignore_next == false) {
-            // if maximum measurement was lower than target so increment the success counter
-            counter++;
-        } else {
-            ignore_next = false;
-        }
-    } else {
-        // ignore the next result unless it is the same as this one
-        ignore_next = true;
-        // if maximum measurement was higher than target so decrement the success counter
-        if (counter > 0) {
-            counter--;
-        }
-        // decrease P gain (which should decrease the maximum)
-        tune_p -= tune_p*tune_p_step_ratio;
-        // stop tuning if we hit maximum P
-        if (tune_p <= tune_p_min) {
-            tune_p = tune_p_min;
-            counter = AUTOTUNE_SUCCESS_COUNT;
-            LOGGER_WRITE_EVENT(LogEvent::AUTOTUNE_REACHED_LIMIT);
-       }
-    }
-}
-
-// updating_angle_p_up - increase P to ensure the target is reached
-// P is increased until we achieve our target within a reasonable time
-void AC_AutoTune_Multi::updating_angle_p_up(float &tune_p, float tune_p_max, float tune_p_step_ratio, float angle_target, float meas_angle_max, float meas_rate_min, float meas_rate_max)
-{
-    if ((meas_angle_max > angle_target*(1+0.5f*aggressiveness)) ||
-        ((meas_angle_max > angle_target) && (meas_rate_min < -meas_rate_max*aggressiveness))) {
-        // ignore the next result unless it is the same as this one
-        ignore_next = true;
-        // if maximum measurement was greater than target so increment the success counter
-        counter++;
-    } else {
-        if (ignore_next == false) {
-            // if maximum measurement was lower than target so decrement the success counter
-            if (counter > 0) {
-                counter--;
-            }
-            // increase P gain (which should increase the maximum)
-            tune_p += tune_p*tune_p_step_ratio;
-            // stop tuning if we hit maximum P
-            if (tune_p >= tune_p_max) {
-                tune_p = tune_p_max;
-                counter = AUTOTUNE_SUCCESS_COUNT;
-                LOGGER_WRITE_EVENT(LogEvent::AUTOTUNE_REACHED_LIMIT);
-            }
-        } else {
-            ignore_next = false;
-        }
-    }
-}
-
-#if HAL_LOGGING_ENABLED
-void AC_AutoTune_Multi::Log_AutoTune()
-{
-    if ((tune_type == SP_DOWN) || (tune_type == SP_UP)) {
-        switch (axis) {
-        case ROLL:
-            Log_Write_AutoTune(axis, tune_type, target_angle, test_angle_min, test_angle_max, tune_roll_rp, tune_roll_rd, tune_roll_sp, test_accel_max);
-            break;
-        case PITCH:
-            Log_Write_AutoTune(axis, tune_type, target_angle, test_angle_min, test_angle_max, tune_pitch_rp, tune_pitch_rd, tune_pitch_sp, test_accel_max);
-            break;
-        case YAW:
-            Log_Write_AutoTune(axis, tune_type, target_angle, test_angle_min, test_angle_max, tune_yaw_rp, tune_yaw_rLPF, tune_yaw_sp, test_accel_max);
-            break;
-        case YAW_D:
-            Log_Write_AutoTune(axis, tune_type, target_angle, test_angle_min, test_angle_max, tune_yaw_rp, tune_yaw_rd, tune_yaw_sp, test_accel_max);
-            break;
-        }
-    } else {
-        switch (axis) {
-        case ROLL:
-            Log_Write_AutoTune(axis, tune_type, target_rate, test_rate_min, test_rate_max, tune_roll_rp, tune_roll_rd, tune_roll_sp, test_accel_max);
-            break;
-        case PITCH:
-            Log_Write_AutoTune(axis, tune_type, target_rate, test_rate_min, test_rate_max, tune_pitch_rp, tune_pitch_rd, tune_pitch_sp, test_accel_max);
-            break;
-        case YAW:
-            Log_Write_AutoTune(axis, tune_type, target_rate, test_rate_min, test_rate_max, tune_yaw_rp, tune_yaw_rLPF, tune_yaw_sp, test_accel_max);
-            break;
-        case YAW_D:
-            Log_Write_AutoTune(axis, tune_type, target_rate, test_rate_min, test_rate_max, tune_yaw_rp, tune_yaw_rd, tune_yaw_sp, test_accel_max);
-            break;
-        }
-    }
-
-}
-
-void AC_AutoTune_Multi::Log_AutoTuneDetails()
-{
-    Log_Write_AutoTuneDetails(lean_angle, rotation_rate);
-}
-
-// @LoggerMessage: ATUN
-// @Description: Copter/QuadPlane AutoTune
-// @Vehicles: Copter, Plane
-// @Field: TimeUS: Time since system startup
-// @Field: Axis: which axis is currently being tuned
-// @Field: TuneStep: step in autotune process
-// @Field: Targ: target angle or rate, depending on tuning step
-// @Field: Min: measured minimum target angle or rate
-// @Field: Max: measured maximum target angle or rate
-// @Field: RP: new rate gain P term
-// @Field: RD: new rate gain D term
-// @Field: SP: new angle P term
-// @Field: ddt: maximum measured twitching acceleration
-
-// Write an Autotune data packet
-void AC_AutoTune_Multi::Log_Write_AutoTune(uint8_t _axis, uint8_t tune_step, float meas_target, float meas_min, float meas_max, float new_gain_rp, float new_gain_rd, float new_gain_sp, float new_ddt)
-{
-    AP::logger().Write(
-        "ATUN",
-        "TimeUS,Axis,TuneStep,Targ,Min,Max,RP,RD,SP,ddt",
-        "s--ddd---o",
-        "F--000---0",
-        "QBBfffffff",
-        AP_HAL::micros64(),
-        axis,
-        tune_step,
-        meas_target*0.01f,
-        meas_min*0.01f,
-        meas_max*0.01f,
-        new_gain_rp,
-        new_gain_rd,
-        new_gain_sp,
-        new_ddt);
-}
-
-// Write an Autotune data packet
-void AC_AutoTune_Multi::Log_Write_AutoTuneDetails(float angle_cd, float rate_cds)
-{
-    // @LoggerMessage: ATDE
-    // @Description: AutoTune data packet
-    // @Field: TimeUS: Time since system startup
-    // @Field: Angle: current angle
-    // @Field: Rate: current angular rate
-    AP::logger().WriteStreaming(
-        "ATDE",
-        "TimeUS,Angle,Rate",
-        "sdk",
-        "F00",
-        "Qff",
-        AP_HAL::micros64(),
-        angle_cd*0.01f,
-        rate_cds*0.01f);
-}
-#endif  // HAL_LOGGING_ENABLED
-
-void AC_AutoTune_Multi::twitch_test_init()
-{
-    float target_max_rate;
-    switch (axis) {
-    case ROLL: {
-        target_max_rate = MAX(AUTOTUNE_TARGET_MIN_RATE_RLLPIT_CDS, step_scaler*AUTOTUNE_TARGET_RATE_RLLPIT_CDS);
-        target_rate = constrain_float(ToDeg(attitude_control->max_rate_step_bf_roll())*100.0f, AUTOTUNE_TARGET_MIN_RATE_RLLPIT_CDS, target_max_rate);
-        target_angle = constrain_float(ToDeg(attitude_control->max_angle_step_bf_roll())*100.0f, AUTOTUNE_TARGET_MIN_ANGLE_RLLPIT_CD, AUTOTUNE_TARGET_ANGLE_RLLPIT_CD);
-        rotation_rate_filt.set_cutoff_frequency(attitude_control->get_rate_roll_pid().filt_D_hz()*2.0f);
-        break;
-    }
-    case PITCH: {
-        target_max_rate = MAX(AUTOTUNE_TARGET_MIN_RATE_RLLPIT_CDS, step_scaler*AUTOTUNE_TARGET_RATE_RLLPIT_CDS);
-        target_rate = constrain_float(ToDeg(attitude_control->max_rate_step_bf_pitch())*100.0f, AUTOTUNE_TARGET_MIN_RATE_RLLPIT_CDS, target_max_rate);
-        target_angle = constrain_float(ToDeg(attitude_control->max_angle_step_bf_pitch())*100.0f, AUTOTUNE_TARGET_MIN_ANGLE_RLLPIT_CD, AUTOTUNE_TARGET_ANGLE_RLLPIT_CD);
-        rotation_rate_filt.set_cutoff_frequency(attitude_control->get_rate_pitch_pid().filt_D_hz()*2.0f);
-        break;
-    }
-    case YAW:
-    case YAW_D: {
-        target_max_rate = MAX(AUTOTUNE_TARGET_MIN_RATE_YAW_CDS, step_scaler*AUTOTUNE_TARGET_RATE_YAW_CDS);
-        target_rate = constrain_float(ToDeg(attitude_control->max_rate_step_bf_yaw()*0.75f)*100.0f, AUTOTUNE_TARGET_MIN_RATE_YAW_CDS, target_max_rate);
-        target_angle = constrain_float(ToDeg(attitude_control->max_angle_step_bf_yaw()*0.75f)*100.0f, AUTOTUNE_TARGET_MIN_ANGLE_YAW_CD, AUTOTUNE_TARGET_ANGLE_YAW_CD);
-        if (axis == YAW_D) {
-            rotation_rate_filt.set_cutoff_frequency(attitude_control->get_rate_yaw_pid().filt_D_hz()*2.0f);
-        } else {
-            rotation_rate_filt.set_cutoff_frequency(AUTOTUNE_Y_FILT_FREQ);
-        }
-        break;
-    }
-    }
-
-    if ((tune_type == SP_DOWN) || (tune_type == SP_UP)) {
-        rotation_rate_filt.reset(start_rate);
-    } else {
-        rotation_rate_filt.reset(0);
-    }
-
-}
-
-//run twitch test
-void AC_AutoTune_Multi::twitch_test_run(AxisType test_axis, const float dir_sign)
-{
-    // disable rate limits
-    attitude_control->use_sqrt_controller(false);
-    // hold current attitude
-    attitude_control->input_rate_bf_roll_pitch_yaw(0.0f, 0.0f, 0.0f);
-
-    if ((tune_type == SP_DOWN) || (tune_type == SP_UP)) {
-        // step angle targets on first iteration
-        if (twitch_first_iter) {
-            twitch_first_iter = false;
-            // Testing increasing stabilize P gain so will set lean angle target
-            switch (test_axis) {
-            case ROLL:
-                // request roll to 20deg
-                attitude_control->input_angle_step_bf_roll_pitch_yaw(dir_sign * target_angle, 0.0f, 0.0f);
-                break;
-            case PITCH:
-                // request pitch to 20deg
-                attitude_control->input_angle_step_bf_roll_pitch_yaw(0.0f, dir_sign * target_angle, 0.0f);
-                break;
-            case YAW:
-            case YAW_D:
-                // request yaw to 20deg
-                attitude_control->input_angle_step_bf_roll_pitch_yaw(0.0f, 0.0f, dir_sign * target_angle);
-                break;
-            }
-        }
-    } else {
-        // Testing rate P and D gains so will set body-frame rate targets.
-        // Rate controller will use existing body-frame rates and convert to motor outputs
-        // for all axes except the one we override here.
-        switch (test_axis) {
-        case ROLL:
-            // override body-frame roll rate
-            attitude_control->rate_bf_roll_target(dir_sign * target_rate + start_rate);
-            break;
-        case PITCH:
-            // override body-frame pitch rate
-            attitude_control->rate_bf_pitch_target(dir_sign * target_rate + start_rate);
-            break;
-        case YAW:
-        case YAW_D:
-            // override body-frame yaw rate
-            attitude_control->rate_bf_yaw_target(dir_sign * target_rate + start_rate);
-            break;
-        }
-    }
-
-    // capture this iteration's rotation rate and lean angle
-    float gyro_reading = 0;
-    switch (test_axis) {
-    case ROLL:
-        gyro_reading = ahrs_view->get_gyro().x;
-        lean_angle = dir_sign * (ahrs_view->roll_sensor - (int32_t)start_angle);
-        break;
-    case PITCH:
-        gyro_reading = ahrs_view->get_gyro().y;
-        lean_angle = dir_sign * (ahrs_view->pitch_sensor - (int32_t)start_angle);
-        break;
-    case YAW:
-    case YAW_D:
-        gyro_reading = ahrs_view->get_gyro().z;
-        lean_angle = dir_sign * wrap_180_cd(ahrs_view->yaw_sensor-(int32_t)start_angle);
-        break;
-    }
-
-    // Add filter to measurements
-    float filter_value;
-    switch (tune_type) {
-    case SP_DOWN:
-    case SP_UP:
-        filter_value = dir_sign * (ToDeg(gyro_reading) * 100.0f);
-        break;
-    default:
-        filter_value = dir_sign * (ToDeg(gyro_reading) * 100.0f - start_rate);
-        break;
-    }
-    rotation_rate = rotation_rate_filt.apply(filter_value,
-                    AP::scheduler().get_loop_period_s());
-
-    switch (tune_type) {
-    case RD_UP:
-    case RD_DOWN:
-        twitching_test_rate(rotation_rate, target_rate, test_rate_min, test_rate_max);
-        twitching_measure_acceleration(test_accel_max, rotation_rate, rate_max);
-        twitching_abort_rate(lean_angle, rotation_rate, abort_angle, test_rate_min);
-        break;
-    case RP_UP:
-        twitching_test_rate(rotation_rate, target_rate*(1+0.5f*aggressiveness), test_rate_min, test_rate_max);
-        twitching_measure_acceleration(test_accel_max, rotation_rate, rate_max);
-        twitching_abort_rate(lean_angle, rotation_rate, abort_angle, test_rate_min);
-        break;
-    case SP_DOWN:
-    case SP_UP:
-        twitching_test_angle(lean_angle, rotation_rate, target_angle*(1+0.5f*aggressiveness), test_angle_min, test_angle_max, test_rate_min, test_rate_max);
-        twitching_measure_acceleration(test_accel_max, rotation_rate - dir_sign * start_rate, rate_max);
-        break;
-    case RFF_UP:
-    case MAX_GAINS:
-    case TUNE_CHECK:
-        // this should never happen
-        INTERNAL_ERROR(AP_InternalError::error_t::flow_of_control);
-        break;
-    default:
-        break;
-    }
-}
-
-// get_testing_step_timeout_ms accessor
-uint32_t AC_AutoTune_Multi::get_testing_step_timeout_ms() const
-{
-    return AUTOTUNE_TESTING_STEP_TIMEOUT_MS;
-}
-
-
-#endif  // AC_AUTOTUNE_ENABLED
->>>>>>> fd81aaee
+#endif  // AC_AUTOTUNE_ENABLED