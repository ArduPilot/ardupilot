#pragma once

#define AP_PARAM_VEHICLE_NAME plane

#include <AP_Common/AP_Common.h>

// Global parameter class.
//
class Parameters {
public:

    /*
     *  The value of k_format_version determines whether the existing
     *  eeprom data is considered valid. You should only change this
     *  value under the following circumstances:
     *
     *  1) the meaning of an existing eeprom parameter changes
     *
     *  2) the value of an existing k_param_* enum value changes
     *
     *  Adding a new parameter should _not_ require a change to
     *  k_format_version except under special circumstances. If you
     *  change it anyway then all ArduPlane users will need to reload all
     *  their parameters. We want that to be an extremely rare
     *  thing. Please do not just change it "just in case".
     *
     *  To determine if a k_param_* value has changed, use the rules of
     *  C++ enums to work out the value of the neighboring enum
     *  values. If you don't know the C++ enum rules then please ask for
     *  help.
     */

    //////////////////////////////////////////////////////////////////
    // STOP!!! DO NOT CHANGE THIS VALUE UNTIL YOU FULLY UNDERSTAND THE
    // COMMENTS ABOVE. IF UNSURE, ASK ANOTHER DEVELOPER!!!
    static const uint16_t k_format_version = 13;
    //////////////////////////////////////////////////////////////////


    enum {
        // Layout version number, always key zero.
        //
        k_param_format_version = 0,
        k_param_software_type, // unused;
        k_param_num_resets, // unused
        k_param_NavEKF2,
        k_param_g2,
        k_param_avoidance_adsb,
        k_param_landing,
        k_param_NavEKF3,
        k_param_can_mgr,
        k_param_osd,

        // Misc
        //
        k_param_auto_trim      = 10, // unused
        k_param_log_bitmask_old,  // unused
        k_param_pitch_trim,
        k_param_mix_mode,
        k_param_reverse_elevons, // unused
        k_param_reverse_ch1_elevon, // unused
        k_param_reverse_ch2_elevon, // unused
        k_param_flap_1_percent,
        k_param_flap_1_speed,
        k_param_flap_2_percent,
        k_param_flap_2_speed,
        k_param_reset_switch_chan, // unused - moved to RC option
        k_param_manual_level, // unused
        k_param_land_pitch_cd,  // unused - moved to AP_Landing
        k_param_ins_old,            // *** Deprecated, remove with next eeprom number change
        k_param_stick_mixing,
        k_param_reset_mission_chan, // unused - moved to RC option
        k_param_land_flare_alt, // unused - moved to AP_Landing
        k_param_land_flare_sec, // unused - moved to AP_Landing
        k_param_crosstrack_min_distance, // unused
        k_param_rudder_steer, // unused
        k_param_throttle_nudge,
        k_param_alt_offset,
        k_param_ins,                // libraries/AP_InertialSensor variables
        k_param_takeoff_throttle_min_speed,
        k_param_takeoff_throttle_min_accel,
        k_param_takeoff_heading_hold, // unused
        k_param_level_roll_limit,
        k_param_hil_servos_unused,  // unused
        k_param_vtail_output, // unused
        k_param_nav_controller, // unused
        k_param_elevon_output, // unused
        k_param_att_controller, // unused
        k_param_mixing_gain,
        k_param_scheduler,
        k_param_relay,
        k_param_takeoff_throttle_delay,
        k_param_mode_takeoff, // was skip_gyro_cal
        k_param_auto_fbw_steer, // unused
        k_param_waypoint_max_radius,
        k_param_ground_steer_alt,        
        k_param_ground_steer_dps,
        k_param_rally_limit_km_old, //unused anymore -- just holding this index
        k_param_hil_err_limit_unused,  // unused
        k_param_sonar_old, // unused
        k_param_log_bitmask,
        k_param_BoardConfig,
        k_param_rssi_range,     // unused, replaced by rssi_ library parameters
        k_param_flapin_channel_old,  // unused, moved to RC_OPTION
        k_param_flaperon_output, // unused
        k_param_gps,
        k_param_autotune_level,
        k_param_rally,
        k_param_serial0_baud,           // deprecated
        k_param_serial1_baud,           // deprecated
        k_param_serial2_baud,           // deprecated
        k_param_takeoff_tdrag_elevator,
        k_param_takeoff_tdrag_speed1,
        k_param_takeoff_rotate_speed,
        k_param_takeoff_throttle_slewrate,
        k_param_takeoff_throttle_max,
        k_param_rangefinder,
        k_param_terrain,
        k_param_terrain_follow,
        k_param_stab_pitch_down_cd_old, // deprecated
        k_param_glide_slope_min,
        k_param_stab_pitch_down,
        k_param_terrain_lookahead,
        k_param_fbwa_tdrag_chan, // unused - moved to RC option
        k_param_rangefinder_landing,
        k_param_land_flap_percent,  // unused - moved to AP_Landing
        k_param_takeoff_flap_percent,
        k_param_flap_slewrate,
        k_param_rtl_autoland,
        k_param_override_channel,
        k_param_stall_prevention,
        k_param_optflow,
        k_param_cli_enabled_old, // unused - CLI removed
        k_param_trim_rc_at_start, // unused
        k_param_hil_mode_unused,  // unused
        k_param_land_disarm_delay,  // unused - moved to AP_Landing
        k_param_glide_slope_threshold,
        k_param_rudder_only,
        k_param_gcs3,            // 93
        k_param_gcs_pid_mask,
        k_param_crash_detection_enable,
        k_param_land_abort_throttle_enable, // unused - moved to AP_Landing
        k_param_rssi = 97,
        k_param_rpm_sensor,
        k_param_parachute,
        k_param_arming = 100,
        k_param_parachute_channel, // unused - moved to RC option
        k_param_crash_accel_threshold,
        k_param_override_safety, // unused
        k_param_land_throttle_slewrate, // 104 unused - moved to AP_Landing

        // 105: Extra parameters
        k_param_fence_retalt = 105,
        k_param_fence_autoenable,
        k_param_fence_ret_rally,
        k_param_q_attitude_control,
        k_param_takeoff_pitch_limit_reduction_sec,

        // 110: Telemetry control
        //
        k_param_gcs0 = 110,         // stream rates for SERIAL0
        k_param_gcs1,               // stream rates for SERIAL1
        k_param_sysid_this_mav,
        k_param_sysid_my_gcs,
        k_param_serial1_baud_old,   // deprecated
        k_param_telem_delay,
        k_param_serial0_baud_old,   // deprecated
        k_param_gcs2,               // stream rates for SERIAL2
        k_param_serial2_baud_old,   // deprecated
        k_param_serial2_protocol,   // deprecated

        // 120: Fly-by-wire control
        //
        k_param_airspeed_min = 120,
        k_param_airspeed_max,
        k_param_cruise_alt_floor,
        k_param_flybywire_elev_reverse,
        k_param_alt_control_algorithm, // unused
        k_param_flybywire_climb_rate,
        k_param_acro_roll_rate,
        k_param_acro_pitch_rate,
        k_param_acro_locking,
        k_param_use_reverse_thrust = 129,

        //
        // 130: Sensor parameters
        //
        k_param_imu = 130,  // unused
        k_param_altitude_mix, // deprecated

        k_param_compass_enabled_deprecated,
        k_param_compass,
        k_param_battery_monitoring, // unused
        k_param_volt_div_ratio,     // unused
        k_param_curr_amp_per_volt,  // unused
        k_param_input_voltage, // deprecated, can be deleted
        k_param_pack_capacity,      // unused
        k_param_sonar_enabled_old,  // unused
        k_param_ahrs,  // AHRS group
        k_param_barometer,   // barometer ground calibration
        k_param_airspeed,           // only used for parameter conversion; AP_Airspeed parameters moved to AP_Vehicle
        k_param_curr_amp_offset,
        k_param_NavEKF,  // deprecated - remove
        k_param_mission, // mission library
        k_param_serial_manager_old, // serial manager library
        k_param_NavEKF2_old,  // deprecated - remove
        k_param_land_pre_flare_alt, // unused - moved to AP_Landing
        k_param_land_pre_flare_airspeed = 149,  // unused - moved to AP_Landing

        //
        // 150: Navigation parameters
        //
        k_param_crosstrack_gain = 150, // unused
        k_param_crosstrack_entry_angle, // unused
        k_param_roll_limit,
        k_param_pitch_limit_max,
        k_param_pitch_limit_min,
        k_param_airspeed_cruise,
        k_param_RTL_altitude,
        k_param_inverted_flight_ch_unused, // unused
        k_param_min_groundspeed,
        k_param_crosstrack_use_wind, // unused


        //
        // Camera and mount parameters
        //
        k_param_camera = 160,
        k_param_camera_mount,
        k_param_camera_mount2,      // unused
        k_param_adsb,
        k_param_notify,
        k_param_land_pre_flare_sec = 165,   // unused - moved to AP_Landing

        //
        // Battery monitoring parameters
        //
        k_param_battery = 166,
        k_param_rssi_pin,               // unused, replaced by rssi_ library parameters - 167
        k_param_battery_volt_pin,       // unused - 168
        k_param_battery_curr_pin,       // unused - 169

        //
        // 170: Radio settings - all unused now
        //
        k_param_rc_1_old = 170,
        k_param_rc_2_old,
        k_param_rc_3_old,
        k_param_rc_4_old,
        k_param_rc_5_old,
        k_param_rc_6_old,
        k_param_rc_7_old,
        k_param_rc_8_old,
        k_param_rc_9_old,
        k_param_rc_10_old,
        k_param_rc_11_old,

        k_param_throttle_min,
        k_param_throttle_max,
        k_param_throttle_fs_enabled,
        k_param_throttle_fs_value,
        k_param_throttle_cruise,

        k_param_fs_action_short,
        k_param_fs_action_long,
        k_param_gcs_heartbeat_fs_enabled,
        k_param_throttle_slewrate,
        k_param_throttle_suppress_manual,
        k_param_throttle_passthru_stabilize,
        k_param_rc_12_old,
        k_param_fs_batt_voltage, // unused - moved to AP_BattMonitor
        k_param_fs_batt_mah,     // unused - moved to AP_BattMonitor
        k_param_fs_timeout_short,
        k_param_fs_timeout_long,
        k_param_rc_13_old,
        k_param_rc_14_old,
        k_param_tuning,

        //
        // 200: Feed-forward gains
        //
        k_param_kff_pitch_compensation = 200, // unused
        k_param_kff_rudder_mix,
        k_param_kff_pitch_to_throttle, // unused
        k_param_kff_throttle_to_pitch,
        k_param_scaling_speed,
        k_param_quadplane,
        k_param_rtl_radius,
        k_param_land_then_servos_neutral,   // unused - moved to AP_Landing
        k_param_rc_15_old,
        k_param_rc_16_old,

        //
        // 210: flight modes
        //
        k_param_flight_mode_channel = 210,
        k_param_flight_mode1,
        k_param_flight_mode2,
        k_param_flight_mode3,
        k_param_flight_mode4,
        k_param_flight_mode5,
        k_param_flight_mode6,
        k_param_initial_mode,
        k_param_land_slope_recalc_shallow_threshold,    // unused - moved to AP_Landing
        k_param_land_slope_recalc_steep_threshold_to_abort, // unused - moved to AP_Landing

        //
        // 220: Waypoint data
        //
        k_param_waypoint_mode = 220, // unused
        k_param_command_total,  // unused
        k_param_command_index,  // unused
        k_param_waypoint_radius,
        k_param_loiter_radius,
        k_param_fence_action,
        k_param_fence_total,
        k_param_fence_channel, // unused - moved to RC option
        k_param_fence_minalt,
        k_param_fence_maxalt,

        // other objects
        k_param_sitl = 230,
        k_param_afs,
        k_param_rollController,
        k_param_pitchController,
        k_param_yawController,
        k_param_L1_controller,
        k_param_rcmap,
        k_param_TECS_controller,
        k_param_rally_total_old,  //unused
        k_param_steerController,

        //
        // 240: PID Controllers
        k_param_pidNavRoll = 240, // unused
        k_param_pidServoRoll, // unused
        k_param_pidServoPitch, // unused
        k_param_pidNavPitchAirspeed, // unused
        k_param_pidServoRudder, // unused
        k_param_pidTeThrottle, // unused
        k_param_pidNavPitchAltitude, // unused
        k_param_pidWheelSteer, // unused

        k_param_mixing_offset,
        k_param_dspoiler_rud_rate,
        k_param_airspeed_stall,

        k_param_logger = 253, // Logging Group

        // 254,255: reserved

        k_param_vehicle = 257, // vehicle common block of parameters
        k_param_gcs4,          // stream rates
        k_param_gcs5,          // stream rates
        k_param_gcs6,          // stream rates
        k_param_fence,         // vehicle fence - unused
        k_param_acro_yaw_rate,
        k_param_takeoff_throttle_max_t,
        k_param_autotune_options,
        k_param_takeoff_throttle_min,
        k_param_takeoff_options,
        k_param_takeoff_throttle_idle,

        k_param_pullup = 270,
<<<<<<< HEAD
        
        // zef parametros do balao
        k_param_min_balloon_pressure_diff, //pressão minima para religar balonetes
        k_param_max_balloon_pressure_diff, //pressão para desligar balonetes
        k_param_enable_ballonet, //ligar balonete
        k_param_enable_wind_log, //imprime os logs de vento
        k_param_matrix_index, //selecionar matriz de controle forçadamente
        k_param_ballonet_deactivated, //desligar um balonete pelo indice
        // calibração motores
        /*k_param_cal_roll_mot,
        k_param_cal_pitch_mot,
        k_param_cal_yaw_mot,
        k_param_cal_cima_baixo,
        k_param_cal_roll_estab,
        k_param_cal_dir_esq,*/

=======
        k_param_quicktune,
>>>>>>> cb690799
    };

    AP_Int16 format_version;

    // Telemetry control
    //
    AP_Int16 sysid_this_mav;
    AP_Int16 sysid_my_gcs;
    AP_Int8 telem_delay;

    AP_Enum<RtlAutoland> rtl_autoland;

    AP_Int8  crash_accel_threshold;

    // Feed-forward gains
    //
    AP_Float kff_rudder_mix;
    AP_Float kff_pitch_to_throttle;
    AP_Float kff_throttle_to_pitch;
    AP_Float ground_steer_alt;
    AP_Int16 ground_steer_dps;
    AP_Float stab_pitch_down;

    // speed used for speed scaling
    AP_Float scaling_speed;

    // Waypoints
    //
    AP_Int16 waypoint_radius;
    AP_Int16 waypoint_max_radius;
    AP_Int16 rtl_radius;

    // Fly-by-wire
    //
    AP_Int8 flybywire_elev_reverse;
    AP_Int8 flybywire_climb_rate;

    // Throttle
    //
    AP_Int8 throttle_suppress_manual;
    AP_Int8 throttle_passthru_stabilize;
    AP_Int8 throttle_fs_enabled;
    AP_Int16 throttle_fs_value;
    AP_Int8 throttle_nudge;
    AP_Int32 use_reverse_thrust;

    // Failsafe
    AP_Int8 fs_action_short;
    AP_Int8 fs_action_long;
    AP_Float fs_timeout_short;
    AP_Float fs_timeout_long;
    AP_Int8 gcs_heartbeat_fs_enabled;

    // Flight modes
    //
    AP_Int8 flight_mode_channel;
    AP_Int8 flight_mode1;
    AP_Int8 flight_mode2;
    AP_Int8 flight_mode3;
    AP_Int8 flight_mode4;
    AP_Int8 flight_mode5;
    AP_Int8 flight_mode6;
    AP_Int8 initial_mode;

    // Navigational manoeuvring limits
    //
    AP_Int16 alt_offset;
    AP_Int16 acro_roll_rate;
    AP_Int16 acro_pitch_rate;
    AP_Int16 acro_yaw_rate;
    AP_Int8  acro_locking;

    // Misc
    //
    AP_Int8 rudder_only;
    AP_Float mixing_gain;
    AP_Int16 mixing_offset;
    AP_Int16 dspoiler_rud_rate;
    AP_Int32 log_bitmask;
    AP_Float RTL_altitude;
    AP_Float pitch_trim;
    AP_Float cruise_alt_floor;

    AP_Int8 flap_1_percent;
    AP_Int8 flap_1_speed;
    AP_Int8 flap_2_percent;
    AP_Int8 flap_2_speed;
    AP_Int8 takeoff_flap_percent;  
    AP_Enum<StickMixing> stick_mixing;
    AP_Float takeoff_throttle_min_speed;
    AP_Float takeoff_throttle_min_accel;
    AP_Int8 takeoff_throttle_delay;
    AP_Int8 takeoff_tdrag_elevator;
    AP_Float takeoff_tdrag_speed1;
    AP_Float takeoff_rotate_speed;
    AP_Int8 takeoff_throttle_slewrate;
    AP_Float takeoff_pitch_limit_reduction_sec;
    AP_Int8 level_roll_limit;
#if AP_TERRAIN_AVAILABLE
    AP_Int32 terrain_follow;
    AP_Int16 terrain_lookahead;
#endif
    AP_Int16 glide_slope_min;
    AP_Float glide_slope_threshold;
    AP_Int8 rangefinder_landing;
    AP_Int8 flap_slewrate;
#if HAL_WITH_IO_MCU
    AP_Int8 override_channel;
#endif

    //Zefiro
    AP_Int16        matrix_index;
    
    AP_Int16 gcs_pid_mask;
};

/*
  2nd block of parameters, to avoid going past 256 top level keys
 */
class ParametersG2 {
public:
    ParametersG2(void);

    // var_info for holding Parameter information
    static const struct AP_Param::GroupInfo var_info[];

    // just to make compilation easier when all things are compiled out...
    uint8_t unused_integer;

    // button reporting library
#if HAL_BUTTON_ENABLED
    AP_Button *button_ptr;
#endif

#if AP_ICENGINE_ENABLED
    // internal combustion engine control
    AP_ICEngine ice_control;
#endif

    // RC input channels
    RC_Channels_Plane rc_channels;
    
    // control over servo output ranges
    SRV_Channels servo_channels;

    // whether to enforce acceptance of packets only from sysid_my_gcs
    AP_Int8 sysid_enforce;

#if HAL_SOARING_ENABLED
    // ArduSoar parameters
    SoaringController soaring_controller;
#endif

    // dual motor tailsitter rudder to differential thrust scaling: 0-100%
    AP_Int8 rudd_dt_gain;

    // mask of channels to do manual pass-thru for
    AP_Int32 manual_rc_mask;

    // home reset altitude threshold
    AP_Int8 home_reset_threshold;

    AP_Int32 flight_options;

    AP_Int8 takeoff_throttle_accel_count;
    AP_Int8 takeoff_timeout;

#if AP_LANDINGGEAR_ENABLED
    AP_LandingGear landing_gear;
#endif

#if AC_PRECLAND_ENABLED
    AC_PrecLand precland;
#endif

    // crow flaps weighting
    AP_Int8 crow_flap_weight_outer;
    AP_Int8 crow_flap_weight_inner;
    AP_Int8 crow_flap_options;
    AP_Int8 crow_flap_aileron_matching;

    // Forward throttle battery voltage compensation
    class FWD_BATT_CMP {
    public:
        // Calculate the throttle scale to compensate for battery voltage drop
        void update();

        // Apply throttle scale to min and max limits
        void apply_min_max(int8_t &min_throttle, int8_t &max_throttle) const;

        // Apply throttle scale to throttle demand
        float apply_throttle(float throttle) const;

        AP_Float batt_voltage_max;
        AP_Float batt_voltage_min;
        AP_Int8  batt_idx;

    private:
        bool enabled;
        float ratio;
    } fwd_batt_cmp;


#if AP_PLANE_OFFBOARD_GUIDED_SLEW_ENABLED
    // guided yaw heading PID
    AC_PID guidedHeading{5000.0,  0.0,   0.0, 0 ,  10.0,   5.0,  5.0 ,  5.0  , 0.0};
#endif

#if AP_SCRIPTING_ENABLED && AP_FOLLOW_ENABLED
    AP_Follow follow;
#endif

    AP_Float        fs_ekf_thresh;

    // min initial climb in RTL
    AP_Int16        rtl_climb_min;

    AP_Int8         man_expo_roll;
    AP_Int8         man_expo_pitch;
    AP_Int8         man_expo_rudder;

    AP_Int32        oneshot_mask;
    
    AP_Int8         axis_bitmask; // axes to be autotuned

#if AP_RANGEFINDER_ENABLED
    // orientation of rangefinder to use for landing
    AP_Int8 rangefinder_land_orient;
#endif
};

extern const AP_Param::Info var_info[];<|MERGE_RESOLUTION|>--- conflicted
+++ resolved
@@ -362,7 +362,6 @@
         k_param_takeoff_throttle_idle,
 
         k_param_pullup = 270,
-<<<<<<< HEAD
         
         // zef parametros do balao
         k_param_min_balloon_pressure_diff, //pressão minima para religar balonetes
@@ -379,9 +378,7 @@
         k_param_cal_roll_estab,
         k_param_cal_dir_esq,*/
 
-=======
         k_param_quicktune,
->>>>>>> cb690799
     };
 
     AP_Int16 format_version;
