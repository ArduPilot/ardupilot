// -*- tab-width: 4; Mode: C++; c-basic-offset: 4; indent-tabs-mode: nil -*-

//****************************************************************
// Function that controls aileron/rudder, elevator, rudder (if 4 channel control) and throttle to produce desired attitude and airspeed.
//****************************************************************


/*
  get a speed scaling number for control surfaces. This is applied to
  PIDs to change the scaling of the PID with speed. At high speed we
  move the surfaces less, and at low speeds we move them more.
 */
static float get_speed_scaler(void)
{
    float aspeed, speed_scaler;
    if (ahrs.airspeed_estimate(&aspeed)) {
        if (aspeed > 0) {
            speed_scaler = g.scaling_speed / aspeed;
        } else {
            speed_scaler = 2.0;
        }
        speed_scaler = constrain_float(speed_scaler, 0.5, 2.0);
    } else {
        if (channel_throttle->servo_out > 0) {
            speed_scaler = 0.5 + ((float)THROTTLE_CRUISE / channel_throttle->servo_out / 2.0);                 // First order taylor expansion of square root
            // Should maybe be to the 2/7 power, but we aren't goint to implement that...
        }else{
            speed_scaler = 1.67;
        }
        // This case is constrained tighter as we don't have real speed info
        speed_scaler = constrain_float(speed_scaler, 0.6, 1.67);
    }
    return speed_scaler;
}

/*
  return true if the current settings and mode should allow for stick mixing
 */
static bool stick_mixing_enabled(void)
{
    if (auto_throttle_mode) {
        // we're in an auto mode. Check the stick mixing flag
        if (g.stick_mixing != STICK_MIXING_DISABLED &&
            geofence_stickmixing() &&
            failsafe.state == FAILSAFE_NONE &&
            (g.throttle_fs_enabled == 0 || 
             channel_throttle->radio_in >= g.throttle_fs_value)) {
            // we're in an auto mode, and haven't triggered failsafe
            return true;
        } else {
            return false;
        }
    }
    // non-auto mode. Always do stick mixing
    return true;
}


/*
  this is the main roll stabilization function. It takes the
  previously set nav_roll calculates roll servo_out to try to
  stabilize the plane at the given roll
  It does NOT consider user input.
 */
static void stabilize_roll(float speed_scaler)
{
    if (inverted_flight) {
        // we want to fly upside down. We need to cope with wrap of
        // the roll_sensor interfering with wrap of nav_roll, which
        // would really confuse the PID code. The easiest way to
        // handle this is to ensure both go in the same direction from
        // zero
        nav_roll_cd += 18000;
        if (ahrs.roll_sensor < 0) nav_roll_cd -= 36000;
    }

<<<<<<< HEAD
    // dongfang: Here is a usage of dead zone deadzone dead_zone
    bool disable_integrator = 
    		control_mode == STABILIZE && channel_roll->control_in != 0;

    channel_roll->servo_out = g.rollController.get_servo_out(nav_roll_cd - ahrs.roll_sensor, 
                                                             speed_scaler, 
                                                             disable_integrator);
=======
    bool disable_integrator = false;
    if (control_mode == STABILIZE && channel_roll->control_in != 0) {
        disable_integrator = true;
    }
    channel_roll->servo_out = rollController.get_servo_out(nav_roll_cd - ahrs.roll_sensor, 
                                                           speed_scaler, 
                                                           disable_integrator);
>>>>>>> d8eb7fb8
}

/*
  this is the main pitch stabilization function. It takes the
  previously set nav_pitch and calculates servo_out values to try to
  stabilize the plane at the given attitude.
 */
static void stabilize_pitch(float speed_scaler)
{
    int32_t demanded_pitch = nav_pitch_cd + g.pitch_trim_cd + channel_throttle->servo_out * g.kff_throttle_to_pitch;
<<<<<<< HEAD

    // dongfang: Here is a usage of dead zone deadzone dead_zone
    bool disable_integrator = control_mode == STABILIZE && channel_pitch->control_in != 0;

    channel_pitch->servo_out = g.pitchController.get_servo_out(demanded_pitch - ahrs.pitch_sensor, 
                                                               speed_scaler, 
                                                               disable_integrator);
=======
    bool disable_integrator = false;
    if (control_mode == STABILIZE && channel_pitch->control_in != 0) {
        disable_integrator = true;
    }
    channel_pitch->servo_out = pitchController.get_servo_out(demanded_pitch - ahrs.pitch_sensor, 
                                                             speed_scaler, 
                                                             disable_integrator);
>>>>>>> d8eb7fb8
}

/*
  this gives the user control of the aircraft in stabilization modes
 */
static void stabilize_stick_mixing_direct()
{
    if (!stick_mixing_enabled() ||
        control_mode == ACRO ||
        control_mode == FLY_BY_WIRE_A ||
        control_mode == FLY_BY_WIRE_B ||
        control_mode == CRUISE ||
        control_mode == TRAINING) {
        return;
    }
    // do direct stick mixing on aileron/elevator
    float ch1_inf;
    float ch2_inf;
        
    ch1_inf = (float)channel_roll->radio_in - (float)channel_roll->radio_trim;
    ch1_inf = fabsf(ch1_inf);
    ch1_inf = min(ch1_inf, 400.0);			// limit to [0..400]
    ch1_inf = ((400.0 - ch1_inf) /400.0);	// 0->1, 400->0, >400->0
        
    ch2_inf = (float)channel_pitch->radio_in - channel_pitch->radio_trim;
    ch2_inf = fabsf(ch2_inf);
    ch2_inf = min(ch2_inf, 400.0);
    ch2_inf = ((400.0 - ch2_inf) /400.0);
        
    // scale the sensor input based on the stick input (servo_out was set in stabilize_pitch/roll)
    // -----------------------------------------------
    channel_roll->servo_out  *= ch1_inf;
    channel_pitch->servo_out *= ch2_inf;
    
    // Mix in stick inputs
    // -------------------
    channel_roll->servo_out  +=     channel_roll->pwm_to_angle();
    channel_pitch->servo_out +=    channel_pitch->pwm_to_angle();
}

/*
  this gives the user control of the aircraft in stabilization modes
  using FBW style controls
 */
static void stabilize_stick_mixing_fbw()
{
    if (!stick_mixing_enabled() ||
        control_mode == ACRO ||
        control_mode == FLY_BY_WIRE_A ||
        control_mode == FLY_BY_WIRE_B ||
        control_mode == CRUISE ||
        control_mode == TRAINING) {
        return;
    }
    // do FBW style stick mixing. We don't treat it linearly
    // however. For inputs up to half the maximum, we use linear
    // addition to the nav_roll and nav_pitch. Above that it goes
    // non-linear and ends up as 2x the maximum, to ensure that
    // the user can direct the plane in any direction with stick
    // mixing.

    
    // This needed not be done with floats. If that is removed, norm_input() could also go.
    float roll_input = channel_roll->norm_input();
    if (roll_input > 0.5f) {
        roll_input = (3*roll_input - 1);
    } else if (roll_input < -0.5f) {
        roll_input = (3*roll_input + 1);
    }
    nav_roll_cd += roll_input * g.roll_limit_cd;
    nav_roll_cd = constrain_int32(nav_roll_cd, -g.roll_limit_cd.get(), g.roll_limit_cd.get());
    
    float pitch_input = channel_pitch->norm_input();
    if (fabsf(pitch_input) > 0.5f) {
        pitch_input = (3*pitch_input - 1);
    }
    if (inverted_flight) {
        pitch_input = -pitch_input;
    }
    if (pitch_input > 0) {
        nav_pitch_cd += pitch_input * aparm.pitch_limit_max_cd;
    } else {
        nav_pitch_cd += -(pitch_input * aparm.pitch_limit_min_cd);
    }
    nav_pitch_cd = constrain_int32(nav_pitch_cd, aparm.pitch_limit_min_cd.get(), aparm.pitch_limit_max_cd.get());
}


/*
  stabilize the yaw axis
 */
static void stabilize_yaw(float speed_scaler)
{
    float ch4_inf = 1.0;

    if (stick_mixing_enabled()) {
        // stick mixing performed for rudder for all cases including FBW
        // important for steering on the ground during landing
        // -----------------------------------------------
        ch4_inf = (float)channel_rudder->radio_in - (float)channel_rudder->radio_trim;
        ch4_inf = fabsf(ch4_inf);
        ch4_inf = min(ch4_inf, 400.0);
        ch4_inf = ((400.0 - ch4_inf) /400.0);
    }

    // Apply output to Rudder
    calc_nav_yaw(speed_scaler, ch4_inf);
    channel_rudder->servo_out *= ch4_inf;
    channel_rudder->servo_out += channel_rudder->pwm_to_angle();
}

/*
  a special stabilization function for training mode
 */
static void stabilize_training(float speed_scaler)
{
	// This var is updated every cycle.. it is true iff nav_roll_cd==0. That means pilot is allowed to fly without intervention.
    if (training_manual_roll) {
    	// Fly totally manually.
        channel_roll->servo_out = channel_roll->control_in;
    } else {
        // calculate what is needed to hold. Sets channel_roll->servo_out.
    	// If nav_roll_cd is nonzero, then we are at or beyond limit.
    	// If nav_roll_cd os zero, fly as normal.

    	// This again sets channel_roll->servo_out.
    	stabilize_roll(speed_scaler);
    	
    	// If pilot does MORE to pull out of the roll than autostabilizer, let pilot command.
        if ((nav_roll_cd > 0 && channel_roll->control_in < channel_roll->servo_out) ||
            (nav_roll_cd < 0 && channel_roll->control_in > channel_roll->servo_out)) {
            // allow user to get out of the roll
            channel_roll->servo_out = channel_roll->control_in;            
        }
    }
    
    // Same for pitch.

    if (training_manual_pitch) {
        channel_pitch->servo_out = channel_pitch->control_in;
    } else {
        stabilize_pitch(speed_scaler);
        if ((nav_pitch_cd > 0 && channel_pitch->control_in < channel_pitch->servo_out) ||
            (nav_pitch_cd < 0 && channel_pitch->control_in > channel_pitch->servo_out)) {
            // allow user to get back to level
            channel_pitch->servo_out = channel_pitch->control_in;            
        }
    }

    stabilize_yaw(speed_scaler);
}

/*
  this is the ACRO mode stabilization function. It does rate
  stabilization on roll and pitch axes
 */
static void stabilize_acro(float speed_scaler)
{
    float roll_rate = (channel_roll->control_in/4500.0f) * g.acro_roll_rate;
    float pitch_rate = (channel_pitch->control_in/4500.0f) * g.acro_pitch_rate;

    /*
      check for special roll handling near the pitch poles
     */
    if (roll_rate == 0) {
        /*
          we have no roll stick input, so we will enter "roll locked"
          mode, and hold the roll we had when the stick was released
         */
        if (!acro_state.locked_roll) {
            acro_state.locked_roll = true;
            acro_state.locked_roll_err = 0;
        } else {
            acro_state.locked_roll_err += ahrs.get_gyro().x * 0.02f;
        }
        int32_t roll_error_cd = -ToDeg(acro_state.locked_roll_err)*100;
        nav_roll_cd = ahrs.roll_sensor + roll_error_cd;
        // try to reduce the integrated angular error to zero. We set
        // 'stabilze' to true, which disables the roll integrator
        channel_roll->servo_out  = rollController.get_servo_out(roll_error_cd,
                                                                speed_scaler,
                                                                true);
    } else {
        /*
          aileron stick is non-zero, use pure rate control until the
          user releases the stick
         */
        acro_state.locked_roll = false;
        channel_roll->servo_out  = rollController.get_rate_out(roll_rate,  speed_scaler);
    }

    if (pitch_rate == 0) {
        /*
          user has zero pitch stick input, so we lock pitch at the
          point they release the stick
         */
        if (!acro_state.locked_pitch) {
            acro_state.locked_pitch = true;
            acro_state.locked_pitch_cd = ahrs.pitch_sensor;
        }
        // try to hold the locked pitch. Note that we have the pitch
        // integrator enabled, which helps with inverted flight
        nav_pitch_cd = acro_state.locked_pitch_cd;
        channel_pitch->servo_out  = pitchController.get_servo_out(nav_pitch_cd - ahrs.pitch_sensor,
                                                                  speed_scaler,
                                                                  false);
    } else {
        /*
          user has non-zero pitch input, use a pure rate controller
         */
        acro_state.locked_pitch = false;
        channel_pitch->servo_out = pitchController.get_rate_out(pitch_rate, speed_scaler);
    }

    /*
      call the normal yaw stabilize for now. This allows for manual
      rudder input, plus automatic coordinated turn handling. For
      knife-edge we'll need to do something quite different
     */
    stabilize_yaw(speed_scaler);
}

/*
 * main stabilization function for all 3 axes
 * main stabilization function for all 3 axes
 * Called for all control modes except MANUAL. Here is the 2nd time control_mode is 
 * checked.
 */
static void stabilize()
{
    if (control_mode == MANUAL) {
        // nothing to do
        return;
    }
    float speed_scaler = get_speed_scaler();

    if (control_mode == TRAINING) {
        stabilize_training(speed_scaler);
    } else if (control_mode == ACRO) {
        stabilize_acro(speed_scaler);
    } else {
        if (g.stick_mixing == STICK_MIXING_FBW && control_mode != STABILIZE) {
            stabilize_stick_mixing_fbw();
        }
        stabilize_roll(speed_scaler);
        stabilize_pitch(speed_scaler);
        if (g.stick_mixing == STICK_MIXING_DIRECT || control_mode == STABILIZE) {
            stabilize_stick_mixing_direct();
        }
        stabilize_yaw(speed_scaler);
    }

    /*
      see if we should zero the attitude controller integrators. 
     */
    if (channel_throttle->control_in == 0 &&
        relative_altitude_abs_cm() < 500 && 
        fabs(barometer.get_climb_rate()) < 0.5f &&
        g_gps->ground_speed_cm < 300) {
        // we are low, with no climb rate, and zero throttle, and very
        // low ground speed. Zero the attitude controller
        // integrators. This prevents integrator buildup pre-takeoff.
        rollController.reset_I();
        pitchController.reset_I();
        yawController.reset_I();
    }
}

/*
 * Opposite calc_nav_pitch() and calc_nav_roll(), this delivers its output
 * by side effect - to channel_throttle->servo_out.
 */
static void calc_throttle()
{
    if (aparm.throttle_cruise <= 1) {
        // user has asked for zero throttle - this may be done by a
        // mission which wants to turn off the engine for a parachute
        // landing
        channel_throttle->servo_out = 0;
        return;
    }

    channel_throttle->servo_out = SpdHgt_Controller->get_throttle_demand();
}

/*****************************************
* Calculate desired roll/pitch/yaw angles (in medium freq loop)
*****************************************/

//  Yaw is separated into a function for heading hold on rolling take-off
// ----------------------------------------------------------------------
static void calc_nav_yaw(float speed_scaler, float ch4_inf)
{
    if (hold_course_cd != -1) {
        // steering on or close to ground
        int32_t bearing_error_cd = nav_controller->bearing_error_cd();
        channel_rudder->servo_out = g.pidWheelSteer.get_pid_4500(bearing_error_cd, speed_scaler) + 
            g.kff_rudder_mix * channel_roll->servo_out;
        channel_rudder->servo_out = constrain_int16(channel_rudder->servo_out, -4500, 4500);
        return;
    }

<<<<<<< HEAD
    // dongfang: Here is a usage of dead zone deadzone dead_zone
    bool disable_integrator = control_mode == STABILIZE && channel_rudder->control_in != 0;

    channel_rudder->servo_out = g.yawController.get_servo_out(speed_scaler, disable_integrator);
=======
    bool disable_integrator = false;
    if (control_mode == STABILIZE && channel_rudder->control_in != 0) {
        disable_integrator = true;
    }
    channel_rudder->servo_out = yawController.get_servo_out(speed_scaler, disable_integrator);
>>>>>>> d8eb7fb8

    // add in rudder mixing from roll
    channel_rudder->servo_out += channel_roll->servo_out * g.kff_rudder_mix;
    channel_rudder->servo_out = constrain_int16(channel_rudder->servo_out, -4500, 4500);
}


static void calc_nav_pitch()
{
    // Calculate the Pitch of the plane
    // --------------------------------
    nav_pitch_cd = SpdHgt_Controller->get_pitch_demand();
    nav_pitch_cd = constrain_int32(nav_pitch_cd, aparm.pitch_limit_min_cd.get(), aparm.pitch_limit_max_cd.get());
}


static void calc_nav_roll()
{
    nav_roll_cd = nav_controller->nav_roll_cd();
    nav_roll_cd = constrain_int32(nav_roll_cd, -g.roll_limit_cd.get(), g.roll_limit_cd.get());
}


/*****************************************
* Throttle slew limit
*****************************************/
static void throttle_slew_limit(int16_t last_throttle)
{
    // if slew limit rate is set to zero then do not slew limit
    if (aparm.throttle_slewrate) {                   
        // limit throttle change by the given percentage per second
        float temp = aparm.throttle_slewrate * G_Dt * 0.01 * fabsf(channel_throttle->radio_max - channel_throttle->radio_min);
        // allow a minimum change of 1 PWM per cycle
        if (temp < 1) {
            temp = 1;
        }
        channel_throttle->radio_out = constrain_int16(channel_throttle->radio_out, last_throttle - temp, last_throttle + temp);
    }
}


/*
  check for automatic takeoff conditions being met
 */
static bool auto_takeoff_check(void)
{
#if 1
    if (g_gps == NULL || g_gps->status() != GPS::GPS_OK_FIX_3D) {
        // no auto takeoff without GPS lock
        return false;
    }
    if (g_gps->ground_speed_cm < g.takeoff_throttle_min_speed*100.0f) {
        // we haven't reached the minimum ground speed
        return false;
    }

    if (g.takeoff_throttle_min_accel > 0.0f) {
        float xaccel = ins.get_accel().x;
        if (ahrs.pitch_sensor > -3000 && 
            ahrs.pitch_sensor < 4500 &&
            abs(ahrs.roll_sensor) < 3000 && 
            xaccel >= g.takeoff_throttle_min_accel) {
            // trigger with minimum acceleration when flat
            // Thanks to Chris Miser for this suggestion
            gcs_send_text_fmt(PSTR("Triggered AUTO xaccel=%.1f"), xaccel);
            return true;
        }
        return false;
    }

    // we're good for takeoff
    return true;

#else
    // this is a more advanced check that relies on TECS
    uint32_t now = hal.scheduler->micros();
    static bool launchCountStarted;
    static uint32_t last_tkoff_arm_time;

    if (g_gps == NULL || g_gps->status() != GPS::GPS_OK_FIX_3D) 
    {
        // no auto takeoff without GPS lock
        return false;
    }
    if (SpdHgt_Controller->get_VXdot() >= g.takeoff_throttle_min_accel || g.takeoff_throttle_min_accel == 0.0 || launchCountStarted)
    {
        if (!launchCountStarted) 
        {
		launchCountStarted = true;
        last_tkoff_arm_time = now;
        gcs_send_text_fmt(PSTR("Armed AUTO, xaccel = %.1f m/s/s, waiting %.1f sec"), SpdHgt_Controller->get_VXdot(), 0.1f*float(min(g.takeoff_throttle_delay,15)));
        }
 		if ((now - last_tkoff_arm_time) <= 2500000)
		{
            
			if ((g_gps->ground_speed > g.takeoff_throttle_min_speed*100.0f || g.takeoff_throttle_min_speed == 0.0) && ((now -last_tkoff_arm_time) >= min(uint32_t(g.takeoff_throttle_delay*100000),1500000)))
            {
                gcs_send_text_fmt(PSTR("Triggered AUTO, GPSspd = %.1f"), g_gps->ground_speed*100.0f);
			    launchCountStarted = false;
		        last_tkoff_arm_time = 0;
			    return true;
		    }
		    else
			{
 			    launchCountStarted = true;
 			    return false;
            }
        }
        else
        {
            gcs_send_text_fmt(PSTR("Timeout AUTO"));
		    launchCountStarted = false;
		    last_tkoff_arm_time = 0;
	    	return false;
        }
    }         
    launchCountStarted = false;
	last_tkoff_arm_time = 0;
    return false;
#endif
}


/* We want to supress the throttle if we think we are on the ground and in an autopilot controlled throttle mode.

   Disable throttle if following conditions are met:
   *       1 - We are in Circle mode (which we use for short term failsafe), or in FBW-B or higher
   *       AND
   *       2 - Our reported altitude is within 10 meters of the home altitude.
   *       3 - Our reported speed is under 5 meters per second.
   *       4 - We are not performing a takeoff in Auto mode or takeoff speed/accel not yet reached
   *       OR
   *       5 - Home location is not set
*/
static bool suppress_throttle(void)
{
    if (!throttle_suppressed) {
        // we've previously met a condition for unsupressing the throttle
        return false;
    }
    if (!auto_throttle_mode) {
        // the user controls the throttle
        throttle_suppressed = false;
        return false;
    }

    if (control_mode==AUTO && takeoff_complete == false && auto_takeoff_check()) {
        // we're in auto takeoff 
        throttle_suppressed = false;
        if (hold_course_cd != -1) {
            // update takeoff course hold, if already initialised
            hold_course_cd = ahrs.yaw_sensor;
            gcs_send_text_fmt(PSTR("Holding course %ld"), hold_course_cd);
        }
        return false;
    }
    
    if (relative_altitude_abs_cm() >= 1000) {
        // we're more than 10m from the home altitude
        throttle_suppressed = false;
        return false;
    }

    if (g_gps != NULL && 
        g_gps->status() >= GPS::GPS_OK_FIX_2D && 
        g_gps->ground_speed_cm >= 500) {
        // if we have an airspeed sensor, then check it too, and
        // require 5m/s. This prevents throttle up due to spiky GPS
        // groundspeed with bad GPS reception
        if (!airspeed.use() || airspeed.get_airspeed() >= 5) {
            // we're moving at more than 5 m/s
            throttle_suppressed = false;
            return false;        
        }
    }

    // throttle remains suppressed
    return true;
}

/*
 * Implement a software VTail or elevon mixer. There are 4 different mixing modes
 * Applies mixing_type, basically a one of 4 quadrant transformer.
 * Has no side effects - other than on its own arguments.
 * These values are in us-space and not in centidegree-space...
 */
static void channel_output_mixer(uint8_t mixing_type, int16_t &chan1_out, int16_t &chan2_out)
{
    int16_t c1, c2;
    int16_t v1, v2;

    // first get desired elevator and rudder as -500..500 values
    c1 = chan1_out - 1500;
    c2 = chan2_out - 1500;

    v1 = (c1 - c2) * g.mixing_gain;
    v2 = (c1 + c2) * g.mixing_gain;

    // now map to mixed output
    switch (mixing_type) {
    case MIXING_DISABLED:
        return; // nothing done.

    case MIXING_UPUP:
        break;

    case MIXING_UPDN:
        v2 = -v2;
        break;

    case MIXING_DNUP:
        v1 = -v1;
        break;

    case MIXING_DNDN:
        v1 = -v1;
        v2 = -v2;
        break;
    }

    // scale for a 1500 center and 900..2100 range, symmetric
    v1 = constrain_int16(v1, -600, 600);
    v2 = constrain_int16(v2, -600, 600);

    chan1_out = 1500 + v1;
    chan2_out = 1500 + v2;
}

/*****************************************
* Set the flight control servos based on the current calculated values
*****************************************/
static void set_servos(void)
{
    int16_t last_throttle = channel_throttle->radio_out;

    if (control_mode == MANUAL) {
    		// g.mix_mode == 0 means elevon input mix is off.
    		// g.elevon_output != MIXING_DISABLED means output mixing is on..? What?
        if (g.mix_mode == 0 || g.elevon_output != MIXING_DISABLED) {
            // No elevon transform done here. Do a direct pass through of radio values
            channel_roll->radio_out                = channel_roll->radio_in;
            channel_pitch->radio_out               = channel_pitch->radio_in;
        } else {
        	// Read() does: For RC_Channel, a plain return of the HAL input value.
        	// 
            channel_roll->radio_out                = channel_roll->read();
            channel_pitch->radio_out               = channel_pitch->read();
        }
        channel_throttle->radio_out  		   = channel_throttle->radio_in;
        channel_rudder->radio_out              = channel_rudder->radio_in;

        // setup extra channels. We want this to come from the
        // main input channel, but using the 2nd channels dead
        // zone, reverse and min/max settings. We need to use
        // pwm_to_angle_dz() to ensure we don't trim the value for the
        // deadzone of the main aileron channel, otherwise the 2nd
        // aileron won't quite follow the first one
        RC_Channel_aux::set_servo_out(RC_Channel_aux::k_aileron, channel_roll->pwm_to_angle_dz(0));
        RC_Channel_aux::set_servo_out(RC_Channel_aux::k_elevator, channel_pitch->pwm_to_angle_dz(0));
        RC_Channel_aux::set_servo_out(RC_Channel_aux::k_rudder, channel_rudder->pwm_to_angle_dz(0));

        // this variant assumes you have the corresponding
        // input channel setup in your transmitter for manual control
        // of the 2nd aileron
        RC_Channel_aux::copy_radio_in_out(RC_Channel_aux::k_aileron_with_input);
        RC_Channel_aux::copy_radio_in_out(RC_Channel_aux::k_elevator_with_input);
        RC_Channel_aux::copy_radio_in_out(RC_Channel_aux::k_flap_auto);

        if (g.mix_mode == 0 && g.elevon_output == MIXING_DISABLED) {
            // set any differential spoilers to follow the elevons in
            // manual mode. 
            RC_Channel_aux::set_radio(RC_Channel_aux::k_dspoiler1, channel_roll->radio_out);
            RC_Channel_aux::set_radio(RC_Channel_aux::k_dspoiler2, channel_pitch->radio_out);
        }
    } else {	// not manual
        if (g.mix_mode == 0) {
            // both types of secondary aileron are slaved to the roll servo out
            RC_Channel_aux::set_servo_out(RC_Channel_aux::k_aileron, channel_roll->servo_out);
            RC_Channel_aux::set_servo_out(RC_Channel_aux::k_aileron_with_input, channel_roll->servo_out);

            // both types of secondary elevator are slaved to the pitch servo out
            RC_Channel_aux::set_servo_out(RC_Channel_aux::k_elevator, channel_pitch->servo_out);
            RC_Channel_aux::set_servo_out(RC_Channel_aux::k_elevator_with_input, channel_pitch->servo_out);

            // setup secondary rudder
            RC_Channel_aux::set_servo_out(RC_Channel_aux::k_rudder, channel_rudder->servo_out);
        } else {
            // Elevon input and output mode
            float ch1;
            float ch2;
            // reverse_elevons reverses roll direction on both.
            // reverse_ch1_elevon and reverse_ch2_elevon reverses each channel on final output.
            ch1 = channel_pitch->servo_out - (BOOL_TO_SIGN(g.reverse_elevons) * channel_roll->servo_out);
            ch2 = channel_pitch->servo_out + (BOOL_TO_SIGN(g.reverse_elevons) * channel_roll->servo_out);

			/* Differential Spoilers
               If differential spoilers are setup, then we translate
               rudder control into splitting of the two ailerons on
               the side of the aircraft where we want to induce
               additional drag.
             */
			if (RC_Channel_aux::function_assigned(RC_Channel_aux::k_dspoiler1) && RC_Channel_aux::function_assigned(RC_Channel_aux::k_dspoiler2)) {
				float ch3 = ch1;
				float ch4 = ch2;
				if (BOOL_TO_SIGN(g.reverse_elevons) * channel_rudder->servo_out < 0) {
				    ch1 += abs(channel_rudder->servo_out);
				    ch3 -= abs(channel_rudder->servo_out);
				} else {
					ch2 += abs(channel_rudder->servo_out);
				    ch4 -= abs(channel_rudder->servo_out);
				}
				RC_Channel_aux::set_servo_out(RC_Channel_aux::k_dspoiler1, ch3);
				RC_Channel_aux::set_servo_out(RC_Channel_aux::k_dspoiler2, ch4);
			}

            // directly set the radio_out values for elevon mode
            channel_roll->radio_out  =     elevon.trim1 + (BOOL_TO_SIGN(g.reverse_ch1_elevon) * (ch1 * 500.0/ SERVO_MAX));
            channel_pitch->radio_out =     elevon.trim2 + (BOOL_TO_SIGN(g.reverse_ch2_elevon) * (ch2 * 500.0/ SERVO_MAX));
        }

#if OBC_FAILSAFE == ENABLED
        // this is to allow the failsafe module to deliberately crash 
        // the plane. Only used in extreme circumstances to meet the
        // OBC rules
        if (obc.crash_plane()) {
            channel_roll->servo_out = -4500;
            channel_pitch->servo_out = -4500;
            channel_rudder->servo_out = -4500;
            channel_throttle->servo_out = 0;
        }
#endif
        

        // push out the PWM values
        if (g.mix_mode == 0) {
            channel_roll->calc_pwm();
            channel_pitch->calc_pwm();
        }
        channel_rudder->calc_pwm();

#if THROTTLE_OUT == 0
        channel_throttle->servo_out = 0;
#else
        // convert 0 to 100% into PWM
        channel_throttle->servo_out = constrain_int16(channel_throttle->servo_out, 
                                                       aparm.throttle_min.get(), 
                                                       aparm.throttle_max.get());

        if (suppress_throttle()) {
            // throttle is suppressed in auto mode
            channel_throttle->servo_out = 0;
            if (g.throttle_suppress_manual) {
                // manual pass through of throttle while throttle is suppressed
                channel_throttle->radio_out = channel_throttle->radio_in;
            } else {
                channel_throttle->calc_pwm();                
            }
        } else if (g.throttle_passthru_stabilize && 
                   (control_mode == STABILIZE || 
                    control_mode == TRAINING ||
                    control_mode == ACRO ||
                    control_mode == FLY_BY_WIRE_A)) {
            // manual pass through of throttle while in FBWA or
            // STABILIZE mode with THR_PASS_STAB set
            channel_throttle->radio_out = channel_throttle->radio_in;
        } else {
            // normal throttle calculation based on servo_out
            channel_throttle->calc_pwm();
        }
#endif
    }

    // Auto flap deployment
    if(control_mode < FLY_BY_WIRE_B) {
        RC_Channel_aux::copy_radio_in_out(RC_Channel_aux::k_flap_auto);
    } else if (control_mode >= FLY_BY_WIRE_B) {
        int16_t flapSpeedSource = 0;

        // FIXME: use target_airspeed in both FBW_B and g.airspeed_enabled cases - Doug?
        if (control_mode == FLY_BY_WIRE_B) {
            flapSpeedSource = target_airspeed_cm * 0.01;
        } else if (airspeed.use()) {
            flapSpeedSource = g.airspeed_cruise_cm * 0.01;
        } else {
            flapSpeedSource = aparm.throttle_cruise;
        }
        if ( g.flap_1_speed != 0 && flapSpeedSource > g.flap_1_speed) {
            RC_Channel_aux::set_servo_out(RC_Channel_aux::k_flap_auto, 0);
        } else if (g.flap_2_speed != 0 && flapSpeedSource > g.flap_2_speed) {
            RC_Channel_aux::set_servo_out(RC_Channel_aux::k_flap_auto, g.flap_1_percent);
        } else {
            RC_Channel_aux::set_servo_out(RC_Channel_aux::k_flap_auto, g.flap_2_percent);
        }
    }

    if (control_mode >= FLY_BY_WIRE_B) {
        /* only do throttle slew limiting in modes where throttle
         *  control is automatic */
        throttle_slew_limit(last_throttle);
    }

    if (control_mode == TRAINING) {
        // copy rudder in training mode
        channel_rudder->radio_out   = channel_rudder->radio_in;
    }

#if HIL_MODE != HIL_MODE_DISABLED
    if (!g.hil_servos) {
        return;
    }
#endif

    if (g.vtail_output != MIXING_DISABLED) {
        channel_output_mixer(g.vtail_output, channel_pitch->radio_out, channel_rudder->radio_out);
    } else if (g.elevon_output != MIXING_DISABLED) {
    	// Output-only elevon mixer
        channel_output_mixer(g.elevon_output, channel_pitch->radio_out, channel_roll->radio_out);
    }

    // send values to the PWM timers for output
    // ----------------------------------------
    channel_roll->output();
    channel_pitch->output();
    channel_throttle->output();
    channel_rudder->output();
    // Route configurable aux. functions to their respective servos
    g.rc_5.output_ch(CH_5);
    g.rc_6.output_ch(CH_6);
    g.rc_7.output_ch(CH_7);
    g.rc_8.output_ch(CH_8);
 #if CONFIG_HAL_BOARD == HAL_BOARD_PX4
    g.rc_9.output_ch(CH_9);
 #endif
 #if CONFIG_HAL_BOARD == HAL_BOARD_APM2 || CONFIG_HAL_BOARD == HAL_BOARD_PX4
    g.rc_10.output_ch(CH_10);
    g.rc_11.output_ch(CH_11);
 #endif
 #if CONFIG_HAL_BOARD == HAL_BOARD_PX4
    g.rc_12.output_ch(CH_12);
 # endif
}

static bool demoing_servos;

static void demo_servos(uint8_t i) 
{
    while(i > 0) {
        gcs_send_text_P(SEVERITY_LOW,PSTR("Demo Servos!"));
        demoing_servos = true;
        servo_write(1, 1400);
        mavlink_delay(400);
        servo_write(1, 1600);
        mavlink_delay(200);
        servo_write(1, 1500);
        demoing_servos = false;
        mavlink_delay(400);
        i--;
    }
}
<|MERGE_RESOLUTION|>--- conflicted
+++ resolved
@@ -74,23 +74,13 @@
         if (ahrs.roll_sensor < 0) nav_roll_cd -= 36000;
     }
 
-<<<<<<< HEAD
     // dongfang: Here is a usage of dead zone deadzone dead_zone
     bool disable_integrator = 
     		control_mode == STABILIZE && channel_roll->control_in != 0;
 
-    channel_roll->servo_out = g.rollController.get_servo_out(nav_roll_cd - ahrs.roll_sensor, 
+    channel_roll->servo_out = rollController.get_servo_out(nav_roll_cd - ahrs.roll_sensor, 
                                                              speed_scaler, 
                                                              disable_integrator);
-=======
-    bool disable_integrator = false;
-    if (control_mode == STABILIZE && channel_roll->control_in != 0) {
-        disable_integrator = true;
-    }
-    channel_roll->servo_out = rollController.get_servo_out(nav_roll_cd - ahrs.roll_sensor, 
-                                                           speed_scaler, 
-                                                           disable_integrator);
->>>>>>> d8eb7fb8
 }
 
 /*
@@ -101,23 +91,13 @@
 static void stabilize_pitch(float speed_scaler)
 {
     int32_t demanded_pitch = nav_pitch_cd + g.pitch_trim_cd + channel_throttle->servo_out * g.kff_throttle_to_pitch;
-<<<<<<< HEAD
 
     // dongfang: Here is a usage of dead zone deadzone dead_zone
     bool disable_integrator = control_mode == STABILIZE && channel_pitch->control_in != 0;
 
-    channel_pitch->servo_out = g.pitchController.get_servo_out(demanded_pitch - ahrs.pitch_sensor, 
+    channel_pitch->servo_out = pitchController.get_servo_out(demanded_pitch - ahrs.pitch_sensor, 
                                                                speed_scaler, 
                                                                disable_integrator);
-=======
-    bool disable_integrator = false;
-    if (control_mode == STABILIZE && channel_pitch->control_in != 0) {
-        disable_integrator = true;
-    }
-    channel_pitch->servo_out = pitchController.get_servo_out(demanded_pitch - ahrs.pitch_sensor, 
-                                                             speed_scaler, 
-                                                             disable_integrator);
->>>>>>> d8eb7fb8
 }
 
 /*
@@ -342,7 +322,6 @@
 
 /*
  * main stabilization function for all 3 axes
- * main stabilization function for all 3 axes
  * Called for all control modes except MANUAL. Here is the 2nd time control_mode is 
  * checked.
  */
@@ -420,18 +399,10 @@
         return;
     }
 
-<<<<<<< HEAD
     // dongfang: Here is a usage of dead zone deadzone dead_zone
     bool disable_integrator = control_mode == STABILIZE && channel_rudder->control_in != 0;
 
-    channel_rudder->servo_out = g.yawController.get_servo_out(speed_scaler, disable_integrator);
-=======
-    bool disable_integrator = false;
-    if (control_mode == STABILIZE && channel_rudder->control_in != 0) {
-        disable_integrator = true;
-    }
     channel_rudder->servo_out = yawController.get_servo_out(speed_scaler, disable_integrator);
->>>>>>> d8eb7fb8
 
     // add in rudder mixing from roll
     channel_rudder->servo_out += channel_roll->servo_out * g.kff_rudder_mix;
